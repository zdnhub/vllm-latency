--- conflicted
+++ resolved
@@ -11,20 +11,12 @@
 aiohttp
 openai
 uvicorn[standard]
-<<<<<<< HEAD
-=======
 pydantic >= 2.0  # Required for OpenAI server.
 pillow  # Required for image processing
->>>>>>> 7a64d24a
 prometheus_client >= 0.18.0
 prometheus-fastapi-instrumentator >= 7.0.0
 tiktoken >= 0.6.0  # Required for DBRX tokenizer
 lm-format-enforcer == 0.10.1
 outlines == 0.0.34 # Requires torch >= 2.1.0
 typing_extensions
-filelock >= 3.10.4 # filelock starts to support `mode` argument from 3.10.4
-
-# OpenAI server
-openai
-pydantic >= 2.0
-pillow+filelock >= 3.10.4 # filelock starts to support `mode` argument from 3.10.4