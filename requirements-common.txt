--- conflicted
+++ resolved
@@ -6,11 +6,7 @@
 requests
 tqdm
 py-cpuinfo
-<<<<<<< HEAD
-transformers >= 4.41.0  # Required for StarCoder2 & Llava, Llama 3.
-=======
 transformers >= 4.42.0  # Required for Gemma 2 and for additional chat template parameters.
->>>>>>> d18bab35
 tokenizers >= 0.19.1  # Required for Llama 3.
 fastapi
 aiohttp
