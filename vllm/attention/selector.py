--- conflicted
+++ resolved
@@ -21,18 +21,6 @@
 
 
 @lru_cache(maxsize=None)
-<<<<<<< HEAD
-def get_attn_backend(dtype: torch.dtype,
-                     is_blocksparse: bool=False
-                     ) -> Type[AttentionBackend]:
-    if is_blocksparse:
-        logger.info("Using BlocksparseFlashAttention backend.")
-        from vllm.attention.backends.blocksparse_attn import (
-            BlocksparseFlashAttentionBackend)
-        return BlocksparseFlashAttentionBackend
-
-    backend = _which_attn_to_use(dtype)
-=======
 def get_attn_backend(
     num_heads: int,
     head_size: int,
@@ -41,11 +29,18 @@
     dtype: torch.dtype,
     kv_cache_dtype: Optional[str],
     block_size: int,
+    is_blocksparse: bool=False,
 ) -> Type[AttentionBackend]:
+
+    if is_blocksparse:
+        logger.info("Using BlocksparseFlashAttention backend.")
+        from vllm.attention.backends.blocksparse_attn import (
+            BlocksparseFlashAttentionBackend)
+        return BlocksparseFlashAttentionBackend
+    
     backend = _which_attn_to_use(num_heads, head_size, num_kv_heads,
                                  sliding_window, dtype, kv_cache_dtype,
                                  block_size)
->>>>>>> 0fca3cdc
     if backend == _Backend.FLASH_ATTN:
         logger.info("Using FlashAttention-2 backend.")
         from vllm.attention.backends.flash_attn import (  # noqa: F401
