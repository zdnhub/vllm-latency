"""Attention layer."""
from typing import Any, Dict, List, Optional

import torch
import torch.nn as nn

from vllm.attention.backends.abstract import AttentionMetadata
from vllm.attention.selector import get_attn_backend
from vllm.config import CacheConfig
from vllm.model_executor.layers.quantization.base_config import (
    QuantizationConfig)


class Attention(nn.Module):
    """Attention layer.

    This class takes query, key, and value tensors as input. The input tensors
    can either contain prompt tokens or generation tokens.
    The class does the following:

    1. Store the input key and value tensors in the KV cache.
    2. Perform (multi-head/multi-query/grouped-query) attention.
    3. Return the output tensor.
    """

    def __init__(
        self,
        num_heads: int,
        head_size: int,
        scale: float,
        num_kv_heads: Optional[int] = None,
        alibi_slopes: Optional[List[float]] = None,
        sliding_window: Optional[int] = None,
        cache_config: Optional[CacheConfig] = None,
<<<<<<< HEAD
        blocksparse_params: Optional[Dict[str, Any]] = None,
=======
        quant_config: Optional[QuantizationConfig] = None,
>>>>>>> 91977095
    ) -> None:
        super().__init__()
        if cache_config is not None:
            kv_cache_dtype = cache_config.cache_dtype
            block_size = cache_config.block_size
        else:
            kv_cache_dtype = "auto"
            block_size = 16
        if num_kv_heads is None:
            num_kv_heads = num_heads

        # The default kv_scale is set to 1.0. This is ignored
        # when kv-cache is not fp8, and should be used with
        # kv-cache in fp8_e5m2. For kv-cache in fp8_e4m3, we
        # expect the pre-quantized kv_scale to be loaded along
        # with the model weights.
        self.kv_cache_dtype = kv_cache_dtype
        self._kv_scale = 1.0
        quant_method = quant_config.get_quant_method(
            self) if quant_config else None
        if quant_method is not None:
            if self.kv_cache_dtype == "fp8_e5m2":
                raise ValueError("fp8_e5m2 kv-cache is not supported with "
                                 "fp8 checkpoints.")
            # When FP8 quantization is enabled, we make a parameter
            # "kv_scale" so that it can be loaded from FP8 checkpoint.
            # The kv_scale will then be converted back
            # to self._kv_scale in a native float32 value after weight loading.
            self.quant_method = quant_method
            self.quant_method.create_weights(self)

        # During model initialization, the default dtype is set as the model
        # weight and activation dtype.
        dtype = torch.get_default_dtype()
        attn_backend = get_attn_backend(num_heads, head_size, num_kv_heads,
                                        sliding_window, dtype, kv_cache_dtype,
                                        block_size, blocksparse_params
                                        is not None)
        impl_cls = attn_backend.get_impl_cls()
        self.impl = impl_cls(num_heads, head_size, scale, num_kv_heads,
<<<<<<< HEAD
                             alibi_slopes, sliding_window, blocksparse_params)
=======
                             alibi_slopes, sliding_window, kv_cache_dtype)
>>>>>>> 91977095

    def forward(
        self,
        query: torch.Tensor,
        key: torch.Tensor,
        value: torch.Tensor,
        kv_cache: Optional[torch.Tensor],
        attn_metadata: AttentionMetadata,
    ) -> torch.Tensor:
        return self.impl.forward(query, key, value, kv_cache, attn_metadata,
                                 self._kv_scale)

    def extra_repr(self) -> str:
        s = f"head_size={self.impl.head_size}"  # type: ignore
        s += f", num_heads={self.impl.num_heads}"  # type: ignore
        s += f", num_kv_heads={self.impl.num_kv_heads}"  # type: ignore
        s += f", scale={self.impl.scale}"  # type: ignore
        s += f", backend={self.impl.__class__.__name__}"
        return s<|MERGE_RESOLUTION|>--- conflicted
+++ resolved
@@ -32,11 +32,8 @@
         alibi_slopes: Optional[List[float]] = None,
         sliding_window: Optional[int] = None,
         cache_config: Optional[CacheConfig] = None,
-<<<<<<< HEAD
+        quant_config: Optional[QuantizationConfig] = None,
         blocksparse_params: Optional[Dict[str, Any]] = None,
-=======
-        quant_config: Optional[QuantizationConfig] = None,
->>>>>>> 91977095
     ) -> None:
         super().__init__()
         if cache_config is not None:
@@ -77,11 +74,7 @@
                                         is not None)
         impl_cls = attn_backend.get_impl_cls()
         self.impl = impl_cls(num_heads, head_size, scale, num_kv_heads,
-<<<<<<< HEAD
-                             alibi_slopes, sliding_window, blocksparse_params)
-=======
-                             alibi_slopes, sliding_window, kv_cache_dtype)
->>>>>>> 91977095
+                             alibi_slopes, sliding_window, kv_cache_dtype, blocksparse_params)
 
     def forward(
         self,
