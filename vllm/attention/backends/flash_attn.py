--- conflicted
+++ resolved
@@ -7,14 +7,8 @@
 
 from vllm._C import cache_ops
 from vllm.attention.backends.abstract import (AttentionBackend, AttentionImpl,
-<<<<<<< HEAD
-                                              AttentionMetadata)
-=======
                                               AttentionMetadata,
                                               AttentionMetadataPerStage)
-from vllm.attention.ops.paged_attn import (PagedAttention,
-                                           PagedAttentionMetadata)
->>>>>>> 077f0a2e
 
 
 class FlashAttentionBackend(AttentionBackend):
@@ -63,12 +57,8 @@
 
 
 @dataclass
-<<<<<<< HEAD
-class FlashAttentionMetadata(AttentionMetadata):
-=======
 class FlashAttentionMetadata(AttentionMetadataPerStage,
                              PagedAttentionMetadata):
->>>>>>> 077f0a2e
     """Metadata for FlashAttentionBackend.
 
     NOTE: Any python object stored here is not updated when it is
@@ -209,6 +199,8 @@
         Returns:
             shape = [num_tokens, num_heads * head_size]
         """
+        assert kv_scale == 1.0, "kv_scale is not supported in FlashAttention."
+
         num_tokens, hidden_size = query.shape
         # Reshape the query, key, and value tensors.
         query = query.view(-1, self.num_heads, self.head_size)
@@ -222,7 +214,6 @@
             # Reshape the input keys and values and store them in the cache.
             # If kv_cache is not provided, the new key and value tensors are
             # not cached. This happens during the initial memory profiling run.
-<<<<<<< HEAD
             cache_ops.reshape_and_cache_flash(
                 key,
                 value,
@@ -231,12 +222,6 @@
                 attn_metadata.slot_mapping.flatten(),
                 attn_metadata.kv_cache_dtype,
             )
-=======
-            PagedAttention.write_to_paged_cache(key, value, key_cache,
-                                                value_cache,
-                                                attn_metadata.slot_mapping,
-                                                attn_metadata.kv_cache_dtype,
-                                                kv_scale)
 
         num_prefill_tokens = attn_metadata.num_prefill_tokens
         num_decode_tokens = attn_metadata.num_decode_tokens
@@ -253,7 +238,6 @@
 
         assert query.shape[0] == num_prefill_tokens
         assert decode_query.shape[0] == num_decode_tokens
->>>>>>> 077f0a2e
 
         if prefill_meta := attn_metadata.prefill_metadata:
             # Prompt run.
@@ -278,65 +262,34 @@
                 output[:num_prefill_tokens] = out
             else:
                 # prefix-enabled attention
-<<<<<<< HEAD
-                output = flash_attn_varlen_func(
+                # FIXME(woosuk): FlashAttention does not support FP8 KV cache.
+                output[:num_prefill_tokens] = flash_attn_varlen_func(
                     q=query,
                     k=key_cache,
                     v=value_cache,
-                    cu_seqlens_q=attn_metadata.seq_start_loc,
-                    cu_seqlens_k=attn_metadata.context_lens,  # FIXME
-                    max_seqlen_q=attn_metadata.max_prompt_len,
-                    max_seqlen_k=attn_metadata.max_context_len,
+                    cu_seqlens_q=prefill_meta.seq_start_loc,
+                    cu_seqlens_k=prefill_meta.context_lens,  # FIXME
+                    max_seqlen_q=prefill_meta.max_prompt_len,
+                    max_seqlen_k=prefill_meta.max_context_len,
                     softmax_scale=self.scale,
                     causal=True,
                     window_size=self.sliding_window,
                     alibi_slopes=self.alibi_slopes,
-                    block_table=attn_metadata.block_tables,
-=======
-                # TODO(Hai) this triton kernel has regression issue (broke) to
-                # deal with different data types between KV and FP8 KV cache,
-                # to be addressed separately.
-                output[:num_prefill_tokens] = PagedAttention.forward_prefix(
-                    query,
-                    key,
-                    value,
-                    key_cache,
-                    value_cache,
-                    prefill_meta.block_tables,
-                    prefill_meta.subquery_start_loc,
-                    prefill_meta.prompt_lens_tensor,
-                    prefill_meta.context_lens,
-                    prefill_meta.max_subquery_len,
-                    self.alibi_slopes,
->>>>>>> 077f0a2e
+                    block_table=prefill_meta.block_tables,
                 )
+
         if decode_meta := attn_metadata.decode_metadata:
             # Decoding run.
-<<<<<<< HEAD
             # TODO(skrider): tune num_splits heuristic
-            output = flash_attn_with_kvcache(
+            output[num_prefill_tokens:] = flash_attn_with_kvcache(
                 query.unsqueeze(1),
                 key_cache,
                 value_cache,
-                block_table=attn_metadata.block_tables,
-                cache_seqlens=attn_metadata.context_lens,
+                block_table=decode_meta.block_tables,
+                cache_seqlens=decode_meta.context_lens,
                 softmax_scale=self.scale,
                 causal=True,
                 alibi_slopes=self.alibi_slopes,
-=======
-            output[num_prefill_tokens:] = PagedAttention.forward_decode(
-                decode_query,
-                key_cache,
-                value_cache,
-                decode_meta.block_tables,
-                decode_meta.context_lens,
-                decode_meta.max_context_len,
-                attn_metadata.kv_cache_dtype,
-                self.num_kv_heads,
-                self.scale,
-                self.alibi_slopes,
-                kv_scale,
->>>>>>> 077f0a2e
             )
 
         # Reshape the output tensor.
