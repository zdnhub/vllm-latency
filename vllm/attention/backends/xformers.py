--- conflicted
+++ resolved
@@ -369,47 +369,4 @@
             bias = bias.unflatten(1, (num_kv_heads, num_heads // num_kv_heads))
         attn_biases.append(LowerTriangularMaskWithTensorBias(bias))
 
-<<<<<<< HEAD
-    return attn_biases
-
-
-def _check_use_naive_attention() -> bool:
-    if not is_hip():
-        return False
-    # For ROCm, check whether flash attention is installed or not.
-    has_flash_attn = importlib.util.find_spec("flash_attn") is not None
-    if not has_flash_attn:
-        logger.warning("flash_attn is not installed. Using naive attention. "
-                       "This will take significantly more GPU memory.")
-        return True
-    return False
-
-
-def _naive_masked_attention(
-    query: torch.Tensor,
-    key: torch.Tensor,
-    value: torch.Tensor,
-    num_heads: int,
-    num_kv_heads: int,
-    head_size: int,
-    scale: float,
-) -> torch.Tensor:
-    query = query.view(-1, num_heads, head_size)
-    key = key.view(-1, num_kv_heads, head_size)
-    value = value.view(-1, num_kv_heads, head_size)
-    seq_len, _, _ = query.shape
-    attn_mask = torch.triu(torch.ones(seq_len,
-                                      seq_len,
-                                      dtype=query.dtype,
-                                      device=query.device),
-                           diagonal=1)
-    attn_mask = attn_mask * torch.finfo(query.dtype).min
-
-    attn_weights = scale * torch.einsum("qhd,khd->hqk", query, key).float()
-    attn_weights = attn_weights + attn_mask.float()
-    attn_weights = torch.softmax(attn_weights, dim=-1).to(value.dtype)
-    out = torch.einsum("hqk,khd->qhd", attn_weights, value)
-    return out
-=======
-    return attn_biases
->>>>>>> c2e00af5
+    return attn_biases