--- conflicted
+++ resolved
@@ -103,40 +103,6 @@
     # so far).
     context_lens_tensor: Optional[torch.Tensor] = None
 
-<<<<<<< HEAD
-    # Whether or not if cuda graph is enabled.
-    # Cuda-graph is currently enabled for decoding only.
-    # TODO(woosuk): Move `use_cuda_graph` out since it's unrelated to attention.
-    use_cuda_graph: bool
-
-    # Self-attention prefill/decode metadata cache
-    _self_cached_prefill_metadata: Optional["XFormersMetadata"] = None
-    _self_cached_decode_metadata: Optional["XFormersMetadata"] = None
-    # Cross-attention prefill/decode metadata cache
-
-    # Begin cross-attention fields...
-
-    # If True, prefill_metadata() and decode_metadata() will return
-    # seqlen & memory-mapping data structures for cross-attention;
-    # otherwise, self-attention data structures will be returned.
-    _attn_type: AttentionType = AttentionType.DECODER
-
-    # (batch_size,). The "cross-sequence-length" per sequence,i.e. the key/value
-    # sequence length (usually encoder sequence length) in the cross-attention
-    # computation. None if this is self-attention
-    cross_seq_lens: Optional[List[int]] = None
-    cross_seq_lens_tensor: Optional[torch.Tensor] = None
-
-    # The maximum cross-sequence-length, if cross_seq_lens is specified.
-    # Note that for cross-attention there is no difference in key/value
-    # sequence length between prefill and decode
-    max_cross_seq_len: Optional[int] = None
-
-    # Cross-attention memory-mapping data structures: slot mapping
-    # and block tables
-    cross_slot_mapping: Optional[torch.Tensor] = None
-    cross_block_tables: Optional[torch.Tensor] = None
-=======
     # Maximum query length in the batch. None for decoding.
     max_query_len: Optional[int] = None
 
@@ -148,7 +114,6 @@
     # Self-attention prefill/decode metadata cache
     _cached_prefill_metadata: Optional["XFormersMetadata"] = None
     _cached_decode_metadata: Optional["XFormersMetadata"] = None
->>>>>>> da1b6483
 
     # Begin encoder attn & enc/dec cross-attn fields...
 
@@ -244,77 +209,14 @@
             self._attn_type = atype
 
     @property
-    def is_all_cross_attn_metadata_set(self):
-        # No cross-attention metadata is present whatsoever
-        no_md = (self.cross_seq_lens is
-                 None) and (self.cross_slot_mapping is
-                            None) and (self.cross_block_tables is None)
-        # If any cross-attention metadata is present, it is invalid
-        invalid_md_if_not_no_md = (self.cross_seq_lens is None) or (
-            self.cross_slot_mapping is None) or (self.cross_block_tables is
-                                                 None)
-
-        if no_md:
-            return False
-
-        assert (
-            not invalid_md_if_not_no_md), "Invalid cross-attention metadata"
-
-        self._maybe_infer_implicit_cross_attention_metadata()
-        return True
-
-    def _maybe_infer_implicit_cross_attention_metadata(self):
-        # Infer implicit cross-attention fields
-        # from user-provided fields, if needed
-        if self.cross_seq_lens_tensor is None:
-            assert self.seq_lens_tensor is not None
-            self.cross_seq_lens_tensor = torch.tensor(
-                self.cross_seq_lens,
-                dtype=self.seq_lens_tensor.dtype,
-                device=self.seq_lens_tensor.device)
-        if self.max_cross_seq_len is None:
-            assert self.cross_seq_lens is not None
-            self.max_cross_seq_len = max(self.cross_seq_lens)
-
-    @property
-    def attention_type(self) -> AttentionType:
-        return self._attn_type
-
-    @attention_type.setter
-    def attention_type(self, atype: AttentionType) -> None:
-
-        if atype == AttentionType.ENCODER_DECODER:
-            assert self.is_all_cross_attn_metadata_set, \
-            "Must have self.cross_seq_lens not None " + \
-            "in order to enable cross-attention"
-            self._maybe_infer_implicit_cross_attention_metadata()
-            self._attn_type = AttentionType.ENCODER_DECODER
-        else:
-            # AttentionType.{ENCODER,DECODER}
-            self._attn_type = atype
-
-    @property
     def prefill_metadata(self) -> Optional["XFormersMetadata"]:
         if self.num_prefills == 0:
             return None
 
-<<<<<<< HEAD
-        target_attention_type = self.attention_type
-
-        if self._self_cached_prefill_metadata is not None:
-            if self._self_cached_prefill_metadata.attention_type != \
-                target_attention_type:
-                self._self_cached_prefill_metadata.attn_bias = None
-
-            self._self_cached_prefill_metadata.attention_type = \
-                target_attention_type
-            return self._self_cached_prefill_metadata
-=======
         if self._cached_prefill_metadata is not None:
             self._cached_prefill_metadata.attention_type = \
                 self.attention_type
             return self._cached_prefill_metadata
->>>>>>> da1b6483
 
         assert (self.seq_lens is not None) or \
             (self.encoder_seq_lens is not None)
@@ -323,33 +225,10 @@
         assert self.context_lens_tensor is not None
         assert self.block_tables is not None
 
-<<<<<<< HEAD
-        if self.is_all_cross_attn_metadata_set:
-            # This attention metadata structure could support
-            # encoder/decoder cross-attention; make sure to
-            # set the appropriate fields
-            cross_seq_lens=self.cross_seq_lens,
-            cross_seq_lens_tensor=self.cross_seq_lens_tensor,
-            max_cross_seq_len=self.max_cross_seq_len,
-            cross_slot_mapping=self.cross_slot_mapping,
-            cross_block_tables=self.cross_block_tables
-        else:
-            # This attention metadata structure supports
-            # decoder-only self-attention; there are no fields
-            # to support encoder/decoder cross-attention
-            cross_seq_lens=None,
-            cross_seq_lens_tensor=None,
-            max_cross_seq_len=None,
-            cross_slot_mapping=None,
-            cross_block_tables=None
-
-        self._self_cached_prefill_metadata = XFormersMetadata(
-=======
         query_start_loc = None if self.query_start_loc is None \
             else self.query_start_loc[:self.num_prefills + 1]
 
         self._cached_prefill_metadata = XFormersMetadata(
->>>>>>> da1b6483
             num_prefills=self.num_prefills,
             num_prefill_tokens=self.num_prefill_tokens,
             num_decode_tokens=0,
@@ -363,20 +242,9 @@
             max_decode_seq_len=0,
             query_start_loc=query_start_loc,
             seq_start_loc=None,
-            context_lens_tensor=self.context_lens_tensor[:self.
-                                                            num_prefills],
+            context_lens_tensor=self.context_lens_tensor[:self.num_prefills],
             block_tables=self.block_tables[:self.num_prefills],
             use_cuda_graph=False,
-<<<<<<< HEAD
-            _attn_type=self.
-            attention_type,  # Begin cross-attention fields below...
-            cross_seq_lens=cross_seq_lens,
-            cross_seq_lens_tensor=cross_seq_lens_tensor,
-            max_cross_seq_len=max_cross_seq_len,
-            cross_slot_mapping=cross_slot_mapping,
-            cross_block_tables=cross_block_tables)
-        return self._self_cached_prefill_metadata
-=======
             _attn_type=self.attention_type,
             # Begin cross-attention fields below...
             encoder_seq_lens=self.encoder_seq_lens,
@@ -385,54 +253,21 @@
             cross_slot_mapping=self.cross_slot_mapping,
             cross_block_tables=self.cross_block_tables)
         return self._cached_prefill_metadata
->>>>>>> da1b6483
 
     @property
     def decode_metadata(self) -> Optional["XFormersMetadata"]:
         if self.num_decode_tokens == 0:
             return None
 
-<<<<<<< HEAD
-        target_attention_type = self.attention_type
-
-        if self._self_cached_decode_metadata is not None:
-            if self._self_cached_decode_metadata.attention_type != \
-                target_attention_type:
-                self._self_cached_decode_metadata.attn_bias = None
-
-            self._self_cached_decode_metadata.attention_type = \
-                target_attention_type
-            return self._self_cached_decode_metadata
-=======
         if self._cached_decode_metadata is not None:
             self._cached_decode_metadata.attention_type = \
                 self.attention_type
             return self._cached_decode_metadata
->>>>>>> da1b6483
         assert self.block_tables is not None
         assert (self.seq_lens_tensor is not None) or \
             (self.encoder_seq_lens_tensor is not None)
 
-        if self.is_all_cross_attn_metadata_set:
-            # This attention metadata structure could support
-            # encoder/decoder cross-attention; make sure to
-            # set the appropriate fields
-            cross_seq_lens=self.cross_seq_lens,
-            cross_seq_lens_tensor=self.cross_seq_lens_tensor,
-            max_cross_seq_len=self.max_cross_seq_len,
-            cross_slot_mapping=self.cross_slot_mapping,
-            cross_block_tables=self.cross_block_tables
-        else:
-            # This attention metadata structure supports
-            # decoder-only self-attention; there are no fields
-            # to support encoder/decoder cross-attention
-            cross_seq_lens=None,
-            cross_seq_lens_tensor=None,
-            max_cross_seq_len=None,
-            cross_slot_mapping=None,
-            cross_block_tables=None
-
-        self._self_cached_decode_metadata = XFormersMetadata(
+        self._cached_decode_metadata = XFormersMetadata(
             num_prefills=0,
             num_prefill_tokens=0,
             num_decode_tokens=self.num_decode_tokens,
@@ -448,16 +283,6 @@
             context_lens_tensor=None,
             block_tables=self.block_tables[self.num_prefills:],
             use_cuda_graph=self.use_cuda_graph,
-<<<<<<< HEAD
-            _attn_type=target_attention_type,  
-            # Begin cross-attention fields below...
-            cross_seq_lens=cross_seq_lens,
-            cross_seq_lens_tensor=cross_seq_lens_tensor,
-            max_cross_seq_len=max_cross_seq_len,
-            cross_slot_mapping=cross_slot_mapping,
-            cross_block_tables=cross_block_tables)
-        return self._self_cached_decode_metadata
-=======
             _attn_type=self.
             _attn_type,  # Begin cross-attention fields below...
             encoder_seq_lens=self.encoder_seq_lens,
@@ -557,7 +382,6 @@
         raise AttributeError(
             f"Invalid attn_metadata.attention_type {str(attn_type)}")
 
->>>>>>> da1b6483
 
 class XFormersImpl(AttentionImpl[XFormersMetadata]):
     """
@@ -759,23 +583,10 @@
                 output[:num_prefill_tokens] = out
 
         if decode_meta := attn_metadata.decode_metadata:
-<<<<<<< HEAD
-            if attn_type == AttentionType.ENCODER_DECODER:
-                # Paged attention against cross-attention KV cache
-                seq_lens_arg = decode_meta.cross_seq_lens_tensor
-                max_seq_len_arg = decode_meta.max_cross_seq_len
-                block_tables_arg = decode_meta.cross_block_tables
-            else:
-                # Paged attention against self-attention KV cache
-                seq_lens_arg = decode_meta.seq_lens_tensor
-                max_seq_len_arg = decode_meta.max_decode_seq_len
-                block_tables_arg = decode_meta.block_tables
-=======
 
             seq_lens_arg, \
             max_seq_len_arg,\
             block_tables_arg = _get_seq_len_block_table_args(decode_meta)
->>>>>>> da1b6483
 
             output[num_prefill_tokens:] = PagedAttention.forward_decode(
                 decode_query,
@@ -846,20 +657,12 @@
                     AttentionType.ENCODER_DECODER:
                     # Default enc/dec cross-attention mask is non-causal
                     attn_bias = BlockDiagonalMask.from_seqlens(
-<<<<<<< HEAD
-                        attn_metadata.seq_lens, attn_metadata.cross_seq_lens)
-=======
                         attn_metadata.seq_lens, attn_metadata.encoder_seq_lens)
->>>>>>> da1b6483
                 else:
                     if attn_metadata.attention_type == AttentionType.ENCODER:
                         # Default encoder self-attention mask is non-causal
                         attn_bias = BlockDiagonalMask.from_seqlens(
-<<<<<<< HEAD
-                            attn_metadata.seq_lens)
-=======
                             attn_metadata.encoder_seq_lens)
->>>>>>> da1b6483
                     else:
                         # Default decoder self-attention mask is causal
                         attn_bias = BlockDiagonalCausalMask.from_seqlens(
