--- conflicted
+++ resolved
@@ -284,25 +284,15 @@
 
 
 def gptq_marlin_gemm(a: torch.Tensor, b_q_weight: torch.Tensor,
-<<<<<<< HEAD
-                     b_scales: torch.Tensor, g_idx: torch.Tensor,
-                     perm: torch.Tensor, workspace: torch.Tensor,
-                     b_q_type: ScalarType, size_m: int, size_n: int,
-                     size_k: int, is_k_full: bool) -> torch.Tensor:
-    return torch.ops._C.gptq_marlin_gemm(a, b_q_weight, b_scales, g_idx, perm,
-                                         workspace, b_q_type, size_m, size_n,
-                                         size_k, is_k_full)
-=======
                      b_scales: torch.Tensor, b_zeros: torch.Tensor,
                      g_idx: torch.Tensor, perm: torch.Tensor,
-                     workspace: torch.Tensor, num_bits: int, size_m: int,
-                     size_n: int, size_k: int, is_k_full: bool,
+                     workspace: torch.Tensor, b_q_type: ScalarType,
+                     size_m: int, size_n: int, size_k: int, is_k_full: bool,
                      has_zp: bool) -> torch.Tensor:
     return torch.ops._C.gptq_marlin_gemm(a, b_q_weight, b_scales, b_zeros,
-                                         g_idx, perm, workspace, num_bits,
+                                         g_idx, perm, workspace, b_q_type,
                                          size_m, size_n, size_k, is_k_full,
                                          has_zp)
->>>>>>> 89c1c6a1
 
 
 # fp8 marlin
