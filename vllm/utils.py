--- conflicted
+++ resolved
@@ -9,15 +9,10 @@
 from collections import OrderedDict, defaultdict
 from functools import lru_cache, partial
 from platform import uname
-<<<<<<< HEAD
-from typing import (Any, Awaitable, Callable, Dict, Generic, Hashable, List,
-                    Optional, Tuple, TypeVar, Union)
+from typing import (Any, AsyncIterator, Awaitable, Callable, Dict, Generic,
+                    Hashable, List, Optional, Tuple, TypeVar, Union)
 from urllib.parse import urlparse
 from urllib.request import urlopen
-=======
-from typing import (Any, AsyncIterator, Awaitable, Callable, Dict, Generic,
-                    Hashable, List, Optional, Tuple, TypeVar, Union)
->>>>>>> 7fd3949a
 
 import psutil
 import requests
