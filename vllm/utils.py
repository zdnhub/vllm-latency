import enum
import os
import socket
import subprocess
import uuid
import gc
from platform import uname
from typing import List, Tuple, Union, Generic
from packaging.version import parse, Version

import psutil
import torch
import asyncio
from functools import partial, lru_cache
from typing import (
    Awaitable,
    Callable,
    TypeVar,
)
from collections import OrderedDict
from typing import Any, Hashable, Optional

from vllm.logger import init_logger
import warnings

T = TypeVar("T")
logger = init_logger(__name__)

STR_DTYPE_TO_TORCH_DTYPE = {
    "half": torch.half,
    "bfloat16": torch.bfloat16,
    "float": torch.float,
    "fp8_e5m2": torch.uint8,
}


class Device(enum.Enum):
    GPU = enum.auto()
    CPU = enum.auto()


class Counter:

    def __init__(self, start: int = 0) -> None:
        self.counter = start

    def __next__(self) -> int:
        i = self.counter
        self.counter += 1
        return i

    def reset(self) -> None:
        self.counter = 0


class LRUCache(Generic[T]):

    def __init__(self, capacity: int):
        self.cache = OrderedDict[Hashable, T]()
        self.capacity = capacity

    def __contains__(self, key: Hashable) -> bool:
        return key in self.cache

    def __len__(self) -> int:
        return len(self.cache)

    def __getitem__(self, key: Hashable) -> T:
        return self.get(key)

    def __setitem__(self, key: Hashable, value: T) -> None:
        self.put(key, value)

    def __delitem__(self, key: Hashable) -> None:
        self.pop(key)

    def touch(self, key: Hashable) -> None:
        self.cache.move_to_end(key)

    def get(self,
            key: Hashable,
            default_value: Optional[T] = None) -> Optional[T]:
        if key in self.cache:
            value = self.cache[key]
            self.cache.move_to_end(key)
        else:
            value = default_value
        return value

    def put(self, key: Hashable, value: T) -> None:
        self.cache[key] = value
        self.cache.move_to_end(key)
        self._remove_old_if_needed()

    def _on_remove(self, key: Hashable, value: T):
        pass

    def remove_oldest(self):
        if not self.cache:
            return
        key, value = self.cache.popitem(last=False)
        self._on_remove(key, value)

    def _remove_old_if_needed(self) -> None:
        while len(self.cache) > self.capacity:
            self.remove_oldest()

    def pop(self, key: Hashable, default_value: Optional[Any] = None) -> T:
        run_on_remove = key in self.cache
        value = self.cache.pop(key, default_value)
        if run_on_remove:
            self._on_remove(key, value)
        return value

    def clear(self):
        while len(self.cache) > 0:
            self.remove_oldest()
        self.cache.clear()


def is_hip() -> bool:
    return torch.version.hip is not None


@lru_cache(maxsize=None)
def is_neuron() -> bool:
    try:
        import transformers_neuronx
    except ImportError:
        transformers_neuronx = None
    return transformers_neuronx is not None


@lru_cache(maxsize=None)
def get_max_shared_memory_bytes(gpu: int = 0) -> int:
    """Returns the maximum shared memory per thread block in bytes."""
    # NOTE: This import statement should be executed lazily since
    # the Neuron-X backend does not have the `cuda_utils` module.
    from vllm._C import cuda_utils

    max_shared_mem = (
        cuda_utils.get_max_shared_memory_per_block_device_attribute(gpu))
    # value 0 will cause MAX_SEQ_LEN become negative and test_attention.py
    # will fail
    assert max_shared_mem > 0, "max_shared_mem can not be zero"
    return int(max_shared_mem)


def get_cpu_memory() -> int:
    """Returns the total CPU memory of the node in bytes."""
    return psutil.virtual_memory().total


def random_uuid() -> str:
    return str(uuid.uuid4().hex)


@lru_cache(maxsize=None)
def in_wsl() -> bool:
    # Reference: https://github.com/microsoft/WSL/issues/4071
    return "microsoft" in " ".join(uname()).lower()


def make_async(func: Callable[..., T]) -> Callable[..., Awaitable[T]]:
    """Take a blocking function, and run it on in an executor thread.

    This function prevents the blocking function from blocking the
    asyncio event loop.
    The code in this function needs to be thread safe.
    """

    def _async_wrapper(*args, **kwargs) -> asyncio.Future:
        loop = asyncio.get_event_loop()
        p_func = partial(func, *args, **kwargs)
        return loop.run_in_executor(executor=None, func=p_func)

    return _async_wrapper


def get_ip() -> str:
    host_ip = os.environ.get("HOST_IP")
    if host_ip:
        return host_ip

    # IP is not set, try to get it from the network interface

    # try ipv4
    s = socket.socket(socket.AF_INET, socket.SOCK_DGRAM)
    try:
        s.connect(("8.8.8.8", 80))  # Doesn't need to be reachable
        return s.getsockname()[0]
    except Exception:
        pass

    # try ipv6
    try:
        s = socket.socket(socket.AF_INET6, socket.SOCK_DGRAM)
        # Google's public DNS server, see
        # https://developers.google.com/speed/public-dns/docs/using#addresses
        s.connect(("2001:4860:4860::8888", 80))  # Doesn't need to be reachable
        return s.getsockname()[0]
    except Exception:
        pass

    warnings.warn(
        "Failed to get the IP address, using 0.0.0.0 by default."
        "The value can be set by the environment variable HOST_IP.",
        stacklevel=2)
    return "0.0.0.0"


def get_distributed_init_method(ip: str, port: int) -> str:
    return f"tcp://{ip}:{port}"


def get_open_port() -> int:
    # try ipv4
    try:
        with socket.socket(socket.AF_INET, socket.SOCK_STREAM) as s:
            s.bind(("", 0))
            return s.getsockname()[1]
    except OSError:
        # try ipv6
        with socket.socket(socket.AF_INET6, socket.SOCK_STREAM) as s:
            s.bind(("", 0))
            return s.getsockname()[1]


def set_cuda_visible_devices(device_ids: List[int]) -> None:
    os.environ["CUDA_VISIBLE_DEVICES"] = ",".join(map(str, device_ids))


@lru_cache(maxsize=None)
def get_nvcc_cuda_version() -> Optional[Version]:
    cuda_home = os.environ.get('CUDA_HOME')
    if not cuda_home:
        cuda_home = '/usr/local/cuda'
        if os.path.isfile(cuda_home + '/bin/nvcc'):
            logger.info(f'CUDA_HOME is not found in the environment. '
                        f'Using {cuda_home} as CUDA_HOME.')
        else:
            logger.warning(
                f'Not found nvcc in {cuda_home}. Skip cuda version check!')
            return None
    nvcc_output = subprocess.check_output([cuda_home + "/bin/nvcc", "-V"],
                                          universal_newlines=True)
    output = nvcc_output.split()
    release_idx = output.index("release") + 1
    nvcc_cuda_version = parse(output[release_idx].split(",")[0])
    return nvcc_cuda_version


def _generate_random_fp8_e5m2(
    tensor: torch.tensor,
    low: float,
    high: float,
) -> None:
    # NOTE(zhaoyang): Due to NaN and Inf representation for fp8 data type,
    # it may occur Inf or NaN if we directly use torch.randint
    # to generate random data for fp8 data.
    # For example, s.11111.00 in fp8e5m2 format represents Inf.
    #     | E4M3        | E5M2
    #-----|-------------|-------------------
    # Inf | N/A         | s.11111.00
    # NaN | s.1111.111  | s.11111.{01,10,11}
    from vllm._C import cache_ops
    tensor_tmp = torch.empty_like(tensor, dtype=torch.float16)
    tensor_tmp.uniform_(low, high)
    cache_ops.convert_fp8_e5m2(tensor_tmp, tensor)
    del tensor_tmp


def create_kv_caches_with_random(
    num_blocks: int,
    block_size: int,
    num_layers: int,
    num_heads: int,
    head_size: int,
    cache_dtype: Optional[Union[str, torch.dtype]],
    model_dtype: Optional[Union[str, torch.dtype]] = None,
    seed: Optional[int] = 0,
    device: Optional[str] = "cuda",
) -> Tuple[List[torch.Tensor], List[torch.Tensor]]:
    torch.random.manual_seed(seed)
    if torch.cuda.is_available():
        torch.cuda.manual_seed(seed)

    if isinstance(cache_dtype, str):
        if cache_dtype == "auto":
            if isinstance(model_dtype, str):
                torch_dtype = STR_DTYPE_TO_TORCH_DTYPE[model_dtype]
            elif isinstance(model_dtype, torch.dtype):
                torch_dtype = model_dtype
            else:
                raise ValueError(f"Invalid model dtype: {model_dtype}")
        elif cache_dtype in ["half", "bfloat16", "float"]:
            torch_dtype = STR_DTYPE_TO_TORCH_DTYPE[cache_dtype]
        elif cache_dtype == "fp8_e5m2":
            torch_dtype = torch.uint8
        else:
            raise ValueError(f"Invalid kv cache dtype: {cache_dtype}")
    elif isinstance(cache_dtype, torch.dtype):
        torch_dtype = cache_dtype
    else:
        raise ValueError(f"Invalid kv cache dtype: {cache_dtype}")

    scale = head_size**-0.5
    x = 16 // torch.tensor([], dtype=torch_dtype).element_size()
    key_cache_shape = (num_blocks, num_heads, head_size // x, block_size, x)
    key_caches = []
    for _ in range(num_layers):
        key_cache = torch.empty(size=key_cache_shape,
                                dtype=torch_dtype,
                                device=device)
        if cache_dtype == 'fp8_e5m2':
            _generate_random_fp8_e5m2(key_cache, -scale, scale)
        elif torch_dtype in [torch.half, torch.bfloat16, torch.float]:
            key_cache.uniform_(-scale, scale)
        else:
            raise ValueError(
                f"Does not support key cache of type {cache_dtype}")
        key_caches.append(key_cache)

    value_cache_shape = (num_blocks, num_heads, head_size, block_size)
    value_caches = []
    for _ in range(num_layers):
        value_cache = torch.empty(size=value_cache_shape,
                                  dtype=torch_dtype,
                                  device=device)
        if cache_dtype == 'fp8_e5m2':
            _generate_random_fp8_e5m2(value_cache, -scale, scale)
        elif torch_dtype in [torch.half, torch.bfloat16, torch.float]:
            value_cache.uniform_(-scale, scale)
        else:
            raise ValueError(
                f"Does not support value cache of type {cache_dtype}")
        value_caches.append(value_cache)
    return key_caches, value_caches


@lru_cache
def print_warning_once(msg: str) -> None:
    logger.warning(msg)


@lru_cache(maxsize=None)
def is_pin_memory_available() -> bool:

    if in_wsl():
        # Pinning memory in WSL is not supported.
        # https://docs.nvidia.com/cuda/wsl-user-guide/index.html#known-limitations-for-linux-cuda-applications
        print_warning_once("Using 'pin_memory=False' as WSL is detected. "
                           "This may slow down the performance.")
        return False
    elif is_neuron():
        print_warning_once("Pin memory is not supported on Neuron.")
        return False
    return True


class CudaMemoryProfiler:

    def __init__(self, device=None):
        self.device = device

    def current_memory_usage(self) -> float:
        # Return the memory usage in bytes.
        torch.cuda.reset_peak_memory_stats(self.device)
        mem = torch.cuda.max_memory_allocated(self.device)
        return mem

    def __enter__(self):
        self.initial_memory = self.current_memory_usage()
        # This allows us to call methods of the context manager if needed
        return self

    def __exit__(self, exc_type, exc_val, exc_tb):
        self.final_memory = self.current_memory_usage()
        self.consumed_memory = self.final_memory - self.initial_memory

        # Force garbage collection
        gc.collect()


<<<<<<< HEAD
def str_to_int_tuple(s: str) -> Tuple[int]:
    """Convert a string to a tuple of integers."""
    try:
        return tuple(map(int, s.split(",")))
    except ValueError as e:
        raise ValueError(
            "String must be a series of integers separated by commas "
            f"(e.g., 1, 2, 3). Given input: {s}") from e
=======
def pad_to_max_length(x: List[int], max_len: int, pad: int) -> List[int]:
    assert len(x) <= max_len
    return x + [pad] * (max_len - len(x))


def make_tensor_with_pad(
    x: List[List[int]],
    max_len: int,
    pad: int,
    dtype: torch.dtype,
    device: Optional[Union[str, torch.device]],
) -> torch.Tensor:
    """Make a padded tensor of a 2D inputs.

    The padding is applied to the end of each inner list until it reaches
    `max_len`.
    """
    padded_x = [pad_to_max_length(x_i, max_len, pad) for x_i in x]
    return torch.tensor(padded_x, dtype=dtype, device=device)


def async_tensor_h2d(
    data: list,
    dtype: torch.dtype,
    target_device: Union[str, torch.device],
    pin_memory: bool,
) -> torch.Tensor:
    """Asynchronously create a tensor and copy it from host to device."""
    t = torch.tensor(data, dtype=dtype, pin_memory=pin_memory, device="cpu")
    return t.to(device=target_device, non_blocking=True)


def maybe_expand_dim(tensor: torch.Tensor,
                     target_dims: int,
                     size: int = 1) -> torch.Tensor:
    """Expand the tensor to the target_dims."""
    if tensor.ndim < target_dims:
        tensor = tensor.view(-1, *([size] * (target_dims - tensor.ndim)))
    return tensor
>>>>>>> f721096d
<|MERGE_RESOLUTION|>--- conflicted
+++ resolved
@@ -382,7 +382,6 @@
         gc.collect()
 
 
-<<<<<<< HEAD
 def str_to_int_tuple(s: str) -> Tuple[int]:
     """Convert a string to a tuple of integers."""
     try:
@@ -391,7 +390,8 @@
         raise ValueError(
             "String must be a series of integers separated by commas "
             f"(e.g., 1, 2, 3). Given input: {s}") from e
-=======
+
+
 def pad_to_max_length(x: List[int], max_len: int, pad: int) -> List[int]:
     assert len(x) <= max_len
     return x + [pad] * (max_len - len(x))
@@ -430,5 +430,4 @@
     """Expand the tensor to the target_dims."""
     if tensor.ndim < target_dims:
         tensor = tensor.view(-1, *([size] * (target_dims - tensor.ndim)))
-    return tensor
->>>>>>> f721096d
+    return tensor