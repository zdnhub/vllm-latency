--- conflicted
+++ resolved
@@ -404,14 +404,11 @@
         arrival_time: The arrival time of the request.
         lora_request: LoRA request.
         multi_modal_data: Multi modal data associated with the request.
-<<<<<<< HEAD
-        encoder_seq: Optional, the single encoder sequence.
-=======
         embeddings: The embeddings vectors of the prompt of the sequence group
             for an embedding model.
         pooling_params: The pooling parameters used to generate the pooling
             for an embedding model.
->>>>>>> 702bee46
+        encoder_seq: Optional, the single encoder sequence.
     """
 
     def __init__(
@@ -422,12 +419,9 @@
         sampling_params: Optional[SamplingParams] = None,
         lora_request: Optional[LoRARequest] = None,
         multi_modal_data: Optional[MultiModalData] = None,
-<<<<<<< HEAD
-        encoder_seq: Optional[Sequence] = None
-=======
         embeddings: Optional[List[float]] = None,
         pooling_params: Optional[PoolingParams] = None,
->>>>>>> 702bee46
+        encoder_seq: Optional[Sequence] = None,
     ) -> None:
         self.request_id = request_id
         self.seqs_dict = {seq.seq_id: seq for seq in seqs}
@@ -441,12 +435,9 @@
         self.prompt_logprobs: Optional[PromptLogprobs] = None
         self.state = SequenceGroupState()
         self.multi_modal_data = multi_modal_data
-<<<<<<< HEAD
-        self.encoder_seq = encoder_seq
-=======
         self.embeddings = embeddings
         self.pooling_params = pooling_params
->>>>>>> 702bee46
+        self.encoder_seq = encoder_seq
 
     @property
     def prompt(self) -> str:
