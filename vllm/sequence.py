--- conflicted
+++ resolved
@@ -2,11 +2,7 @@
 import copy
 import enum
 from dataclasses import dataclass
-<<<<<<< HEAD
-from typing import Dict, List, Optional, Tuple, Union
-=======
-from typing import Dict, List, Optional, Union, TYPE_CHECKING
->>>>>>> 654865e2
+from typing import Dict, List, Optional, Tuple, Union, TYPE_CHECKING
 
 from vllm.block import LogicalTokenBlock
 from vllm.sampling_params import SamplingParams
@@ -109,15 +105,10 @@
             output_token_ids = []
 
         self.prompt_token_ids = prompt_token_ids
-<<<<<<< HEAD
-        self.output_token_ids: List[int] = []
-        self.cumulative_logprob: float = 0.0
+        self.output_token_ids = output_token_ids
+        self.cumulative_logprob = 0.0
         self._prefill_start: int = 0
         self._prefill_end: int = 0
-=======
-        self.output_token_ids = output_token_ids
-        self.cumulative_logprob = 0.0
->>>>>>> 654865e2
 
     def append_token_id(self, token_id: int, logprob: float) -> None:
         self.output_token_ids.append(token_id)
