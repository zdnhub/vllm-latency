"""Sequence and its related classes."""
import copy
import enum
from dataclasses import dataclass
<<<<<<< HEAD
from typing import Dict, List, Optional, Tuple, Union, TYPE_CHECKING
=======
from typing import TYPE_CHECKING, Dict, List, Optional, Union
>>>>>>> 64172a97

from vllm.block import LogicalTokenBlock
from vllm.lora.request import LoRARequest
from vllm.sampling_params import SamplingParams

if TYPE_CHECKING:
    import torch

    from vllm.spec_decode.metrics import SpecDecodeWorkerMetrics


@dataclass
class Logprob:
    """Infos for supporting OpenAI compatible logprobs and token ranks.

    Attributes:
        logprob: The logprob of chosen token
        rank: The vocab rank of chosen token (>=1)
        decoded_token: The decoded chosen token index
    """
    logprob: float
    rank: Optional[int] = None
    decoded_token: Optional[str] = None


PromptLogprobs = List[Optional[Dict[int, Logprob]]]
SampleLogprobs = List[Dict[int, Logprob]]


class SequenceStatus(enum.Enum):
    """Status of a sequence."""
    WAITING = enum.auto()
    RUNNING = enum.auto()
    SWAPPED = enum.auto()
    FINISHED_STOPPED = enum.auto()
    FINISHED_LENGTH_CAPPED = enum.auto()
    FINISHED_ABORTED = enum.auto()
    FINISHED_IGNORED = enum.auto()

    @staticmethod
    def is_finished(status: "SequenceStatus") -> bool:
        return status in [
            SequenceStatus.FINISHED_STOPPED,
            SequenceStatus.FINISHED_LENGTH_CAPPED,
            SequenceStatus.FINISHED_ABORTED,
            SequenceStatus.FINISHED_IGNORED,
        ]

    @staticmethod
    def get_finished_reason(status: "SequenceStatus") -> Union[str, None]:
        if status == SequenceStatus.FINISHED_STOPPED:
            finish_reason = "stop"
        elif status == SequenceStatus.FINISHED_LENGTH_CAPPED:
            finish_reason = "length"
        elif status == SequenceStatus.FINISHED_ABORTED:
            finish_reason = "abort"
        elif status == SequenceStatus.FINISHED_IGNORED:
            # The ignored sequences are the sequences whose prompt lengths
            # are longer than the model's length cap. Therefore, the stop
            # reason should also be "length" as in OpenAI API.
            finish_reason = "length"
        else:
            finish_reason = None
        return finish_reason


@dataclass
class RequestMetrics:
    """Metrics associated with a request.

    Attributes:
        arrival_time: The time when the request arrived.
        first_scheduled_time: The time when the request was first scheduled.
        first_token_time: The time when the first token was generated.
        time_in_queue: The time the request spent in the queue.
        finished_time: The time when the request was finished.
    """
    arrival_time: float
    last_token_time: float
    first_scheduled_time: Optional[float]
    first_token_time: Optional[float]
    time_in_queue: Optional[float]
    finished_time: Optional[float] = None


class SequenceData:
    """Data associated with a sequence.

    Args:
        prompt_token_ids: The token IDs of the prompt.
        output_token_ids: The token IDs of the output. Set to an empty list if
            None.

    Attributes:
        prompt_token_ids: The token IDs of the prompt.
        output_token_ids: The token IDs of the output.
        cumulative_logprob: The cumulative log probability of the output.
        _prefill_start: The start index of the prefill.
        _prefill_end: The end index of the prefill.
    """

    def __init__(
        self,
        prompt_token_ids: List[int],
        output_token_ids: Optional[List[int]] = None,
    ) -> None:
        if output_token_ids is None:
            output_token_ids = []

        self.prompt_token_ids = prompt_token_ids
        self.output_token_ids = output_token_ids
        self.cumulative_logprob = 0.0
        self._prefill_start: int = 0
        self._prefill_end: int = 0

    def append_token_id(self, token_id: int, logprob: float) -> None:
        self.output_token_ids.append(token_id)
        self.cumulative_logprob += logprob

    def reset_prefill_range(self) -> None:
        """Reset the prefill range. It is supposed to be called when a
        sequence needs to be started from the beginning.
        """
        self._prefill_start = 0
        self._prefill_end = 0

    def get_len(self) -> int:
        return len(self.output_token_ids) + len(self.prompt_token_ids)

    def get_prompt_len(self) -> int:
        return len(self.prompt_token_ids)

    def get_output_len(self) -> int:
        return len(self.output_token_ids)

    def get_token_ids(self) -> List[int]:
        return self.prompt_token_ids + self.output_token_ids

    def advance_prefill_range(self, size: int) -> int:
        """Advance the prefill range by the specified amount

        Args:
            size: The amount to advance the prefill range.
        Returns:
            The actual number of advanced tokens.
        """
        self._prefill_start = self._prefill_end
        # The increased range could be larger than the seq length.
        # Clamp it to the seq length.
        # Note that we use prompt_len + output_len instead of
        # prompt_len here. This is because during recompute
        # we need to prefill for both prompt and output.
        self._prefill_end = min(self._prefill_end + size, self.get_len())
        return self._prefill_end - self._prefill_start

    def get_prefill_range(self) -> Tuple[int, int]:
        """Returns the prefill range."""
        return self._prefill_start, self._prefill_end

    def get_num_uncomputed_tokens(self) -> int:
        """Return the number of prefil tokens that are not computed."""
        # we use `get_len()` which includes prompt_len + output_len instead
        # of prompt_len here. This is because during recompute we need to
        # prefill for both prompt and output.
        return self.get_len() - self._prefill_end

    def get_last_token_id(self) -> int:
        if not self.output_token_ids:
            return self.prompt_token_ids[-1]
        return self.output_token_ids[-1]

    def get_prompt_token_ids(self) -> int:
        return self.prompt_token_ids

    def get_output_token_ids(self) -> int:
        return self.output_token_ids

    def __repr__(self) -> str:
        return (f"SequenceData("
                f"prompt_token_ids={self.prompt_token_ids}, "
                f"output_token_ids={self.output_token_ids}, "
                f"cumulative_logprob={self.cumulative_logprob})")


class Sequence:
    """Stores the data, status, and block information of a sequence.

    Args:
        seq_id: The ID of the sequence.
        prompt: The prompt of the sequence.
        prompt_token_ids: The token IDs of the prompt.
        block_size: The block size of the sequence. Should be the same as the
            block size used by the block manager and cache engine.
        lora_request: LoRA request.
    """

    def __init__(
        self,
        seq_id: int,
        prompt: str,
        prompt_token_ids: List[int],
        block_size: int,
        eos_token_id: Optional[int] = None,
        lora_request: Optional[LoRARequest] = None,
    ) -> None:
        self.seq_id = seq_id
        self.prompt = prompt
        self.block_size = block_size
        self.eos_token_id = eos_token_id
        self.lora_request = lora_request

        self.data = SequenceData(prompt_token_ids)
        self.output_logprobs: SampleLogprobs = []
        self.output_text = ""

        self.logical_token_blocks: List[LogicalTokenBlock] = []
        # Initialize the logical token blocks with the prompt token ids.
        self._append_tokens_to_blocks(prompt_token_ids)
        self.status = SequenceStatus.WAITING

        # Used for incremental detokenization
        self.prefix_offset = 0
        self.read_offset = 0
        # Input + output tokens
        self.tokens: Optional[List[str]] = None

    @property
    def lora_int_id(self) -> int:
        return self.lora_request.lora_int_id if self.lora_request else 0

    def hash_of_block(self, logical_idx: int) -> int:
        # Compute the number of tokens in the sequence
        # TODO: The current hashing function is O(L^2). We should optimize
        # this in the future.
        num_tokens = self.num_hashed_tokens_of_block(logical_idx)
        return hash(
            (tuple(self.data.get_token_ids()[0:num_tokens]), self.lora_int_id))

    def num_hashed_tokens_of_block(self, logical_idx: int):
        return logical_idx * self.block_size + self.block_size

    def on_recompute(self):
        """Reset the sequence states for recomputation."""
        self.data.reset_prefill_range()

    def _append_logical_block(self) -> None:
        block = LogicalTokenBlock(
            block_number=len(self.logical_token_blocks),
            block_size=self.block_size,
        )
        self.logical_token_blocks.append(block)

    def _append_tokens_to_blocks(self, token_ids: List[int]) -> None:
        cursor = 0
        while cursor < len(token_ids):
            if not self.logical_token_blocks:
                self._append_logical_block()

            last_block = self.logical_token_blocks[-1]
            if last_block.is_full():
                self._append_logical_block()
                last_block = self.logical_token_blocks[-1]

            num_empty_slots = last_block.get_num_empty_slots()
            last_block.append_tokens(token_ids[cursor:cursor +
                                               num_empty_slots])
            cursor += num_empty_slots

    def append_token_id(
        self,
        token_id: int,
        logprobs: Dict[int, Logprob],
    ) -> None:
        assert token_id in logprobs
        self._append_tokens_to_blocks([token_id])
        self.output_logprobs.append(logprobs)
        self.data.append_token_id(token_id, logprobs[token_id].logprob)

    def get_len(self) -> int:
        return self.data.get_len()

    def get_prompt_len(self) -> int:
        return self.data.get_prompt_len()

    def get_output_len(self) -> int:
        return self.data.get_output_len()

    def get_token_ids(self) -> List[int]:
        return self.data.get_token_ids()

    def get_prompt_token_ids(self) -> List[int]:
        return self.data.get_prompt_token_ids()

    def get_last_token_id(self) -> int:
        return self.data.get_last_token_id()

    def get_output_token_ids(self) -> List[int]:
        return self.data.output_token_ids

    def get_cumulative_logprob(self) -> float:
        return self.data.cumulative_logprob

    def get_beam_search_score(self,
                              length_penalty: float = 1.0,
                              seq_len: Optional[int] = None,
                              eos_token_id: Optional[int] = None) -> float:
        """Calculate the beam search score with length penalty.

        Adapted from

        https://github.com/huggingface/transformers/blob/ccb92be23def445f2afdea94c31286f84b89eb5b/src/transformers/generation/beam_search.py#L938
        """
        if seq_len is None:
            seq_len = self.get_len()
            # NOTE: HF implementation does not count the EOS token
            # towards the length, we align with that here for testing.
            if (eos_token_id is not None
                    and self.get_last_token_id() == eos_token_id):
                seq_len -= 1
        return self.get_cumulative_logprob() / (seq_len**length_penalty)

    def is_finished(self) -> bool:
        return SequenceStatus.is_finished(self.status)

    def fork(self, new_seq_id: int) -> "Sequence":
        new_seq = copy.deepcopy(self)
        new_seq.seq_id = new_seq_id
        return new_seq

    def __repr__(self) -> str:
        return (f"Sequence(seq_id={self.seq_id}, "
                f"status={self.status.name}, "
                f"num_blocks={len(self.logical_token_blocks)})")


@dataclass
class SequenceGroupState:
    """Mutable state tied to a specific sequence group"""

    # torch.Generator used in seeded sampling
    generator: Optional = None


class MultiModalData:
    """Multi modal request.
    
    Args:
        type: The data type.
        data: The actual data.
        The required shape and semantic meaning of it depends on the vision
        language config of the hosted model. 
        See `VisionLanguageConfig` in `config.py`.
    """

    class Type(enum.Enum):
        IMAGE = enum.auto()

    def __init__(self, type: Type, data: "torch.Tensor"):
        self.type = type
        self.data = data


class SequenceGroup:
    """A group of sequences that are generated from the same prompt.

    Args:
        request_id: The ID of the request.
        seqs: The list of sequences.
        sampling_params: The sampling parameters used to generate the outputs.
        arrival_time: The arrival time of the request.
        lora_request: LoRA request.
        multi_modal_data: Multi modal data associated with the request.
    """

    def __init__(
        self,
        request_id: str,
        seqs: List[Sequence],
        sampling_params: SamplingParams,
        arrival_time: float,
        lora_request: Optional[LoRARequest] = None,
        multi_modal_data: Optional[MultiModalData] = None,
    ) -> None:
        self.request_id = request_id
        self.seqs_dict = {seq.seq_id: seq for seq in seqs}
        self.sampling_params = sampling_params
        self.metrics = RequestMetrics(arrival_time=arrival_time,
                                      last_token_time=arrival_time,
                                      first_scheduled_time=None,
                                      first_token_time=None,
                                      time_in_queue=None)
        self.lora_request = lora_request
        self.prompt_logprobs: Optional[PromptLogprobs] = None
        self.state = SequenceGroupState()
        self.multi_modal_data = multi_modal_data

    @property
    def prompt(self) -> str:
        # All sequences in the group should have the same prompt.
        # We use the prompt of an arbitrary sequence.
        return next(iter(self.seqs_dict.values())).prompt

    @property
    def prompt_token_ids(self) -> List[int]:
        # All sequences in the group should have the same prompt.
        # We use the prompt of an arbitrary sequence.
        return next(iter(self.seqs_dict.values())).data.prompt_token_ids

    @property
    def lora_int_id(self) -> int:
        return self.lora_request.lora_int_id if self.lora_request else 0

    def get_last_latency(self, now: float) -> float:
        """Gets last token latency for Request level timings."""
        latency = now - self.metrics.last_token_time
        self.metrics.last_token_time = now
        return latency

    def maybe_set_first_token_time(self, time: float) -> None:
        """Sets the first token time for Request level timings."""
        if self.metrics.first_token_time is None:
            self.metrics.first_token_time = time

    def maybe_set_first_scheduled_time(self, time: float) -> None:
        """Sets the first scheduled time and time in queue for Request
        level timings."""
        if self.metrics.first_scheduled_time is None:
            self.metrics.first_scheduled_time = time
            self.metrics.time_in_queue = time - self.metrics.arrival_time

    def set_finished_time(self, time: Optional[float]) -> None:
        """Sets the finished time for Request level timings."""
        self.metrics.finished_time = time

    def get_max_num_running_seqs(self) -> int:
        """The maximum number of sequences running in parallel in the remaining
        lifetime of the request."""
        if self.sampling_params.use_beam_search:
            # For beam search, maximally there will always be `best_of` beam
            # candidates running in the future.
            return self.sampling_params.best_of
        else:
            if self.sampling_params.best_of > self.num_seqs():
                # At prompt stage, the sequence group is not yet filled up
                # and only have one sequence running. However, in the
                # generation stage, we will have `best_of` sequences running.
                return self.sampling_params.best_of
            # At sampling stages, return the number of actual sequences
            # that are not finished yet.
            return self.num_unfinished_seqs()

    def get_seqs(
        self,
        status: Optional[SequenceStatus] = None,
    ) -> List[Sequence]:
        return list(self.seqs_dict.values()) if status is None else [
            seq for seq in self.seqs_dict.values() if seq.status == status
        ]

    def get_unfinished_seqs(self) -> List[Sequence]:
        return [
            seq for seq in self.seqs_dict.values() if not seq.is_finished()
        ]

    def get_finished_seqs(self) -> List[Sequence]:
        return [seq for seq in self.seqs_dict.values() if seq.is_finished()]

    def advance_prefill_range(self, size: int) -> int:
        """Advance the prefill range by the specified amount.

        Args:
            size: The amount to advance the prefill range.
        Returns:
            The actual number of advanced tokens.
        """
        # All sequences in the group should have the same prompt.
        return [
            seq.data.advance_prefill_range(size)
            for seq in self.seqs_dict.values()
        ][0]

    def get_num_uncomputed_tokens(self) -> int:
        # All sequences in the group should have the same prompt, so the
        # number of unfinished prefill tokens are the same across all
        # sequences.
        return list(
            self.seqs_dict.values())[0].data.get_num_uncomputed_tokens()

    def num_seqs(self, status: Optional[SequenceStatus] = None) -> int:
        return len(self.get_seqs(status))

    def num_unfinished_seqs(self) -> int:
        return len(self.get_unfinished_seqs())

    def num_finished_seqs(self) -> int:
        return len(self.get_finished_seqs())

    def find(self, seq_id: int) -> Sequence:
        if seq_id not in self.seqs_dict:
            raise ValueError(f"Sequence {seq_id} not found.")
        return self.seqs_dict[seq_id]

    def add(self, seq: Sequence) -> None:
        if seq.seq_id in self.seqs_dict:
            raise ValueError(f"Sequence {seq.seq_id} already exists.")
        self.seqs_dict[seq.seq_id] = seq

    def remove(self, seq_id: int) -> None:
        if seq_id not in self.seqs_dict:
            raise ValueError(f"Sequence {seq_id} not found.")
        del self.seqs_dict[seq_id]

    def is_finished(self) -> bool:
        return all(seq.is_finished() for seq in self.get_seqs())

    def __repr__(self) -> str:
        return (f"SequenceGroup(request_id={self.request_id}, "
                f"sampling_params={self.sampling_params}, "
                f"num_seqs={len(self.seqs_dict)})")


class SequenceGroupMetadata:
    """Metadata for a sequence group. Used to create `AttentionMetadata`.

    Args:
        request_id: The ID of the request.
        is_prompt: Whether the request is at prompt stage.
        is_chunked_prefill: Whether the request is at chunked prefill stage.
            If a prefill request is chunked, the first ~ n-1th chunks are
            chunked prefill requests.
            Note that chunked_prefill is also a prompt stage.
        seq_data: The sequence data. (Seq id -> sequence data)
        sampling_params: The sampling parameters used to generate the outputs.
        block_tables: The block tables. (Seq id -> list of physical block
            numbers)
        state: Internal state tied to this sequence group.
        lora_request: LoRA request.
        multi_modal_data: Multi modal data.
    """

    def __init__(
        self,
        request_id: str,
        is_prompt: bool,
        is_chunked_prefill: bool,
        seq_data: Dict[int, SequenceData],
        sampling_params: SamplingParams,
        block_tables: Dict[int, List[int]],
        lora_request: Optional[LoRARequest] = None,
        computed_block_nums: Optional[List[int]] = None,
        state: Optional[SequenceGroupState] = None,
        multi_modal_data: Optional[MultiModalData] = None,
    ) -> None:
        self.request_id = request_id
        self.is_prompt = is_prompt
        self.is_chunked_prefill = is_chunked_prefill
        self.seq_data = seq_data
        self.sampling_params = sampling_params
        self.block_tables = block_tables
        self.lora_request = lora_request
        self.computed_block_nums = computed_block_nums
        self.multi_modal_data = multi_modal_data
        self.state = SequenceGroupState() if state is None else state

    @property
    def lora_int_id(self) -> int:
        return self.lora_request.lora_int_id if self.lora_request else 0


class SequenceOutput:
    """The model output associated with a sequence.

    Args:
        parent_seq_id: The ID of the parent sequence (for forking in beam
            search).
        output_token: The output token ID.
        logprobs: The logprobs of the output token.
            (Token id -> logP(x_i+1 | x_0, ..., x_i))
    """

    def __init__(
        self,
        parent_seq_id: int,
        output_token: int,
        logprobs: Dict[int, Logprob],
    ) -> None:
        self.parent_seq_id = parent_seq_id
        self.output_token = output_token
        self.logprobs = logprobs

    def __repr__(self) -> str:
        return (f"SequenceOutput(parent_seq_id={self.parent_seq_id}, "
                f"output_token={self.output_token}, "
                f"logprobs={self.logprobs})")

    def __eq__(self, other: object) -> bool:
        if not isinstance(other, SequenceOutput):
            raise NotImplementedError()
        equal = (self.parent_seq_id == other.parent_seq_id
                 and self.output_token == other.output_token)
        log_probs_equal = other.logprobs == self.logprobs
        return equal and log_probs_equal


class SequenceGroupOutput:
    """The model output associated with a sequence group."""

    def __init__(
        self,
        samples: List[SequenceOutput],
        prompt_logprobs: Optional[PromptLogprobs],
    ) -> None:
        self.samples = samples
        self.prompt_logprobs = prompt_logprobs

    def __repr__(self) -> str:
        return (f"SequenceGroupOutput(samples={self.samples}, "
                f"prompt_logprobs={self.prompt_logprobs})")

    def __eq__(self, other: object) -> bool:
        if not isinstance(other, SequenceGroupOutput):
            raise NotImplementedError()
        return (self.samples == other.samples
                and self.prompt_logprobs == other.prompt_logprobs)


@dataclass
class SamplerOutput:
    """For each sequence group, we generate a list of SequenceOutput object,
    each of which contains one possible candidate for the next token.

    This datastructure implements methods so it can be used like a list, but
    also has optional fields for device tensors.
    """

    outputs: List[SequenceGroupOutput]

    # On-device tensor containing probabilities of each token.
    sampled_token_probs: Optional["torch.Tensor"] = None

    # On-device tensor containing the sampled token ids.
    sampled_token_ids: Optional["torch.Tensor"] = None

    # Spec decode metrics populated by workers.
    spec_decode_worker_metrics: Optional["SpecDecodeWorkerMetrics"] = None

    def __getitem__(self, idx: int):
        return self.outputs[idx]

    def __setitem__(self, idx: int, value):
        self.outputs[idx] = value

    def __len__(self):
        return len(self.outputs)

    def __eq__(self, other: object):
        return isinstance(other,
                          self.__class__) and self.outputs == other.outputs<|MERGE_RESOLUTION|>--- conflicted
+++ resolved
@@ -2,12 +2,7 @@
 import copy
 import enum
 from dataclasses import dataclass
-<<<<<<< HEAD
 from typing import Dict, List, Optional, Tuple, Union, TYPE_CHECKING
-=======
-from typing import TYPE_CHECKING, Dict, List, Optional, Union
->>>>>>> 64172a97
-
 from vllm.block import LogicalTokenBlock
 from vllm.lora.request import LoRARequest
 from vllm.sampling_params import SamplingParams
