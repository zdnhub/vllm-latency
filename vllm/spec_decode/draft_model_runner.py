--- conflicted
+++ resolved
@@ -208,15 +208,14 @@
         if self.attn_backend.get_name() != "flash-attn":
             return False
 
-<<<<<<< HEAD
-                token_id = seq_output.output_token
-                if seq_output.logprobs is not None:
-                    token_logprob = seq_output.logprobs[token_id]
-                    seq.append_token_id(token_id, token_logprob.logprob)
-                else:
-                    seq.append_token_id(token_id, 0.0)
-                seq.update_num_computed_tokens(1)
-=======
+        token_id = seq_output.output_token
+        if seq_output.logprobs is not None:
+            token_logprob = seq_output.logprobs[token_id]
+            seq.append_token_id(token_id, token_logprob.logprob)
+        else:
+            seq.append_token_id(token_id, 0.0)
+        seq.update_num_computed_tokens(1)
+
         # TODO: Add support for LORA
         if self.lora_config:
             return False
@@ -224,7 +223,6 @@
         # TODO: Add soft-tuning prompt adapter support
         if self.prompt_adapter_config:
             return False
->>>>>>> e76466dd
 
         return True
 
