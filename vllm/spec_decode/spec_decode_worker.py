--- conflicted
+++ resolved
@@ -182,17 +182,10 @@
         assert seq_group_metadata_list is not None, (
             "speculative decoding "
             "requires non-None seq_group_metadata_list")
-
-<<<<<<< HEAD
+        
         logger_data = {"num_lookahead_slots": num_lookahead_slots}
-        logger.info(
-            f"spec_decode_worker.execute_model {num_lookahead_slots=}",
-            extra=logger_data
-        )
-=======
         logger.info("spec_decode_worker.execute_model num_lookahead_slots=%d",
-                    num_lookahead_slots)
->>>>>>> a88081bf
+                    num_lookahead_slots, extra=logger_data)
 
         # If no spec tokens, call the proposer and scorer workers normally.
         # Used for prefill.
