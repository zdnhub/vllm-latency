from functools import cached_property
from typing import Any, Dict, List, Optional, Tuple

import torch

from vllm.config import ParallelConfig, SpeculativeConfig
from vllm.distributed.communication_op import broadcast_tensor_dict
from vllm.logger import init_logger
from vllm.model_executor.layers.rejection_sampler import RejectionSampler
from vllm.sequence import (CompletionSequenceGroupOutput, ExecuteModelRequest,
<<<<<<< HEAD
                           SamplerOutput, SequenceGroupMetadata)
from vllm.spec_decode.interfaces import (SpeculativeProposals,
                                         SpeculativeScorer, SpeculativeScores)
from vllm.spec_decode.metrics import AsyncMetricsCollector
# from vllm.spec_decode.batch_expansion import BatchExpansionTop1Scorer
from vllm.spec_decode.mqa_scorer import MQAScorer
=======
                           HiddenStates, SamplerOutput, SequenceGroupMetadata,
                           get_all_seq_ids)
from vllm.spec_decode.batch_expansion import BatchExpansionTop1Scorer
from vllm.spec_decode.interfaces import (SpeculativeProposals,
                                         SpeculativeScorer, SpeculativeScores)
from vllm.spec_decode.metrics import AsyncMetricsCollector
from vllm.spec_decode.mlp_speculator_worker import MLPSpeculatorWorker
>>>>>>> 67882dbb
from vllm.spec_decode.multi_step_worker import MultiStepWorker
from vllm.spec_decode.ngram_worker import NGramWorker
from vllm.spec_decode.proposer_worker_base import ProposerWorkerBase
from vllm.spec_decode.smaller_tp_proposer_worker import SmallerTpProposerWorker
from vllm.spec_decode.util import (create_sequence_group_output,
                                   get_all_num_logprobs,
                                   get_sampled_token_logprobs, nvtx_range,
                                   split_batch_by_proposal_len)
from vllm.worker.worker import Worker
from vllm.worker.worker_base import LoraNotSupportedWorkerBase, WorkerBase

logger = init_logger(__name__)


def create_spec_worker(*args, **kwargs) -> "SpecDecodeWorker":
    """Helper method that is the entrypoint for Executors which use
    WorkerWrapper. It constructs a SpecDecodeWorker from the speculative config.
    """
    assert "speculative_config" in kwargs
    speculative_config: SpeculativeConfig = kwargs.get("speculative_config")
    assert speculative_config is not None

    target_worker = Worker(*args, **kwargs)

    draft_worker_kwargs = kwargs.copy()
    # Override draft-model specific worker args.
    draft_worker_kwargs.update(
        model_config=speculative_config.draft_model_config,
        parallel_config=speculative_config.draft_parallel_config,
        ngram_prompt_lookup_max=speculative_config.ngram_prompt_lookup_max,
        ngram_prompt_lookup_min=speculative_config.ngram_prompt_lookup_min,
        # TODO allow draft-model specific load config.
        #load_config=load_config,
    )

    spec_decode_worker = SpecDecodeWorker.create_worker(
        scorer_worker=target_worker,
        draft_worker_kwargs=draft_worker_kwargs,
        disable_by_batch_size=speculative_config.
        speculative_disable_by_batch_size,
    )

    return spec_decode_worker


class SpecDecodeWorker(LoraNotSupportedWorkerBase):
    """Worker which implements speculative decoding.

    Speculative decoding reduces decoding per-token latency by using a proposal
    method, such as a small draft model, to speculate ahead of a larger LLM. The
    probabilities of the speculative tokens are then determined by the larger
    LLM, after which some verification routine determines which (if any) of the
    speculative tokens are accepted by the larger LLM.

    See https://github.com/vllm-project/vllm/pull/2188 and
    https://github.com/vllm-project/vllm/pull/3103 for more info.

    The current implementation has the following limitations:
    * Only draft-model proposal is implemented (contributions for more forms are
        welcome!).
    * Only top-1 proposal and scoring are implemented. Tree-attention is left as
        future work.
    * Only lossless rejection sampling is supported. Contributions adding lossy
        verification routines are welcome (e.g. Medusa's typical acceptance).
    * All sequences in a batch must have the same proposal length, or zero. This
        can be improved by having per-sequence speculation in the future.
    * The scoring forward pass is done without an MQA kernel, which is
        suboptimal especially as the batch size, proposal length, and sequence
        lengths grow. Contributions to add a MQA scoring are welcome once
        correctness tests pass.
        More info here https://docs.google.com/document/d/1T-JaS2T1NRfdP51qzqpyakoCXxSXTtORppiwaj5asxA/edit.
    """

    @classmethod
    def create_worker(
        cls,
        scorer_worker: Worker,
        draft_worker_kwargs: Dict[str, Any],
        disable_by_batch_size: Optional[int],
    ) -> "SpecDecodeWorker":

        ngram_prompt_lookup_max = (
            draft_worker_kwargs.pop("ngram_prompt_lookup_max"))
        ngram_prompt_lookup_min = (
            draft_worker_kwargs.pop("ngram_prompt_lookup_min"))

        disable_bonus_tokens = True
        if ngram_prompt_lookup_max > 0:
            disable_bonus_tokens = False
            proposer_worker = NGramWorker(**draft_worker_kwargs)
            proposer_worker.set_ngram_window_size(ngram_prompt_lookup_min,
                                                  ngram_prompt_lookup_max)
        elif draft_worker_kwargs[
                "model_config"].hf_config.model_type == "mlp_speculator":
            proposer_worker = MLPSpeculatorWorker(**draft_worker_kwargs)
            disable_bonus_tokens = False
        else:
            draft_parallel_config: ParallelConfig = draft_worker_kwargs[
                'parallel_config']
            draft_tp = draft_parallel_config.tensor_parallel_size
            target_tp = scorer_worker.parallel_config.tensor_parallel_size

            proposer_worker = MultiStepWorker(**draft_worker_kwargs)
            proposer_worker = SmallerTpProposerWorker.maybe_wrap_worker(
                proposer_worker, draft_tp, target_tp)

        logger.info("Configuring SpecDecodeWorker with proposer=%s",
                    type(proposer_worker))

        return SpecDecodeWorker(proposer_worker,
                                scorer_worker,
                                disable_by_batch_size=disable_by_batch_size,
                                rejection_sampler=RejectionSampler(
                                    disable_bonus_tokens=disable_bonus_tokens))

    def __init__(
        self,
        proposer_worker: ProposerWorkerBase,
        scorer_worker: WorkerBase,
        rejection_sampler: RejectionSampler,
        metrics_collector: Optional[AsyncMetricsCollector] = None,
        disable_by_batch_size: Optional[int] = None,
    ):
        """
        Create a SpecDecodeWorker.

        Args:
            proposer_worker: A worker that can produce speculative tokens for
                sequences.
            scorer_worker: A worker that produces probabilities of speculative
                tokens according to some base model. Typically a vanilla vLLM
                Worker.
            rejection_sampler: A Torch module used to perform modified rejection
                sampling for speculative decoding.
            disable_by_batch_size: If the batch size is larger than this,
                disable speculative decoding for new incoming requests.
            metrics_collector: Helper class for collecting metrics; can be set
                for testing purposes.
        """
        self.proposer_worker = proposer_worker
        self.scorer_worker = scorer_worker
        self.disable_by_batch_size = disable_by_batch_size or float("inf")
        self.rejection_sampler = rejection_sampler

        self._metrics = AsyncMetricsCollector(
            rejection_sampler
        ) if metrics_collector is None else metrics_collector

        self.probs_dtype = self.rejection_sampler.probs_dtype
        self.token_id_dtype = self.rejection_sampler.token_id_dtype

        # Lazy initiazliation.
        self.scorer: SpeculativeScorer

        # Hidden states from target model to pass to proposer
        # in the subsequent step.
        self.previous_hidden_states: Optional[HiddenStates] = None

    def init_device(self) -> None:
        """Initialize both scorer and proposer models.
        """
        # The scorer worker model is initialized first in case the proposer
        # model has a smaller TP degree than the target worker.
        self.scorer_worker.init_device()
        self.proposer_worker.init_device()

        # NOTE(cade): load_model is not part of the WorkerBase interface.
        self.scorer_worker.load_model()
        self.proposer_worker.load_model()

        self._metrics.init_gpu_tensors(self.rank)
        self.rejection_sampler.init_gpu_tensors(self.rank)
        # self.scorer = BatchExpansionTop1Scorer(
        #     scorer_worker=self.scorer_worker,
        #     device=self.device,
        #     vocab_size=self._vocab_size)
        self.scorer = MQAScorer(scorer_worker=self.scorer_worker,
                                device=self.device,
                                vocab_size=self._vocab_size)

        self._configure_model_sampler_for_spec_decode()

    def load_model(self, *args, **kwargs):
        pass

    def _configure_model_sampler_for_spec_decode(self):
        """Configure model sampler to emit GPU tensors. This allows spec decode
        to keep data on device without transferring to CPU and serializing,
        which significantly reduces overhead of rejection sampling.

        NOTE(cade): This breaks abstraction boundaries pretty badly. The better
        design is to have the "move to CPU and serialize" sampling decision be
        done outside of the model/sampler; this way the "last-mile" worker
        object which interfaces with the scheduler can serialize and incur the
        performance hit as necessary. This allows us to run the worker several
        iterations in a row without incurring the "move to CPU and serialize"
        performance penalty.

        Since this requires a large change to vLLM, we defer it to later and
        temporarily accept this broken abstraction boundary.

        NOTE(cade): This will require a special check if the proposer worker
        does not have a sampler (e.g. ngram speculation).
        """
        (self.scorer_worker.model_runner.model.sampler.include_gpu_probs_tensor
         ) = True
        self.proposer_worker.set_include_gpu_probs_tensor()

    def determine_num_available_blocks(self) -> Tuple[int, int]:
        """Determine the number of cache blocks to use.

        This is done by profiling the scorer model (which is typically the
        larger of the two). Then the total memory which would be used by the
        scorer cache is divided evenly between the proposer and scorer model KV,
        such that the number of blocks is equal in both KV caches.
        """
        num_gpu_blocks, num_cpu_blocks = (
            self.scorer_worker.determine_num_available_blocks())

        scorer_cache_block_size_bytes = (
            self.scorer_worker.get_cache_block_size_bytes())
        proposer_cache_block_size_bytes = (
            self.proposer_worker.get_cache_block_size_bytes())

        new_num_gpu_blocks = split_num_cache_blocks_evenly(
            scorer_cache_block_size_bytes, proposer_cache_block_size_bytes,
            num_gpu_blocks)
        return new_num_gpu_blocks, num_cpu_blocks

    def initialize_cache(self, num_gpu_blocks: int,
                         num_cpu_blocks: int) -> None:
        """Initialize the cache engine of the scorer and proposer workers.
        """
        self.scorer_worker.initialize_cache(num_gpu_blocks=num_gpu_blocks,
                                            num_cpu_blocks=num_cpu_blocks)
        self.proposer_worker.initialize_cache(num_gpu_blocks=num_gpu_blocks,
                                              num_cpu_blocks=num_cpu_blocks)

    @torch.inference_mode()
    def execute_model(
        self,
        execute_model_req: Optional[ExecuteModelRequest] = None
    ) -> List[SamplerOutput]:
        """Perform speculative decoding on the input batch.
        """
        if self.rank != self._driver_rank:
            self._run_non_driver_rank()
            return []

        if execute_model_req is None:
            # This signals that there's no more requests to process for now.
            # All workers are running infinite loop with broadcast_tensor_dict,
            # and it stops the loop when the driver broadcasts an empty input.
            # Send an empty input to notify all other workers to stop their
            # execution loop.
            broadcast_tensor_dict({}, src=0)
            return []

        disable_all_speculation = self._should_disable_all_speculation(
            execute_model_req)
        num_lookahead_slots = execute_model_req.num_lookahead_slots

        # Broadcast how many lookahead slots are scheduled for this step, and
        # whether all speculation is disabled, to all non-driver workers.

        # This is required as if the number of draft model runs changes
        # dynamically, the non-driver workers won't know unless we perform a
        # communication to inform them.
        broadcast_dict = dict(
            num_lookahead_slots=num_lookahead_slots,
            disable_all_speculation=disable_all_speculation,
        )
        broadcast_tensor_dict(broadcast_dict, src=self._driver_rank)

        assert execute_model_req.seq_group_metadata_list is not None, (
            "speculative decoding requires non-None seq_group_metadata_list")

        self._maybe_disable_speculative_tokens(
            disable_all_speculation, execute_model_req.seq_group_metadata_list)

        # Speculative decoding is disabled in the following cases:
        # 1. Prefill phase: Speculative decoding is not
        #    used during the prefill phase.
        # 2. Auto-disable enabled: The running queue size exceeds
        #    the specified threshold.
        # 3. No request: There are no requests in the batch.
        # In any of these cases, the proposer and scorer workers
        # are called normally.
        if num_lookahead_slots == 0 or len(
                execute_model_req.seq_group_metadata_list
        ) == 0 or disable_all_speculation:
            return self._run_no_spec(execute_model_req,
                                     skip_proposer=disable_all_speculation)

        output = self._run_speculative_decoding_step(execute_model_req,
                                                     num_lookahead_slots)
        print("return sampler output===", len(output))
        return output

    @torch.inference_mode()
    def start_worker_execution_loop(self) -> None:
        """Execute model loop to perform speculative decoding
        in parallel worker."""
        while self._run_non_driver_rank():
            pass

    def _should_disable_all_speculation(
            self, execute_model_req: ExecuteModelRequest) -> bool:
        # When the batch size is too large, disable speculative decoding
        # to stop trading off throughput for latency.
        disable_all_speculation = (execute_model_req.running_queue_size >=
                                   self.disable_by_batch_size)

        return disable_all_speculation

    def _maybe_disable_speculative_tokens(
            self, disable_all_speculation: bool,
            seq_group_metadata_list: List[SequenceGroupMetadata]) -> None:
        if not disable_all_speculation:
            return

        for seq_group_metadata in seq_group_metadata_list:
            # Once num_speculative_tokens is set to 0, the spec decode
            # of this request will be disabled forever.
            # TODO(comaniac): We currently store spec decoding specific
            # state in the global data structure, but we should maintain
            # this state within spec decode worker.
            seq_group_metadata.num_speculative_tokens = 0

    @nvtx_range("spec_decode_worker._run_no_spec")
    def _run_no_spec(self, execute_model_req: ExecuteModelRequest,
                     skip_proposer: bool) -> List[SamplerOutput]:
        """Run a single generation step without any speculation. The input is
        sent to the proposer and scorer model so that the KV cache is consistent
        between the two. When skip_proposer is True, the proposer model is
        not called, meaning that the kv-cache in proposer for requests is not
        updated, so they cannot enable spec decode in the rest decoding.
        """
        if not skip_proposer:
            self.proposer_worker.execute_model(execute_model_req)

        sampler_output = self.scorer_worker.execute_model(execute_model_req)
        assert len(sampler_output) == 1
        sampler_output = sampler_output[0]

        # Store hidden states from target model execution.
        hidden_states = sampler_output.hidden_states
        if hidden_states is not None:
            if self.previous_hidden_states is None:
                self.previous_hidden_states = HiddenStates(
                    execute_model_req.seq_group_metadata_list, hidden_states)
            else:
                self.previous_hidden_states.update(
                    execute_model_req.seq_group_metadata_list, hidden_states)

        # Clear device tensors from sampler output. This reduces communication
        # overhead when the engine runs in a different process than the workers.
        sampler_output.probs = None
        sampler_output.sampled_tokens = None
        sampler_output.logprobs = None
        return [sampler_output]

    def _run_non_driver_rank(self) -> bool:
        """Run proposer and verifier model in non-driver workers. This is used
        for both speculation cases (num_lookahead_slots>0) and non-speculation
        cases (e.g. prefill).

        Returns True iff there are remaining sequences to process.
        """
        assert self.rank != self._driver_rank

        data = broadcast_tensor_dict(src=self._driver_rank)
        if not data:
            return False
        num_lookahead_slots = data["num_lookahead_slots"]

        # Even if num_lookahead_slots is zero, we want to run the proposer model
        # as it may have KV.
        #
        # We run the proposer once per lookahead slot. In the future we should
        # delegate how many times it runs to the proposer.
        for _ in range(max(num_lookahead_slots, 1)):
            self.proposer_worker.execute_model()

        self.scorer_worker.execute_model()
        return True

    @nvtx_range("spec_decode_worker._run_speculative_decoding_step")
    def _run_speculative_decoding_step(
            self, execute_model_req: ExecuteModelRequest,
            num_lookahead_slots: int) -> List[SamplerOutput]:
        """Execute a single step of speculative decoding.

        This invokes the proposer worker to get k speculative tokens for each
        sequence, then scores each speculative token using the scoring worker.

        Returns a list of SamplerOutput, each containing a single token per
        sequence.
        """
        assert num_lookahead_slots == execute_model_req.num_lookahead_slots

        # Pass last hidden states from target model to proposer
        execute_model_req.previous_hidden_states = self.previous_hidden_states
        self.previous_hidden_states = None

        # Generate proposals using draft worker.
        proposals = self.proposer_worker.get_spec_proposals(execute_model_req)

        proposal_scores = self.scorer.score_proposals(
            execute_model_req,
            proposals,
        )

        accepted_token_ids, target_logprobs = self._verify_tokens(
            execute_model_req.seq_group_metadata_list, proposal_scores,
            proposals, execute_model_req.num_lookahead_slots)

        return self._create_output_sampler_list(
            execute_model_req.seq_group_metadata_list,
            accepted_token_ids,
            target_logprobs=target_logprobs,
            k=execute_model_req.num_lookahead_slots)

    @nvtx_range("spec_decode_worker._verify_tokens")
    def _verify_tokens(
        self,
        seq_group_metadata_list: List[SequenceGroupMetadata],
        proposal_scores: SpeculativeScores,
        proposals: SpeculativeProposals,
        max_proposal_len: int,
    ) -> Tuple[torch.Tensor, torch.Tensor]:
        """Determine which speculative tokens are accepted using the
        probabilities of each token according to the proposer and scorer models.

        Returns a tuple of Tensors, one for the accepted token ids and one for
        the logprobs according to the scoring model.
        """
        proposal_lens_list = proposals.proposal_lens.tolist()

        # vLLM currently only supports proposal lens equal to zero or the batch
        # proposal len. This adds some complexity (splitting the batch into spec
        # and non spec sequences) and should be removed in the future. It can be
        # done by supporting per-sequence proposal lens.
        _, spec_indices = split_batch_by_proposal_len(
            seq_group_metadata_list,
            proposal_lens_list,
            select_proposal_len_zero=False)
        _, non_spec_indices = split_batch_by_proposal_len(
            seq_group_metadata_list,
            proposal_lens_list,
            select_proposal_len_zero=True)
        original_indices = spec_indices + non_spec_indices

        # Get probabilities of target model, excluding bonus token.
        proposal_verifier_probs = proposal_scores.probs[spec_indices, :-1]

        # Get non-speculative sampled tokens from target model.
        non_spec_token_ids = proposal_scores.token_ids[non_spec_indices]

        # Get bonus tokens from target model.
        bonus_token_ids = proposal_scores.token_ids[spec_indices, -1:]

        # Get probabilities according to proposal method.
        proposal_probs = proposals.proposal_probs[spec_indices]

        # Get proposed tokens.
        proposal_token_ids = proposals.proposal_token_ids[spec_indices]

        accepted_token_ids = self.rejection_sampler(
            target_probs=proposal_verifier_probs,
            bonus_token_ids=bonus_token_ids,
            draft_probs=proposal_probs,
            draft_token_ids=proposal_token_ids,
        )

        # Append output tokens from non-speculative sequences to
        # the accepted token ids tensor.
        non_spec_token_ids = non_spec_token_ids.expand(-1, max_proposal_len +
                                                       1).clone()
        non_spec_token_ids[:, 1:] = -1
        accepted_token_ids = torch.cat(
            [accepted_token_ids, non_spec_token_ids])
        logprobs = proposal_scores.logprobs

        # Rearrange so that results are in the order of the original seq group
        # metadata.
        accepted_token_ids[original_indices] = accepted_token_ids.clone()

<<<<<<< HEAD
        print("-------------accept token ids------------", accepted_token_ids)
=======
        hidden_states = proposal_scores.hidden_states
        if hidden_states is not None:
            # Contract hidden states based on accepted tokens
            hs_size = hidden_states.shape[1]
            hidden_states = hidden_states.reshape(-1, max_proposal_len + 1,
                                                  hs_size)
            accepted_index = accepted_token_ids + 1  # Convert -1 to 0
            accepted_index = accepted_index.count_nonzero(dim=1).add_(-1)
            index = accepted_index[:, None, None].expand(-1, 1, hs_size)
            hidden_states = hidden_states.gather(1, index).squeeze(1)  # b x d
            # Store hidden states from target model for subsequent decode step
            self.previous_hidden_states = HiddenStates(seq_group_metadata_list,
                                                       hidden_states)

>>>>>>> 67882dbb
        return accepted_token_ids, logprobs

    def _create_output_sampler_list(
        self,
        seq_group_metadata_list: List[SequenceGroupMetadata],
        accepted_token_ids: torch.Tensor,  # shape: [batch_size, k+1]
        target_logprobs: torch.Tensor,  # shape: [batch_size, k+1, vocab_size]
        k: int,
    ) -> List[SamplerOutput]:
        """Given the accepted token ids, create a list of SamplerOutput.

        The output is padded with -1 tokens such that each sequence has
        the same number of outputs.
        """
        batch_size, num_steps = accepted_token_ids.shape

        # Organize input tensors by step instead of by sequence.
        target_logprobs_by_step = target_logprobs.transpose(0, 1)
        accepted_token_ids_by_step = accepted_token_ids.transpose(0, 1)

        # Get the logprobs/rank of the accepted tokens.
        (accepted_token_id_ranks_by_step,
         accepted_token_id_logprobs_by_step) = get_sampled_token_logprobs(
             logprob_tensor=target_logprobs_by_step,
             sampled_token_ids=accepted_token_ids_by_step,
         )

        # Get the top-k logprobs (which may or may not include the logprob of
        # the accepted token).
        (topk_logprobs_by_step,
         topk_indices_by_step) = target_logprobs_by_step.topk(
             k=self.scorer_worker.model_config.max_logprobs,
             dim=-1,
         )

        # Get the sequence ids and num_logprobs (sampling parameter) in the
        # batch.
        seq_ids = get_all_seq_ids(seq_group_metadata_list)
        num_logprobs_per_seq = get_all_num_logprobs(seq_group_metadata_list)

        # Serialize all tensors to CPU Python lists.
        accepted_token_ids_by_step = accepted_token_ids_by_step.tolist()
        accepted_token_id_ranks_by_step = (
            accepted_token_id_ranks_by_step.tolist())
        accepted_token_id_logprobs_by_step = (
            accepted_token_id_logprobs_by_step.tolist())
        topk_logprobs_by_step = topk_logprobs_by_step.tolist()
        topk_indices_by_step = topk_indices_by_step.tolist()

        # Construct the output on a per-step, per-sequence basis.
        sampler_output_list: List[SamplerOutput] = []
        for step_index in range(num_steps):
            if all(token_id == -1
                   for token_id in accepted_token_ids_by_step[step_index]):
                break

            step_output_token_ids: List[CompletionSequenceGroupOutput] = []
            for sequence_index in range(batch_size):
                # Each sequence may have a different num_logprobs; retrieve it.
                num_logprobs = num_logprobs_per_seq[sequence_index]

                step_output_token_ids.append(
                    create_sequence_group_output(
                        token_id=accepted_token_ids_by_step[step_index]
                        [sequence_index],
                        token_id_logprob_rank=accepted_token_id_ranks_by_step[
                            step_index][sequence_index],
                        token_id_logprob=accepted_token_id_logprobs_by_step[
                            step_index][sequence_index],
                        seq_id=seq_ids[sequence_index],
                        topk_token_ids=topk_indices_by_step[step_index]
                        [sequence_index][:num_logprobs],
                        topk_logprobs=topk_logprobs_by_step[step_index]
                        [sequence_index][:num_logprobs],
                    ))

            sampler_output_list.append(
                SamplerOutput(outputs=step_output_token_ids))

        maybe_rejsample_metrics = (
            self._metrics.maybe_collect_rejsample_metrics(k))
        if maybe_rejsample_metrics is not None:
            sampler_output_list[
                0].spec_decode_worker_metrics = maybe_rejsample_metrics

        return sampler_output_list

    @cached_property
    def _vocab_size(self) -> int:
        """Get the vocab size of the model and make sure it's consistent between
        draft and target workers.
        """
        vocab_sizes = [
            worker.vocab_size
            for worker in [self.proposer_worker, self.scorer_worker]
        ]
        assert all(vocab_sizes[0] == vocab_size for vocab_size in vocab_sizes)
        return vocab_sizes[0]

    @property
    def rank(self):
        return self.scorer_worker.rank

    @property
    def device(self):
        return self.scorer_worker.device

    @property
    def _driver_rank(self) -> int:
        return 0

    def get_cache_block_size_bytes(self):
        """Return the size of a cache block in bytes.
        
        This function is only used to compose workers within a SpecDecodeWorker.
        We leave composing a SpecDecodeWorker within a SpecDecodeWorker
        undefined for now, although it could be implemented in the future.
        See https://arxiv.org/abs/2308.04623.
        """
        raise NotImplementedError


def split_num_cache_blocks_evenly(scorer_cache_block_size_bytes: int,
                                  proposer_cache_block_size_bytes: int,
                                  total_num_gpu_blocks: int) -> int:
    """Given total_num_gpu_blocks, the number of GPU blocks that could be
    allocate to the target model, this function calculates how many blocks
    should be given to the draft and target model.

    Note that usually the block size, in bytes, of each model is different,
    as it's a function of number of KV/layer, number of heads, and hidden
    dimension size.

    Since the target and draft models allocate the same number of blocks, we
    simply calculate the number of blocks where if allocated by both models,
    the total memory usage from KV cache is no larger than the number of
    blocks allocatable by the target model alone.
    """
    new_num_gpu_blocks = int(
        total_num_gpu_blocks * scorer_cache_block_size_bytes /
        (proposer_cache_block_size_bytes + scorer_cache_block_size_bytes))

    return new_num_gpu_blocks<|MERGE_RESOLUTION|>--- conflicted
+++ resolved
@@ -8,22 +8,15 @@
 from vllm.logger import init_logger
 from vllm.model_executor.layers.rejection_sampler import RejectionSampler
 from vllm.sequence import (CompletionSequenceGroupOutput, ExecuteModelRequest,
-<<<<<<< HEAD
-                           SamplerOutput, SequenceGroupMetadata)
-from vllm.spec_decode.interfaces import (SpeculativeProposals,
-                                         SpeculativeScorer, SpeculativeScores)
-from vllm.spec_decode.metrics import AsyncMetricsCollector
+                           HiddenStates, SamplerOutput, SequenceGroupMetadata,
+                           get_all_seq_ids)
 # from vllm.spec_decode.batch_expansion import BatchExpansionTop1Scorer
 from vllm.spec_decode.mqa_scorer import MQAScorer
-=======
-                           HiddenStates, SamplerOutput, SequenceGroupMetadata,
-                           get_all_seq_ids)
-from vllm.spec_decode.batch_expansion import BatchExpansionTop1Scorer
+
 from vllm.spec_decode.interfaces import (SpeculativeProposals,
                                          SpeculativeScorer, SpeculativeScores)
 from vllm.spec_decode.metrics import AsyncMetricsCollector
 from vllm.spec_decode.mlp_speculator_worker import MLPSpeculatorWorker
->>>>>>> 67882dbb
 from vllm.spec_decode.multi_step_worker import MultiStepWorker
 from vllm.spec_decode.ngram_worker import NGramWorker
 from vllm.spec_decode.proposer_worker_base import ProposerWorkerBase
@@ -512,9 +505,6 @@
         # metadata.
         accepted_token_ids[original_indices] = accepted_token_ids.clone()
 
-<<<<<<< HEAD
-        print("-------------accept token ids------------", accepted_token_ids)
-=======
         hidden_states = proposal_scores.hidden_states
         if hidden_states is not None:
             # Contract hidden states based on accepted tokens
@@ -529,7 +519,6 @@
             self.previous_hidden_states = HiddenStates(seq_group_metadata_list,
                                                        hidden_states)
 
->>>>>>> 67882dbb
         return accepted_token_ids, logprobs
 
     def _create_output_sampler_list(
