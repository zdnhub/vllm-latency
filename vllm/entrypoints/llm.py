--- conflicted
+++ resolved
@@ -175,10 +175,6 @@
         prompt_token_ids: Optional[List[List[int]]] = None,
         use_tqdm: bool = True,
         lora_request: Optional[LoRARequest] = None,
-<<<<<<< HEAD
-        multi_modal_datas: Optional[Union[
-            Optional[MultiModalData], List[Optional[MultiModalData]]]] = None,
-=======
     ) -> List[RequestOutput]:
         ...
 
@@ -246,7 +242,6 @@
         prompt_token_ids: Optional[Union[List[int], List[List[int]]]] = None,
         use_tqdm: bool = True,
         lora_request: Optional[LoRARequest] = None,
->>>>>>> 7a64d24a
     ) -> List[RequestOutput]:
         """Generates the completions for the input prompts.
 
@@ -263,10 +258,6 @@
                 prompts and it is paired one by one with the prompt.
             use_tqdm: Whether to use tqdm to display the progress bar.
             lora_request: LoRA request to use for generation, if any.
-<<<<<<< HEAD
-            multi_modal_datas: A list of multi modal data, one per prompt.
-=======
->>>>>>> 7a64d24a
 
         Returns:
             A list of `RequestOutput` objects containing the
@@ -277,20 +268,6 @@
             considered legacy and may be deprecated in the future. You should
             instead pass them via the ``inputs`` parameter.
         """
-<<<<<<< HEAD
-        if prompts is None and prompt_token_ids is None:
-            raise ValueError("Either prompts or prompt_token_ids must be "
-                             "provided.")
-        if isinstance(prompts, str):
-            # Convert a single prompt to a list.
-            prompts = [prompts]
-        if (prompts is not None and prompt_token_ids is not None
-                and len(prompts) != len(prompt_token_ids)):
-            raise ValueError(
-                f"The lengths of prompts ({len(prompts)}) and "
-                f"prompt_token_ids ({len(prompt_token_ids)}) must be the same."
-            )
-=======
         if self.llm_engine.model_config.embedding_mode:
             raise ValueError(
                 "LLM.generate() is only supported for generation models "
@@ -306,14 +283,10 @@
                 Union[PromptStrictInputs, Sequence[PromptStrictInputs]],
                 prompts)
 
->>>>>>> 7a64d24a
         if sampling_params is None:
             # Use default sampling params.
             sampling_params = SamplingParams()
 
-<<<<<<< HEAD
-        # Add requests to the engine.
-=======
         self._validate_and_add_requests(
             inputs=inputs,
             params=sampling_params,
@@ -480,7 +453,6 @@
             ]
 
         num_requests = None
->>>>>>> 7a64d24a
         if prompts is not None:
             num_requests = len(prompts)
         if prompt_token_ids is not None:
@@ -494,23 +466,6 @@
             raise ValueError("Either prompts or prompt_token_ids must be "
                              "provided.")
 
-<<<<<<< HEAD
-        if isinstance(multi_modal_datas, MultiModalData):
-            # Convert a single multi_modal_data to a list.
-            multi_modal_datas = [multi_modal_datas]
-        if (multi_modal_datas is not None
-                and len(multi_modal_datas) != num_requests):
-            raise ValueError(f"The lengths of prompts/prompt_token_ids "
-                             f"({num_requests}) and multi_modal_datas "
-                             f"({len(multi_modal_datas)}) must be the same.")
-
-        for i in range(num_requests):
-            prompt = prompts[i] if prompts is not None else None
-            token_ids = None if prompt_token_ids is None else prompt_token_ids[
-                i]
-            multi_modal_data = multi_modal_datas[
-                i] if multi_modal_datas is not None else None
-=======
         inputs: List[PromptInputs] = []
         for i in range(num_requests):
             if prompts is not None:
@@ -549,15 +504,10 @@
 
         # Add requests to the engine.
         for i, request_inputs in enumerate(inputs):
->>>>>>> 7a64d24a
             self._add_request(
                 request_inputs,
                 params[i] if isinstance(params, Sequence) else params,
                 lora_request=lora_request,
-<<<<<<< HEAD
-                multi_modal_data=multi_modal_data,
-=======
->>>>>>> 7a64d24a
             )
 
     def _add_request(
