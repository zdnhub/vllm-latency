--- conflicted
+++ resolved
@@ -267,10 +267,6 @@
                 prompts and it is paired one by one with the prompt.
             use_tqdm: Whether to use tqdm to display the progress bar.
             lora_request: LoRA request to use for generation, if any.
-<<<<<<< HEAD
-            multi_modal_data_list: A list of multi modal data, one per prompt.
-=======
->>>>>>> fff21a1e
 
         Returns:
             A list of `RequestOutput` objects containing the
@@ -291,19 +287,10 @@
             # Use default sampling params.
             sampling_params = SamplingParams()
 
-<<<<<<< HEAD
-        requests_data = self._validate_and_prepare_requests(
-            prompts,
-            sampling_params,
-            prompt_token_ids,
-            lora_request,
-            multi_modal_data_list,
-=======
         self._validate_and_add_requests(
             inputs=inputs,
             params=sampling_params,
             lora_request=lora_request,
->>>>>>> fff21a1e
         )
 
         outputs = self._run_engine(use_tqdm=use_tqdm)
@@ -420,10 +407,6 @@
                 use the default pooling parameters.
             use_tqdm: Whether to use tqdm to display the progress bar.
             lora_request: LoRA request to use for generation, if any.
-<<<<<<< HEAD
-            multi_modal_data_list: A list of multi modal data, one per prompt.
-=======
->>>>>>> fff21a1e
 
         Returns:
             A list of `EmbeddingRequestOutput` objects containing the
@@ -444,19 +427,10 @@
             # Use default pooling params.
             pooling_params = PoolingParams()
 
-<<<<<<< HEAD
-        requests_data = self._validate_and_prepare_requests(
-            prompts,
-            pooling_params,
-            prompt_token_ids,
-            lora_request,
-            multi_modal_data_list,
-=======
         self._validate_and_add_requests(
             inputs=inputs,
             params=pooling_params,
             lora_request=lora_request,
->>>>>>> fff21a1e
         )
 
         outputs = self._run_engine(use_tqdm=use_tqdm)
@@ -466,37 +440,6 @@
     def _convert_v1_inputs(
         self,
         prompts: Optional[Union[str, List[str]]],
-<<<<<<< HEAD
-        params: Union[Union[SamplingParams, PoolingParams],
-                      List[Union[SamplingParams,
-                                 PoolingParams]]],  # Unified parameter
-        prompt_token_ids: Optional[List[List[int]]] = None,
-        lora_request: Optional[LoRARequest] = None,
-        multi_modal_data_list: Optional[Union[
-            Optional[MultiModalData], List[Optional[MultiModalData]]]] = None,
-    ) -> List[dict]:
-        """Validates and prepares request data for adding to the engine.
-
-        Ensures prompts and token IDs are consistent, and returns a list of
-        dictionaries with request data for further processing.
-        """
-        if prompts is None and prompt_token_ids is None:
-            raise ValueError("Either prompts or prompt_token_ids must be "
-                             "provided.")
-        if self.llm_engine.model_config.skip_tokenizer_init \
-            and prompts is not None:
-            raise ValueError("prompts must be None if skip_tokenizer_init "
-                             "is True")
-        if isinstance(prompts, str):
-            # Convert a single prompt to a list.
-            prompts = [prompts]
-        if (prompts is not None and prompt_token_ids is not None
-                and len(prompts) != len(prompt_token_ids)):
-            raise ValueError(
-                f"The lengths of prompts ({len(prompts)}) and "
-                f"prompt_token_ids ({len(prompt_token_ids)}) must be the same."
-            )
-=======
         prompt_token_ids: Optional[Union[List[int], List[List[int]]]],
         multi_modal_data: Optional[MultiModalData],
     ):
@@ -508,7 +451,6 @@
             prompt_token_ids = [
                 p["content"] for p in parse_and_batch_prompt(prompt_token_ids)
             ]
->>>>>>> fff21a1e
 
         num_requests = None
         if prompts is not None:
@@ -562,35 +504,6 @@
         if isinstance(params, list) and len(params) != num_requests:
             raise ValueError("The lengths of prompts and params "
                              "must be the same.")
-<<<<<<< HEAD
-        if isinstance(multi_modal_data_list, MultiModalData):
-            # Convert a single multi_modal_data to a list.
-            multi_modal_data_list = [multi_modal_data_list]
-        if (multi_modal_data_list is not None
-                and len(multi_modal_data_list) != num_requests):
-            raise ValueError(f"The lengths of prompts/prompt_token_ids "
-                             f"({num_requests}) and multi_modal_data_list "
-                             f"({len(multi_modal_data_list)}) must be equal.")
-
-        # Add requests to the engine.
-        requests_data = []
-        for i in range(num_requests):
-            requests_data.append({
-                "prompt":
-                prompts[i] if prompts is not None else None,
-                "params":
-                params[i] if isinstance(params, list) else params,
-                "prompt_token_ids":
-                None if prompt_token_ids is None else prompt_token_ids[i],
-                "lora_request":
-                lora_request,
-                "multi_modal_data":
-                multi_modal_data_list[i]
-                if multi_modal_data_list is not None else None,
-            })
-
-        return requests_data
-=======
 
         # Add requests to the engine.
         for i, request_inputs in enumerate(inputs):
@@ -599,7 +512,6 @@
                 params[i] if isinstance(params, Sequence) else params,
                 lora_request=lora_request,
             )
->>>>>>> fff21a1e
 
     def _add_request(
         self,
