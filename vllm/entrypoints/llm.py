from typing import List, Optional, Union

import torch
from tqdm import tqdm
from transformers import PreTrainedTokenizer, PreTrainedTokenizerFast

from vllm.engine.arg_utils import EngineArgs
from vllm.engine.llm_engine import LLMEngine
from vllm.logger import init_logger
from vllm.lora.request import LoRARequest
from vllm.outputs import EmbeddingRequestOutput, RequestOutput
from vllm.pooling_params import PoolingParams
from vllm.sampling_params import SamplingParams
from vllm.sequence import MultiModalData
from vllm.usage.usage_lib import UsageContext
from vllm.utils import Counter

logger = init_logger(__name__)


class LLM:
    """An LLM for generating texts from given prompts and sampling parameters.

    This class includes a tokenizer, a language model (possibly distributed
    across multiple GPUs), and GPU memory space allocated for intermediate
    states (aka KV cache). Given a batch of prompts and sampling parameters,
    this class generates texts from the model, using an intelligent batching
    mechanism and efficient memory management.

    NOTE: This class is intended to be used for offline inference. For online
    serving, use the `AsyncLLMEngine` class instead.
    NOTE: For the comprehensive list of arguments, see `EngineArgs`.

    Args:
        model: The name or path of a HuggingFace Transformers model.
        tokenizer: The name or path of a HuggingFace Transformers tokenizer.
        tokenizer_mode: The tokenizer mode. "auto" will use the fast tokenizer
            if available, and "slow" will always use the slow tokenizer.
        skip_tokenizer_init: If true, skip initialization of tokenizer and
            detokenizer. Expect valid prompt_token_ids and None for prompt
            from the input.
        trust_remote_code: Trust remote code (e.g., from HuggingFace) when
            downloading the model and tokenizer.
        tensor_parallel_size: The number of GPUs to use for distributed
            execution with tensor parallelism.
        dtype: The data type for the model weights and activations. Currently,
            we support `float32`, `float16`, and `bfloat16`. If `auto`, we use
            the `torch_dtype` attribute specified in the model config file.
            However, if the `torch_dtype` in the config is `float32`, we will
            use `float16` instead.
        quantization: The method used to quantize the model weights. Currently,
            we support "awq", "gptq", "squeezellm", and "fp8" (experimental).
            If None, we first check the `quantization_config` attribute in the
            model config file. If that is None, we assume the model weights are
            not quantized and use `dtype` to determine the data type of
            the weights.
        revision: The specific model version to use. It can be a branch name,
            a tag name, or a commit id.
        tokenizer_revision: The specific tokenizer version to use. It can be a
            branch name, a tag name, or a commit id.
        seed: The seed to initialize the random number generator for sampling.
        gpu_memory_utilization: The ratio (between 0 and 1) of GPU memory to
            reserve for the model weights, activations, and KV cache. Higher
            values will increase the KV cache size and thus improve the model's
            throughput. However, if the value is too high, it may cause out-of-
            memory (OOM) errors.
        swap_space: The size (GiB) of CPU memory per GPU to use as swap space.
            This can be used for temporarily storing the states of the requests
            when their `best_of` sampling parameters are larger than 1. If all
            requests will have `best_of=1`, you can safely set this to 0.
            Otherwise, too small values may cause out-of-memory (OOM) errors.
        enforce_eager: Whether to enforce eager execution. If True, we will
            disable CUDA graph and always execute the model in eager mode.
            If False, we will use CUDA graph and eager execution in hybrid.
        max_context_len_to_capture: Maximum context len covered by CUDA graphs.
            When a sequence has context length larger than this, we fall back
            to eager mode (DEPRECATED. Use `max_seq_len_to_capture` instead).
        max_seq_len_to_capture: Maximum sequence len covered by CUDA graphs.
            When a sequence has context length larger than this, we fall back
            to eager mode.
        disable_custom_all_reduce: See ParallelConfig
    """

    def __init__(
        self,
        model: str,
        tokenizer: Optional[str] = None,
        tokenizer_mode: str = "auto",
        skip_tokenizer_init: bool = False,
        trust_remote_code: bool = False,
        tensor_parallel_size: int = 1,
        dtype: str = "auto",
        quantization: Optional[str] = None,
        revision: Optional[str] = None,
        tokenizer_revision: Optional[str] = None,
        seed: int = 0,
        gpu_memory_utilization: float = 0.9,
        swap_space: int = 4,
        enforce_eager: bool = False,
        max_context_len_to_capture: Optional[int] = None,
        max_seq_len_to_capture: int = 8192,
        disable_custom_all_reduce: bool = False,
        **kwargs,
    ) -> None:
        if "disable_log_stats" not in kwargs:
            kwargs["disable_log_stats"] = True
        engine_args = EngineArgs(
            model=model,
            tokenizer=tokenizer,
            tokenizer_mode=tokenizer_mode,
            skip_tokenizer_init=skip_tokenizer_init,
            trust_remote_code=trust_remote_code,
            tensor_parallel_size=tensor_parallel_size,
            dtype=dtype,
            quantization=quantization,
            revision=revision,
            tokenizer_revision=tokenizer_revision,
            seed=seed,
            gpu_memory_utilization=gpu_memory_utilization,
            swap_space=swap_space,
            enforce_eager=enforce_eager,
            max_context_len_to_capture=max_context_len_to_capture,
            max_seq_len_to_capture=max_seq_len_to_capture,
            disable_custom_all_reduce=disable_custom_all_reduce,
            **kwargs,
        )
        self.llm_engine = LLMEngine.from_engine_args(
            engine_args, usage_context=UsageContext.LLM_CLASS)
        self.request_counter = Counter()

    def get_tokenizer(
            self) -> Union[PreTrainedTokenizer, PreTrainedTokenizerFast]:
        return self.llm_engine.tokenizer.tokenizer

    def set_tokenizer(
        self,
        tokenizer: Union[PreTrainedTokenizer, PreTrainedTokenizerFast],
    ) -> None:
        self.llm_engine.tokenizer.tokenizer = tokenizer

    def generate(
        self,
        prompts: Optional[Union[str, List[str]]] = None,
        sampling_params: Optional[Union[SamplingParams,
                                        List[SamplingParams]]] = None,
        prompt_token_ids: Optional[List[List[int]]] = None,
        use_tqdm: bool = True,
        lora_request: Optional[LoRARequest] = None,
        multi_modal_data: Optional[MultiModalData] = None,
    ) -> List[RequestOutput]:
        """Generates the completions for the input prompts.

        NOTE: This class automatically batches the given prompts, considering
        the memory constraint. For the best performance, put all of your prompts
        into a single list and pass it to this method.

        Args:
            prompts: A list of prompts to generate completions for.
            sampling_params: The sampling parameters for text generation. If
                None, we use the default sampling parameters. 
                When it is a single value, it is applied to every prompt. 
                When it is a list, the list must have the same length as the 
                prompts and it is paired one by one with the prompt.
            prompt_token_ids: A list of token IDs for the prompts. If None, we
                use the tokenizer to convert the prompts to token IDs.
            use_tqdm: Whether to use tqdm to display the progress bar.
            lora_request: LoRA request to use for generation, if any.
            multi_modal_data: Multi modal data.

        Returns:
            A list of `RequestOutput` objects containing the
            generated completions in the same order as the input prompts.
        """
        if sampling_params is None:
            # Use default sampling params.
            sampling_params = SamplingParams()

        requests_data = self._validate_and_prepare_requests(
            prompts,
            sampling_params,
            prompt_token_ids,
            lora_request,
            multi_modal_data,
        )

        # Add requests to the engine and run the engine
        for request_data in requests_data:
            self._add_request(**request_data)

        return self._run_engine(use_tqdm)

    def encode(
        self,
        prompts: Optional[Union[str, List[str]]] = None,
        pooling_params: Optional[Union[PoolingParams,
                                       List[PoolingParams]]] = None,
        prompt_token_ids: Optional[List[List[int]]] = None,
        use_tqdm: bool = True,
        lora_request: Optional[LoRARequest] = None,
        multi_modal_data: Optional[MultiModalData] = None,
    ) -> List[EmbeddingRequestOutput]:
        """Generates the completions for the input prompts.

        NOTE: This class automatically batches the given prompts, considering
        the memory constraint. For the best performance, put all of your prompts
        into a single list and pass it to this method.

        Args:
            prompts: A list of prompts to generate completions for.
            pooling_params: The pooling parameters for pooling. If None, we
                use the default pooling parameters.
            prompt_token_ids: A list of token IDs for the prompts. If None, we
                use the tokenizer to convert the prompts to token IDs.
            use_tqdm: Whether to use tqdm to display the progress bar.
            lora_request: LoRA request to use for generation, if any.
            multi_modal_data: Multi modal data.

        Returns:
            A list of `EmbeddingRequestOutput` objects containing the
            generated embeddings in the same order as the input prompts.
        """
        if pooling_params is None:
            # Use default pooling params.
            pooling_params = PoolingParams()

        requests_data = self._validate_and_prepare_requests(
            prompts,
            pooling_params,
            prompt_token_ids,
            lora_request,
            multi_modal_data,
        )

        # Add requests to the engine and run the engine
        for request_data in requests_data:
            self._add_request(**request_data)

        return self._run_engine(use_tqdm)

    def _validate_and_prepare_requests(
        self,
        prompts: Optional[Union[str, List[str]]],
        params: Union[Union[SamplingParams, PoolingParams],
                      List[Union[SamplingParams,
                                 PoolingParams]]],  # Unified parameter
        prompt_token_ids: Optional[List[List[int]]] = None,
        lora_request: Optional[LoRARequest] = None,
        multi_modal_data: Optional[MultiModalData] = None,
    ) -> List[dict]:
        """Validates and prepares request data for adding to the engine.

        Ensures prompts and token IDs are consistent, and returns a list of
        dictionaries with request data for further processing.
        """
        if prompts is None and prompt_token_ids is None:
            raise ValueError("Either prompts or prompt_token_ids must be "
                             "provided.")
        if self.llm_engine.model_config.skip_tokenizer_init \
            and prompts is not None:
            raise ValueError("prompts must be None if skip_tokenizer_init "
                             "is True")
        if isinstance(prompts, str):
            # Convert a single prompt to a list.
            prompts = [prompts]
        if (prompts is not None and prompt_token_ids is not None
                and len(prompts) != len(prompt_token_ids)):
            raise ValueError("The lengths of prompts and prompt_token_ids "
                             "must be the same.")
<<<<<<< HEAD

        if prompts is not None:
            num_requests = len(prompts)
        else:
            assert prompt_token_ids is not None
            num_requests = len(prompt_token_ids)

        if sampling_params is None:
            # Use default sampling params.
            sampling_params = SamplingParams()

        elif isinstance(sampling_params,
                        list) and len(sampling_params) != num_requests:
            raise ValueError("The lengths of prompts and sampling_params "
=======

        if prompts is not None:
            num_requests = len(prompts)
        else:
            assert prompt_token_ids is not None
            num_requests = len(prompt_token_ids)

        if isinstance(params, list) and len(params) != num_requests:
            raise ValueError("The lengths of prompts and params "
>>>>>>> 8e192ff9
                             "must be the same.")
        if multi_modal_data:
            multi_modal_data.data = multi_modal_data.data.to(torch.float16)

        # Add requests to the engine.
<<<<<<< HEAD
=======
        requests_data = []
>>>>>>> 8e192ff9
        for i in range(num_requests):
            prompt = prompts[i] if prompts is not None else None
            token_ids = None if prompt_token_ids is None else prompt_token_ids[
                i]

            multi_modal_item = MultiModalData(
                type=multi_modal_data.type,
                data=multi_modal_data.data[i].unsqueeze(0),
            ) if multi_modal_data else None

            requests_data.append({
                "prompt":
                prompt,
<<<<<<< HEAD
                sampling_params[i]
                if isinstance(sampling_params, list) else sampling_params,
=======
                "params":
                params[i] if isinstance(params, list) else params,
                "prompt_token_ids":
>>>>>>> 8e192ff9
                token_ids,
                "lora_request":
                lora_request,
                "multi_modal_data":
                multi_modal_item,
            })

        return requests_data

    def _add_request(
        self,
        prompt: Optional[str],
        params: Union[SamplingParams, PoolingParams],
        prompt_token_ids: Optional[List[int]],
        lora_request: Optional[LoRARequest] = None,
        multi_modal_data: Optional[MultiModalData] = None,
    ) -> None:
        request_id = str(next(self.request_counter))
        self.llm_engine.add_request(request_id,
                                    prompt,
                                    params,
                                    prompt_token_ids,
                                    lora_request=lora_request,
                                    multi_modal_data=multi_modal_data)

    def _run_engine(
            self, use_tqdm: bool
    ) -> List[Union[RequestOutput, EmbeddingRequestOutput]]:
        # Initialize tqdm.
        if use_tqdm:
            num_requests = self.llm_engine.get_num_unfinished_requests()
            pbar = tqdm(
                total=num_requests,
                desc="Processed prompts",
                dynamic_ncols=True,
                postfix=f"Generation Speed: {0:.2f} toks/s",
            )
        # Run the engine.
        outputs: List[Union[RequestOutput, EmbeddingRequestOutput]] = []
        total_toks = 0
        while self.llm_engine.has_unfinished_requests():
            step_outputs = self.llm_engine.step()
            for output in step_outputs:
                if output.finished:
                    outputs.append(output)
                    if use_tqdm:
                        if isinstance(output, RequestOutput):
                            # Calculate tokens only for RequestOutput
                            total_toks += sum(
                                len(stp.token_ids) for stp in output.outputs)
                            spd = total_toks / pbar.format_dict["elapsed"]
                            pbar.postfix = f"Generation Speed: {spd:.2f} toks/s"
                        pbar.update(1)
        if use_tqdm:
            pbar.close()
        # Sort the outputs by request ID.
        # This is necessary because some requests may be finished earlier than
        # its previous requests.
        outputs = sorted(outputs, key=lambda x: int(x.request_id))
        return outputs<|MERGE_RESOLUTION|>--- conflicted
+++ resolved
@@ -266,7 +266,6 @@
                 and len(prompts) != len(prompt_token_ids)):
             raise ValueError("The lengths of prompts and prompt_token_ids "
                              "must be the same.")
-<<<<<<< HEAD
 
         if prompts is not None:
             num_requests = len(prompts)
@@ -274,33 +273,14 @@
             assert prompt_token_ids is not None
             num_requests = len(prompt_token_ids)
 
-        if sampling_params is None:
-            # Use default sampling params.
-            sampling_params = SamplingParams()
-
-        elif isinstance(sampling_params,
-                        list) and len(sampling_params) != num_requests:
-            raise ValueError("The lengths of prompts and sampling_params "
-=======
-
-        if prompts is not None:
-            num_requests = len(prompts)
-        else:
-            assert prompt_token_ids is not None
-            num_requests = len(prompt_token_ids)
-
         if isinstance(params, list) and len(params) != num_requests:
             raise ValueError("The lengths of prompts and params "
->>>>>>> 8e192ff9
                              "must be the same.")
         if multi_modal_data:
             multi_modal_data.data = multi_modal_data.data.to(torch.float16)
 
         # Add requests to the engine.
-<<<<<<< HEAD
-=======
         requests_data = []
->>>>>>> 8e192ff9
         for i in range(num_requests):
             prompt = prompts[i] if prompts is not None else None
             token_ids = None if prompt_token_ids is None else prompt_token_ids[
@@ -314,14 +294,9 @@
             requests_data.append({
                 "prompt":
                 prompt,
-<<<<<<< HEAD
-                sampling_params[i]
-                if isinstance(sampling_params, list) else sampling_params,
-=======
                 "params":
                 params[i] if isinstance(params, list) else params,
                 "prompt_token_ids":
->>>>>>> 8e192ff9
                 token_ids,
                 "lora_request":
                 lora_request,
