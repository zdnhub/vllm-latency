--- conflicted
+++ resolved
@@ -229,16 +229,7 @@
     min_tokens: Optional[int] = 0
     skip_special_tokens: Optional[bool] = True
     spaces_between_special_tokens: Optional[bool] = True
-<<<<<<< HEAD
-    repetition_penalty: Optional[float] = 1.0
-    min_p: Optional[float] = 0.0
-    include_stop_str_in_output: Optional[bool] = False
-    length_penalty: Optional[float] = 1.0
-    guided_json: Optional[Union[str, dict, BaseModel]] = None
-    guided_regex: Optional[str] = None
-    guided_choice: Optional[List[str]] = None
     truncate_prompt_tokens: Optional[int] = None
-=======
     # doc: end-completion-sampling-params
 
     # doc: begin-completion-extra-params
@@ -276,7 +267,6 @@
     )
 
     # doc: end-completion-extra-params
->>>>>>> 8af890a8
 
     def to_sampling_params(self):
         echo_without_generation = self.echo and self.max_tokens == 0
