# Adapted from
# https://github.com/lm-sys/FastChat/blob/168ccc29d3f7edc50823016105c024fe2282732a/fastchat/protocol/openai_api_protocol.py
import time
from typing import Dict, List, Literal, Optional, Union

import torch
from openai.types.chat import ChatCompletionMessageParam
from pydantic import BaseModel, ConfigDict, Field, model_validator
from typing_extensions import Annotated

from vllm.sampling_params import SamplingParams
from vllm.utils import random_uuid


class OpenAIBaseModel(BaseModel):
    # OpenAI API does not allow extra fields
    model_config = ConfigDict(extra="forbid")


class ErrorResponse(OpenAIBaseModel):
    object: str = "error"
    message: str
    type: str
    param: Optional[str] = None
    code: int


class ModelPermission(OpenAIBaseModel):
    id: str = Field(default_factory=lambda: f"modelperm-{random_uuid()}")
    object: str = "model_permission"
    created: int = Field(default_factory=lambda: int(time.time()))
    allow_create_engine: bool = False
    allow_sampling: bool = True
    allow_logprobs: bool = True
    allow_search_indices: bool = False
    allow_view: bool = True
    allow_fine_tuning: bool = False
    organization: str = "*"
    group: Optional[str] = None
    is_blocking: bool = False


class ModelCard(OpenAIBaseModel):
    id: str
    object: str = "model"
    created: int = Field(default_factory=lambda: int(time.time()))
    owned_by: str = "vllm"
    root: Optional[str] = None
    parent: Optional[str] = None
    permission: List[ModelPermission] = Field(default_factory=list)


class ModelList(OpenAIBaseModel):
    object: str = "list"
    data: List[ModelCard] = Field(default_factory=list)


class UsageInfo(OpenAIBaseModel):
    prompt_tokens: int = 0
    total_tokens: int = 0
    completion_tokens: Optional[int] = 0


class ResponseFormat(OpenAIBaseModel):
    # type must be "json_object" or "text"
    type: Literal["text", "json_object"]


class ChatCompletionRequest(OpenAIBaseModel):
    # Ordered by official OpenAI API documentation
    # https://platform.openai.com/docs/api-reference/chat/create
    messages: List[ChatCompletionMessageParam]
    model: str
    frequency_penalty: Optional[float] = 0.0
    logit_bias: Optional[Dict[str, float]] = None
    logprobs: Optional[bool] = False
    top_logprobs: Optional[int] = None
    max_tokens: Optional[int] = None
    n: Optional[int] = 1
    presence_penalty: Optional[float] = 0.0
    response_format: Optional[ResponseFormat] = None
    seed: Optional[int] = Field(None,
                                ge=torch.iinfo(torch.long).min,
                                le=torch.iinfo(torch.long).max)
    stop: Optional[Union[str, List[str]]] = Field(default_factory=list)
    stream: Optional[bool] = False
    temperature: Optional[float] = 0.7
    top_p: Optional[float] = 1.0
    user: Optional[str] = None

    # doc: begin-chat-completion-sampling-params
    best_of: Optional[int] = None
    use_beam_search: Optional[bool] = False
    top_k: Optional[int] = -1
    min_p: Optional[float] = 0.0
    repetition_penalty: Optional[float] = 1.0
    length_penalty: Optional[float] = 1.0
    early_stopping: Optional[bool] = False
    ignore_eos: Optional[bool] = False
    min_tokens: Optional[int] = 0
    stop_token_ids: Optional[List[int]] = Field(default_factory=list)
    skip_special_tokens: Optional[bool] = True
    spaces_between_special_tokens: Optional[bool] = True
    # doc: end-chat-completion-sampling-params

    # doc: begin-chat-completion-extra-params
    echo: Optional[bool] = Field(
        default=False,
        description=(
            "If true, the new message will be prepended with the last message "
            "if they belong to the same role."),
    )
    add_generation_prompt: Optional[bool] = Field(
        default=True,
        description=
        ("If true, the generation prompt will be added to the chat template. "
         "This is a parameter used by chat template in tokenizer config of the "
         "model."),
    )
    include_stop_str_in_output: Optional[bool] = Field(
        default=False,
        description=(
            "Whether to include the stop string in the output. "
            "This is only applied when the stop or stop_token_ids is set."),
    )
    guided_json: Optional[Union[str, dict, BaseModel]] = Field(
        default=None,
        description=("If specified, the output will follow the JSON schema."),
    )
    guided_regex: Optional[str] = Field(
        default=None,
        description=(
            "If specified, the output will follow the regex pattern."),
    )
    guided_choice: Optional[List[str]] = Field(
        default=None,
        description=(
            "If specified, the output will be exactly one of the choices."),
    )
    guided_grammar: Optional[str] = Field(
        default=None,
        description=(
            "If specified, the output will follow the context free grammar."),
    )
    guided_decoding_backend: Optional[str] = Field(
        default=None,
        description=(
            "If specified, will override the default guided decoding backend "
            "of the server for this specific request. If set, must be either "
            "'outlines' / 'lm-format-enforcer'"))
    guided_whitespace_pattern: Optional[str] = Field(
        default=None,
        description=(
            "If specified, will override the default whitespace pattern "
            "for guided json decoding."))

    # doc: end-chat-completion-extra-params

    def to_sampling_params(self) -> SamplingParams:
        if self.logprobs and not self.top_logprobs:
            raise ValueError("Top logprobs must be set when logprobs is.")

        logits_processors = None
        if self.logit_bias:

            def logit_bias_logits_processor(
                    token_ids: List[int],
                    logits: torch.Tensor) -> torch.Tensor:
                assert self.logit_bias is not None
                for token_id, bias in self.logit_bias.items():
                    # Clamp the bias between -100 and 100 per OpenAI API spec
                    bias = min(100, max(-100, bias))
                    logits[int(token_id)] += bias
                return logits

            logits_processors = [logit_bias_logits_processor]

        return SamplingParams(
            n=self.n,
            presence_penalty=self.presence_penalty,
            frequency_penalty=self.frequency_penalty,
            repetition_penalty=self.repetition_penalty,
            temperature=self.temperature,
            top_p=self.top_p,
            min_p=self.min_p,
            seed=self.seed,
            stop=self.stop,
            stop_token_ids=self.stop_token_ids,
            max_tokens=self.max_tokens,
            min_tokens=self.min_tokens,
            logprobs=self.top_logprobs if self.logprobs else None,
            prompt_logprobs=self.top_logprobs if self.echo else None,
            best_of=self.best_of,
            top_k=self.top_k,
            ignore_eos=self.ignore_eos,
            use_beam_search=self.use_beam_search,
            early_stopping=self.early_stopping,
            skip_special_tokens=self.skip_special_tokens,
            spaces_between_special_tokens=self.spaces_between_special_tokens,
            include_stop_str_in_output=self.include_stop_str_in_output,
            length_penalty=self.length_penalty,
            logits_processors=logits_processors,
        )

    @model_validator(mode="before")
    @classmethod
    def check_guided_decoding_count(cls, data):
        guide_count = sum([
            "guided_json" in data and data["guided_json"] is not None,
            "guided_regex" in data and data["guided_regex"] is not None,
            "guided_choice" in data and data["guided_choice"] is not None
        ])
        if guide_count > 1:
            raise ValueError(
                "You can only use one kind of guided decoding "
                "('guided_json', 'guided_regex' or 'guided_choice').")
        return data


class CompletionRequest(OpenAIBaseModel):
    # Ordered by official OpenAI API documentation
    # https://platform.openai.com/docs/api-reference/completions/create
    model: str
    prompt: Union[List[int], List[List[int]], str, List[str]]
    best_of: Optional[int] = None
    echo: Optional[bool] = False
    frequency_penalty: Optional[float] = 0.0
    logit_bias: Optional[Dict[str, float]] = None
    logprobs: Optional[int] = None
    max_tokens: Optional[int] = 16
    n: int = 1
    presence_penalty: Optional[float] = 0.0
    seed: Optional[int] = Field(None,
                                ge=torch.iinfo(torch.long).min,
                                le=torch.iinfo(torch.long).max)
    stop: Optional[Union[str, List[str]]] = Field(default_factory=list)
    stream: Optional[bool] = False
    suffix: Optional[str] = None
    temperature: Optional[float] = 1.0
    top_p: Optional[float] = 1.0
    user: Optional[str] = None

    # doc: begin-completion-sampling-params
    use_beam_search: Optional[bool] = False
    top_k: Optional[int] = -1
    min_p: Optional[float] = 0.0
    repetition_penalty: Optional[float] = 1.0
    length_penalty: Optional[float] = 1.0
    early_stopping: Optional[bool] = False
    stop_token_ids: Optional[List[int]] = Field(default_factory=list)
    ignore_eos: Optional[bool] = False
    min_tokens: Optional[int] = 0
    skip_special_tokens: Optional[bool] = True
    spaces_between_special_tokens: Optional[bool] = True
    truncate_prompt_tokens: Optional[Annotated[int, Field(ge=1)]] = None
    # doc: end-completion-sampling-params

    # doc: begin-completion-extra-params
    include_stop_str_in_output: Optional[bool] = Field(
        default=False,
        description=(
            "Whether to include the stop string in the output. "
            "This is only applied when the stop or stop_token_ids is set."),
    )
    response_format: Optional[ResponseFormat] = Field(
        default=None,
        description=
        ("Similar to chat completion, this parameter specifies the format of "
         "output. Only {'type': 'json_object'} or {'type': 'text' } is "
         "supported."),
    )
    guided_json: Optional[Union[str, dict, BaseModel]] = Field(
        default=None,
        description=("If specified, the output will follow the JSON schema."),
    )
    guided_regex: Optional[str] = Field(
        default=None,
        description=(
            "If specified, the output will follow the regex pattern."),
    )
    guided_choice: Optional[List[str]] = Field(
        default=None,
        description=(
            "If specified, the output will be exactly one of the choices."),
    )
    guided_grammar: Optional[str] = Field(
        default=None,
        description=(
            "If specified, the output will follow the context free grammar."),
    )
    guided_decoding_backend: Optional[str] = Field(
        default=None,
        description=(
            "If specified, will override the default guided decoding backend "
            "of the server for this specific request. If set, must be one of "
            "'outlines' / 'lm-format-enforcer'"))
    guided_whitespace_pattern: Optional[str] = Field(
        default=None,
        description=(
            "If specified, will override the default whitespace pattern "
            "for guided json decoding."))

    # doc: end-completion-extra-params

    def to_sampling_params(self):
        echo_without_generation = self.echo and self.max_tokens == 0

        logits_processors = None
        if self.logit_bias:

            def logit_bias_logits_processor(
                    token_ids: List[int],
                    logits: torch.Tensor) -> torch.Tensor:
                assert self.logit_bias is not None
                for token_id, bias in self.logit_bias.items():
                    # Clamp the bias between -100 and 100 per OpenAI API spec
                    bias = min(100, max(-100, bias))
                    logits[int(token_id)] += bias
                return logits

            logits_processors = [logit_bias_logits_processor]

        return SamplingParams(
            n=self.n,
            best_of=self.best_of,
            presence_penalty=self.presence_penalty,
            frequency_penalty=self.frequency_penalty,
            repetition_penalty=self.repetition_penalty,
            temperature=self.temperature,
            top_p=self.top_p,
            top_k=self.top_k,
            min_p=self.min_p,
            seed=self.seed,
            stop=self.stop,
            stop_token_ids=self.stop_token_ids,
            ignore_eos=self.ignore_eos,
            max_tokens=self.max_tokens if not echo_without_generation else 1,
            min_tokens=self.min_tokens,
            logprobs=self.logprobs,
            use_beam_search=self.use_beam_search,
            early_stopping=self.early_stopping,
            prompt_logprobs=self.logprobs if self.echo else None,
            skip_special_tokens=self.skip_special_tokens,
            spaces_between_special_tokens=(self.spaces_between_special_tokens),
            include_stop_str_in_output=self.include_stop_str_in_output,
            length_penalty=self.length_penalty,
            logits_processors=logits_processors,
            truncate_prompt_tokens=self.truncate_prompt_tokens,
        )

    @model_validator(mode="before")
    @classmethod
    def check_guided_decoding_count(cls, data):
        guide_count = sum([
            "guided_json" in data and data["guided_json"] is not None,
            "guided_regex" in data and data["guided_regex"] is not None,
            "guided_choice" in data and data["guided_choice"] is not None
        ])
        if guide_count > 1:
            raise ValueError(
                "You can only use one kind of guided decoding "
                "('guided_json', 'guided_regex' or 'guided_choice').")
        return data


<<<<<<< HEAD
class RunRequest(BaseModel):
    prompt: str
    controller: str
    controller_arg: Union[str, dict]
    temperature: Optional[float] = 0.0
    top_p: Optional[float] = 1.0
    top_k: Optional[int] = -1
    max_tokens: Optional[int] = None

    def to_sampling_params(self):
        r = SamplingParams(
            temperature=self.temperature,
            top_p=self.top_p,
            top_k=self.top_k,
            max_tokens=self.max_tokens,
            ignore_eos=True,
        )
        r.has_aici = True
        return r


class SetTagsRequest(BaseModel):
    module_id: str
    tags: List[str]


class LogProbs(BaseModel):
=======
class LogProbs(OpenAIBaseModel):
>>>>>>> c8331017
    text_offset: List[int] = Field(default_factory=list)
    token_logprobs: List[Optional[float]] = Field(default_factory=list)
    tokens: List[str] = Field(default_factory=list)
    top_logprobs: Optional[List[Optional[Dict[str, float]]]] = None


class CompletionResponseChoice(OpenAIBaseModel):
    index: int
    text: str
    logprobs: Optional[LogProbs] = None
    finish_reason: Optional[str] = None
    stop_reason: Optional[Union[int, str]] = Field(
        default=None,
        description=(
            "The stop string or token id that caused the completion "
            "to stop, None if the completion finished for some other reason "
            "including encountering the EOS token"),
    )


class CompletionResponse(OpenAIBaseModel):
    id: str = Field(default_factory=lambda: f"cmpl-{random_uuid()}")
    object: str = "text_completion"
    created: int = Field(default_factory=lambda: int(time.time()))
    model: str
    choices: List[CompletionResponseChoice]
    usage: UsageInfo


class CompletionResponseStreamChoice(OpenAIBaseModel):
    index: int
    text: str
    logprobs: Optional[LogProbs] = None
    finish_reason: Optional[str] = None
    stop_reason: Optional[Union[int, str]] = Field(
        default=None,
        description=(
            "The stop string or token id that caused the completion "
            "to stop, None if the completion finished for some other reason "
            "including encountering the EOS token"),
    )


class CompletionStreamResponse(OpenAIBaseModel):
    id: str = Field(default_factory=lambda: f"cmpl-{random_uuid()}")
    object: str = "text_completion"
    created: int = Field(default_factory=lambda: int(time.time()))
    model: str
    choices: List[CompletionResponseStreamChoice]
    usage: Optional[UsageInfo] = Field(default=None)


class ChatMessage(OpenAIBaseModel):
    role: str
    content: str


class ChatCompletionResponseChoice(OpenAIBaseModel):
    index: int
    message: ChatMessage
    logprobs: Optional[LogProbs] = None
    finish_reason: Optional[str] = None
    stop_reason: Optional[Union[int, str]] = None


class ChatCompletionResponse(OpenAIBaseModel):
    id: str = Field(default_factory=lambda: f"chatcmpl-{random_uuid()}")
    object: str = "chat.completion"
    created: int = Field(default_factory=lambda: int(time.time()))
    model: str
    choices: List[ChatCompletionResponseChoice]
    usage: UsageInfo


class DeltaMessage(OpenAIBaseModel):
    role: Optional[str] = None
    content: Optional[str] = None


class ChatCompletionResponseStreamChoice(OpenAIBaseModel):
    index: int
    delta: DeltaMessage
    logprobs: Optional[LogProbs] = None
    finish_reason: Optional[str] = None
    stop_reason: Optional[Union[int, str]] = None


class ChatCompletionStreamResponse(OpenAIBaseModel):
    id: str = Field(default_factory=lambda: f"chatcmpl-{random_uuid()}")
    object: str = "chat.completion.chunk"
    created: int = Field(default_factory=lambda: int(time.time()))
    model: str
    choices: List[ChatCompletionResponseStreamChoice]
    usage: Optional[UsageInfo] = Field(default=None)<|MERGE_RESOLUTION|>--- conflicted
+++ resolved
@@ -363,7 +363,6 @@
         return data
 
 
-<<<<<<< HEAD
 class RunRequest(BaseModel):
     prompt: str
     controller: str
@@ -390,10 +389,7 @@
     tags: List[str]
 
 
-class LogProbs(BaseModel):
-=======
 class LogProbs(OpenAIBaseModel):
->>>>>>> c8331017
     text_offset: List[int] = Field(default_factory=list)
     token_logprobs: List[Optional[float]] = Field(default_factory=list)
     tokens: List[str] = Field(default_factory=list)
