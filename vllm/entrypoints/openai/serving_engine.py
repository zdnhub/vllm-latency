import json
from dataclasses import dataclass
from http import HTTPStatus
from typing import Any, Dict, List, Optional
from typing import Sequence as GenericSequence
from typing import Tuple, TypeVar, Union

from pydantic import Field
from typing_extensions import Annotated

from vllm.config import ModelConfig
from vllm.engine.async_llm_engine import AsyncLLMEngine
# yapf conflicts with isort for this block
# yapf: disable
from vllm.entrypoints.openai.protocol import (ChatCompletionLogProb,
                                              ChatCompletionLogProbs,
                                              ChatCompletionRequest,
                                              ChatCompletionTopLogprob,
                                              CompletionLogProbs,
                                              CompletionRequest,
                                              EmbeddingRequest, ErrorResponse,
                                              ModelCard, ModelList,
                                              ModelPermission)
from vllm.logger import init_logger
from vllm.lora.request import LoRARequest
from vllm.sequence import Logprob
from vllm.transformers_utils.tokenizer import get_tokenizer

logger = init_logger(__name__)

T = TypeVar("T")


@dataclass
class LoRAModulePath:
    name: str
    local_path: str


class OpenAIServing:

    def __init__(self, engine: AsyncLLMEngine, model_config: ModelConfig,
                 served_model_names: List[str],
                 lora_modules: Optional[List[LoRAModulePath]]):
        super().__init__()

        self.engine = engine
        self.max_model_len = model_config.max_model_len

        # A separate tokenizer to map token IDs to strings.
        self.tokenizer = get_tokenizer(
            model_config.tokenizer,
            tokenizer_mode=model_config.tokenizer_mode,
            tokenizer_revision=model_config.tokenizer_revision,
            trust_remote_code=model_config.trust_remote_code,
            truncation_side="left")

        self.served_model_names = served_model_names

        if lora_modules is None:
            self.lora_requests = []
        else:
            self.lora_requests = [
                LoRARequest(
                    lora_name=lora.name,
                    lora_int_id=i,
                    lora_local_path=lora.local_path,
                ) for i, lora in enumerate(lora_modules, start=1)
            ]

    async def show_available_models(self) -> ModelList:
        """Show available models. Right now we only have one model."""
        model_cards = [
            ModelCard(id=served_model_name,
                      root=self.served_model_names[0],
                      permission=[ModelPermission()])
            for served_model_name in self.served_model_names
        ]
        lora_cards = [
            ModelCard(id=lora.lora_name,
                      root=self.served_model_names[0],
                      permission=[ModelPermission()])
            for lora in self.lora_requests
        ]
        model_cards.extend(lora_cards)
        return ModelList(data=model_cards)

    def _assert_not_none(self, v: Optional[T]) -> T:
        assert v is not None
        return v

    def _create_completion_logprobs(
        self,
        token_ids: GenericSequence[int],
        top_logprobs: GenericSequence[Optional[Dict[int, Logprob]]],
        num_output_top_logprobs: int,
        initial_text_offset: int = 0,
    ) -> CompletionLogProbs:
        """Create logprobs for OpenAI Completion API."""
        _assert_not_none = self._assert_not_none

        out_text_offset: List[int] = []
        out_token_logprobs: List[Optional[float]] = []
        out_tokens: List[str] = []
        out_top_logprobs: List[Optional[Dict[str, float]]] = []

        last_token_len = 0

        for i, token_id in enumerate(token_ids):
            step_top_logprobs = top_logprobs[i]
            if step_top_logprobs is None:
                token = self.tokenizer.decode(token_id)
                out_tokens.append(token)
                out_token_logprobs.append(None)
                out_top_logprobs.append(None)
            else:
                # There can be up to logprobs+1 elements in the response
                token_logprob = step_top_logprobs[token_id].logprob
                assert len(step_top_logprobs) <= num_output_top_logprobs + 1, (
                    f"Expected at most {num_output_top_logprobs + 1} logprobs, "
                    f"but received {len(step_top_logprobs)} logprobs")

                token = step_top_logprobs[token_id].decoded_token
<<<<<<< HEAD
                assert token is not None

                out_tokens.append(token)
                out_token_logprobs.append(token_logprob)
                out_top_logprobs.append({
                    # Convert float("-inf") to the
                    # JSON-serializable float that OpenAI uses
                    _assert_not_none(p.decoded_token): max(p.logprob, -9999.0)
                    for p in step_top_logprobs.values()
                })

            if len(out_text_offset) == 0:
                out_text_offset.append(initial_text_offset)
=======
                logprobs.tokens.append(token)
                token_logprob = max(token_logprob, -9999.0)
                logprobs.token_logprobs.append(token_logprob)

                if num_output_top_logprobs:
                    assert logprobs.top_logprobs is not None
                    logprobs.top_logprobs.append({
                        # Convert float("-inf") to the
                        # JSON-serializable float that OpenAI uses
                        p.decoded_token: max(p.logprob, -9999.0)
                        for i, p in step_top_logprobs.items()
                    } if step_top_logprobs else None)

            if len(logprobs.text_offset) == 0:
                logprobs.text_offset.append(initial_text_offset)
>>>>>>> 325c1199
            else:
                out_text_offset.append(out_text_offset[-1] + last_token_len)

            last_token_len = len(token)

        return CompletionLogProbs(
            text_offset=out_text_offset,
            token_logprobs=out_token_logprobs,
            tokens=out_tokens,
            top_logprobs=out_top_logprobs,
        )

    def _token_to_int_array(self, token: str) -> List[int]:
        return list(token.encode("utf-8"))

    def _create_chat_logprobs(
        self,
        token_ids: GenericSequence[int],
        top_logprobs: GenericSequence[Optional[Dict[int, Logprob]]],
        num_output_top_logprobs: int,
        initial_text_offset: int = 0,
    ) -> ChatCompletionLogProbs:
        """Create logprobs for OpenAI Chat Completion API."""
        completion_output = self._create_completion_logprobs(
            token_ids,
            top_logprobs,
            num_output_top_logprobs,
            initial_text_offset=initial_text_offset)

        _token_to_int_array = self._token_to_int_array

        return ChatCompletionLogProbs(content=[
            ChatCompletionLogProb(
                token=token,
                bytes=_token_to_int_array(token),
                logprob=logprob,
                top_logprobs=[] if top_logprobs is None else [
                    ChatCompletionTopLogprob(
                        token=top_token,
                        bytes=_token_to_int_array(token),
                        logprob=top_logprob,
                    ) for top_token, top_logprob in top_logprobs.items()
                ]) for logprob, token, top_logprobs in zip(
                    completion_output.token_logprobs,
                    completion_output.tokens,
                    completion_output.top_logprobs,
                )
        ])

    def create_error_response(
            self,
            message: str,
            err_type: str = "BadRequestError",
            status_code: HTTPStatus = HTTPStatus.BAD_REQUEST) -> ErrorResponse:
        return ErrorResponse(message=message,
                             type=err_type,
                             code=status_code.value)

    def create_streaming_error_response(
            self,
            message: str,
            err_type: str = "BadRequestError",
            status_code: HTTPStatus = HTTPStatus.BAD_REQUEST) -> str:
        json_str = json.dumps({
            "error":
            self.create_error_response(message=message,
                                       err_type=err_type,
                                       status_code=status_code).model_dump()
        })
        return json_str

    async def _check_model(
        self, request: Union[CompletionRequest, ChatCompletionRequest]
    ) -> Optional[ErrorResponse]:
        if request.model in self.served_model_names:
            return None
        if request.model in [lora.lora_name for lora in self.lora_requests]:
            return None
        return self.create_error_response(
            message=f"The model `{request.model}` does not exist.",
            err_type="NotFoundError",
            status_code=HTTPStatus.NOT_FOUND)

    def _maybe_get_lora(
        self, request: Union[CompletionRequest, ChatCompletionRequest]
    ) -> Optional[LoRARequest]:
        if request.model in self.served_model_names:
            return None
        for lora in self.lora_requests:
            if request.model == lora.lora_name:
                return lora
        # if _check_model has been called earlier, this will be unreachable
        raise ValueError(f"The model `{request.model}` does not exist.")

    def _validate_prompt_and_tokenize(
            self,
            request: Union[ChatCompletionRequest, CompletionRequest,
                           EmbeddingRequest],
            prompt: Optional[str] = None,
            prompt_ids: Optional[List[int]] = None,
            truncate_prompt_tokens: Optional[Annotated[int,
                                                       Field(ge=1)]] = None,
            add_special_tokens: bool = True) -> Tuple[List[int], str]:
        if not (prompt or prompt_ids):
            raise ValueError("Either prompt or prompt_ids should be provided.")
        if (prompt and prompt_ids):
            raise ValueError(
                "Only one of prompt or prompt_ids should be provided.")

        if prompt_ids is None:
            # When using OpenAIServingChat for chat completions, the
            # special tokens (e.g., BOS) have already been added by the
            # chat template. Therefore, we do not need to add them again.
            # Set add_special_tokens to False to avoid adding the BOS tokens
            # again.
            tokenizer_kwargs: Dict[str, Any] = {
                "add_special_tokens": add_special_tokens
            }
            if truncate_prompt_tokens is not None:
                tokenizer_kwargs.update({
                    "truncation": True,
                    "max_length": truncate_prompt_tokens,
                })
            input_ids = self.tokenizer(prompt, **tokenizer_kwargs).input_ids
        elif truncate_prompt_tokens is not None:
            input_ids = prompt_ids[-truncate_prompt_tokens:]
        else:
            input_ids = prompt_ids

        input_text = prompt if prompt is not None else self.tokenizer.decode(
            prompt_ids)
        token_num = len(input_ids)

        # Note: EmbeddingRequest doesn't have max_tokens
        if isinstance(request, EmbeddingRequest):
            if token_num > self.max_model_len:
                raise ValueError(
                    f"This model's maximum context length is "
                    f"{self.max_model_len} tokens. However, you requested "
                    f"{token_num} tokens in the input for embedding "
                    f"generation. Please reduce the length of the input.", )
            return input_ids, input_text

        if request.max_tokens is None:
            if token_num >= self.max_model_len:
                raise ValueError(
                    f"This model's maximum context length is "
                    f"{self.max_model_len} tokens. However, you requested "
                    f"{token_num} tokens in the messages, "
                    f"Please reduce the length of the messages.", )
            request.max_tokens = self.max_model_len - token_num

        if token_num + request.max_tokens > self.max_model_len:
            raise ValueError(
                f"This model's maximum context length is "
                f"{self.max_model_len} tokens. However, you requested "
                f"{request.max_tokens + token_num} tokens "
                f"({token_num} in the messages, "
                f"{request.max_tokens} in the completion). "
                f"Please reduce the length of the messages or completion.", )
        else:
            return input_ids, input_text<|MERGE_RESOLUTION|>--- conflicted
+++ resolved
@@ -115,14 +115,15 @@
                 out_top_logprobs.append(None)
             else:
                 # There can be up to logprobs+1 elements in the response
-                token_logprob = step_top_logprobs[token_id].logprob
                 assert len(step_top_logprobs) <= num_output_top_logprobs + 1, (
                     f"Expected at most {num_output_top_logprobs + 1} logprobs, "
                     f"but received {len(step_top_logprobs)} logprobs")
 
                 token = step_top_logprobs[token_id].decoded_token
-<<<<<<< HEAD
                 assert token is not None
+
+                token_logprob = step_top_logprobs[token_id].logprob
+                token_logprob = max(token_logprob, -9999.0)
 
                 out_tokens.append(token)
                 out_token_logprobs.append(token_logprob)
@@ -135,23 +136,6 @@
 
             if len(out_text_offset) == 0:
                 out_text_offset.append(initial_text_offset)
-=======
-                logprobs.tokens.append(token)
-                token_logprob = max(token_logprob, -9999.0)
-                logprobs.token_logprobs.append(token_logprob)
-
-                if num_output_top_logprobs:
-                    assert logprobs.top_logprobs is not None
-                    logprobs.top_logprobs.append({
-                        # Convert float("-inf") to the
-                        # JSON-serializable float that OpenAI uses
-                        p.decoded_token: max(p.logprob, -9999.0)
-                        for i, p in step_top_logprobs.items()
-                    } if step_top_logprobs else None)
-
-            if len(logprobs.text_offset) == 0:
-                logprobs.text_offset.append(initial_text_offset)
->>>>>>> 325c1199
             else:
                 out_text_offset.append(out_text_offset[-1] + last_token_len)
 
