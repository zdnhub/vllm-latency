import json
from dataclasses import dataclass
from http import HTTPStatus
<<<<<<< HEAD
from typing import (Awaitable, Dict, Iterable, Iterator, List, Literal,
                    Optional, Tuple, TypedDict, Union, cast)
=======
from typing import Dict, List, Optional, Tuple, Union
>>>>>>> 190bc838

from pydantic import Field
from typing_extensions import Annotated

from vllm.config import ModelConfig
from vllm.engine.async_llm_engine import AsyncLLMEngine
from vllm.entrypoints.openai.protocol import (ChatCompletionRequest,
                                              CompletionRequest, ErrorResponse,
                                              LogProbs, ModelCard, ModelList,
                                              ModelPermission)
from vllm.logger import init_logger
from vllm.lora.request import LoRARequest
from vllm.sequence import Logprob
from vllm.transformers_utils.tokenizer import get_tokenizer

logger = init_logger(__name__)


class InputString(TypedDict):
    text: str
    is_tokens: Literal[False]


class InputTokens(TypedDict):
    text: List[int]
    is_tokens: Literal[True]


@dataclass
class LoRAModulePath:
    name: str
    local_path: str


class OpenAIServing:

    def __init__(self, engine: AsyncLLMEngine, model_config: ModelConfig,
                 served_model_names: List[str],
<<<<<<< HEAD
                 lora_modules: Optional[List[LoRAModulePath]],
                 await_post_init: Optional[Awaitable[None]] = None):
=======
                 lora_modules: Optional[List[LoRAModulePath]]):
        super().__init__()

>>>>>>> 190bc838
        self.engine = engine
        self.max_model_len = model_config.max_model_len

        # A separate tokenizer to map token IDs to strings.
        self.tokenizer = get_tokenizer(
            model_config.tokenizer,
            tokenizer_mode=model_config.tokenizer_mode,
            tokenizer_revision=model_config.tokenizer_revision,
            trust_remote_code=model_config.trust_remote_code,
            truncation_side="left")

        self.served_model_names = served_model_names

        if lora_modules is None:
            self.lora_requests = []
        else:
            self.lora_requests = [
                LoRARequest(
                    lora_name=lora.name,
                    lora_int_id=i,
                    lora_local_path=lora.local_path,
                ) for i, lora in enumerate(lora_modules, start=1)
            ]

<<<<<<< HEAD
        self.max_model_len = 0
        # Lazy initialized
        self.tokenizer: Union[PreTrainedTokenizer, PreTrainedTokenizerFast]

        try:
            event_loop = asyncio.get_running_loop()
        except RuntimeError:
            event_loop = None

        if event_loop is not None and event_loop.is_running():
            # If the current is instanced by Ray Serve,
            # there is already a running event loop
            event_loop.create_task(self._post_init(await_post_init))
        else:
            # When using single vLLM without engine_use_ray
            asyncio.run(self._post_init(await_post_init))

    async def _post_init(self, await_post_init: Optional[Awaitable[None]]):
        engine_model_config = await self.engine.get_model_config()
        self.max_model_len = engine_model_config.max_model_len

        # A separate tokenizer to map token IDs to strings.
        self.tokenizer = get_tokenizer(
            engine_model_config.tokenizer,
            tokenizer_mode=engine_model_config.tokenizer_mode,
            tokenizer_revision=engine_model_config.tokenizer_revision,
            trust_remote_code=engine_model_config.trust_remote_code,
            truncation_side="left")

        if await_post_init is not None:
            await await_post_init

=======
>>>>>>> 190bc838
    async def show_available_models(self) -> ModelList:
        """Show available models. Right now we only have one model."""
        model_cards = [
            ModelCard(id=served_model_name,
                      root=self.served_model_names[0],
                      permission=[ModelPermission()])
            for served_model_name in self.served_model_names
        ]
        lora_cards = [
            ModelCard(id=lora.lora_name,
                      root=self.served_model_names[0],
                      permission=[ModelPermission()])
            for lora in self.lora_requests
        ]
        model_cards.extend(lora_cards)
        return ModelList(data=model_cards)

    def _create_logprobs(
        self,
        token_ids: List[int],
        top_logprobs: List[Optional[Dict[int, Logprob]]],
        num_output_top_logprobs: Optional[int] = None,
        initial_text_offset: int = 0,
    ) -> LogProbs:
        """Create OpenAI-style logprobs."""
        logprobs = LogProbs()
        last_token_len = 0
        if num_output_top_logprobs:
            logprobs.top_logprobs = []

        for i, token_id in enumerate(token_ids):
            step_top_logprobs = top_logprobs[i]
            if step_top_logprobs is None:
                token = self.tokenizer.decode(token_id)
                logprobs.tokens.append(token)
                logprobs.token_logprobs.append(None)
                assert logprobs.top_logprobs is not None
                logprobs.top_logprobs.append(None)
            else:
                token_logprob = step_top_logprobs[token_id].logprob
                token = step_top_logprobs[token_id].decoded_token
                logprobs.tokens.append(token)
                logprobs.token_logprobs.append(token_logprob)

                if num_output_top_logprobs:
                    assert logprobs.top_logprobs is not None
                    logprobs.top_logprobs.append({
                        # Convert float("-inf") to the
                        # JSON-serializable float that OpenAI uses
                        p.decoded_token: max(p.logprob, -9999.0)
                        for i, p in step_top_logprobs.items()
                    } if step_top_logprobs else None)

            if len(logprobs.text_offset) == 0:
                logprobs.text_offset.append(initial_text_offset)
            else:
                logprobs.text_offset.append(logprobs.text_offset[-1] +
                                            last_token_len)
            last_token_len = len(token)
        return logprobs

    def create_error_response(
            self,
            message: str,
            err_type: str = "BadRequestError",
            status_code: HTTPStatus = HTTPStatus.BAD_REQUEST) -> ErrorResponse:
        return ErrorResponse(message=message,
                             type=err_type,
                             code=status_code.value)

    def create_streaming_error_response(
            self,
            message: str,
            err_type: str = "BadRequestError",
            status_code: HTTPStatus = HTTPStatus.BAD_REQUEST) -> str:
        json_str = json.dumps({
            "error":
            self.create_error_response(message=message,
                                       err_type=err_type,
                                       status_code=status_code).model_dump()
        })
        return json_str

    async def _check_model(
        self, request: Union[CompletionRequest, ChatCompletionRequest]
    ) -> Optional[ErrorResponse]:
        if request.model in self.served_model_names:
            return None
        if request.model in [lora.lora_name for lora in self.lora_requests]:
            return None
        return self.create_error_response(
            message=f"The model `{request.model}` does not exist.",
            err_type="NotFoundError",
            status_code=HTTPStatus.NOT_FOUND)

    def _maybe_get_lora(
        self, request: Union[CompletionRequest, ChatCompletionRequest]
    ) -> Optional[LoRARequest]:
        if request.model in self.served_model_names:
            return None
        for lora in self.lora_requests:
            if request.model == lora.lora_name:
                return lora
        # if _check_model has been called earlier, this will be unreachable
        raise ValueError(f"The model `{request.model}` does not exist.")

    def _normalize_prompt_text_to_input(
        self,
        request: Union[ChatCompletionRequest, CompletionRequest],
        prompt: str,
        tokenizer: Union[PreTrainedTokenizer, PreTrainedTokenizerFast],
        truncate_prompt_tokens: Optional[Annotated[int, Field(ge=1)]] = None
    ) -> Tuple[List[int], str]:
        if truncate_prompt_tokens is None:
            encoded = tokenizer(prompt)
        else:
            encoded = tokenizer(prompt,
                                truncation=True,
                                max_length=truncate_prompt_tokens)

        input_ids = encoded.input_ids

        input_text = prompt

        return self._validate_input(request, input_ids, input_text)

    def _normalize_prompt_tokens_to_input(
        self,
        request: Union[ChatCompletionRequest, CompletionRequest],
        prompt_ids: List[int],
        tokenizer: Union[PreTrainedTokenizer, PreTrainedTokenizerFast],
        truncate_prompt_tokens: Optional[Annotated[int, Field(ge=1)]] = None
    ) -> Tuple[List[int], str]:
        if truncate_prompt_tokens is None:
            input_ids = prompt_ids
        else:
            input_ids = prompt_ids[-truncate_prompt_tokens:]

        input_text = tokenizer.decode(prompt_ids)

        return self._validate_input(request, input_ids, input_text)

    def _validate_input(
        self,
        request: Union[ChatCompletionRequest, CompletionRequest],
        input_ids: List[int],
        input_text: str,
    ) -> Tuple[List[int], str]:
        token_num = len(input_ids)

        if request.max_tokens is None:
            if token_num >= self.max_model_len:
                raise ValueError(
                    f"This model's maximum context length is "
                    f"{self.max_model_len} tokens. However, you requested "
                    f"{token_num} tokens in the messages, "
                    f"Please reduce the length of the messages.", )
            request.max_tokens = self.max_model_len - token_num

        if token_num + request.max_tokens > self.max_model_len:
            raise ValueError(
                f"This model's maximum context length is "
                f"{self.max_model_len} tokens. However, you requested "
                f"{request.max_tokens + token_num} tokens "
                f"({token_num} in the messages, "
                f"{request.max_tokens} in the completion). "
                f"Please reduce the length of the messages or completion.", )

        return input_ids, input_text

    def _tokenize_prompt_input(
        self,
        request: Union[ChatCompletionRequest, CompletionRequest],
        prompt_input: Union[str, List[int]],
        truncate_prompt_tokens: Optional[Annotated[int, Field(ge=1)]] = None,
    ) -> Tuple[List[int], str]:
        """A simpler implementation of
        :meth:`~vllm.entrypoints.openai.serving_engine.OpenAIServing._tokenize_prompt_input_or_inputs`
        that assumes single input."""
        return next(
            self._tokenize_prompt_inputs(
                request,
                [prompt_input],
                truncate_prompt_tokens=truncate_prompt_tokens,
            ))

    def _tokenize_prompt_inputs(
        self,
        request: Union[ChatCompletionRequest, CompletionRequest],
        prompt_inputs: Iterable[Union[str, List[int]]],
        truncate_prompt_tokens: Optional[Annotated[int, Field(ge=1)]] = None,
    ) -> Iterator[Tuple[List[int], str]]:
        """A simpler implementation of
        :meth:`~vllm.entrypoints.openai.serving_engine.OpenAIServing._tokenize_prompt_input_or_inputs`
        that assumes multiple inputs."""
        tokenizer = self.tokenizer

        for text in prompt_inputs:
            if isinstance(text, str):
                yield self._normalize_prompt_text_to_input(
                    request,
                    prompt=text,
                    tokenizer=tokenizer,
                    truncate_prompt_tokens=truncate_prompt_tokens,
                )
            else:
                yield self._normalize_prompt_tokens_to_input(
                    request,
                    prompt_ids=text,
                    tokenizer=tokenizer,
                    truncate_prompt_tokens=truncate_prompt_tokens,
                )

    def _parse_prompt_input_or_inputs(
        self,
        input_or_inputs: Union[str, List[str], List[int], List[List[int]]],
    ) -> List[Union[InputString, InputTokens]]:
        if isinstance(input_or_inputs, str):
            # case 1: a string
            return [InputString(text=input_or_inputs, is_tokens=False)]

        if isinstance(input_or_inputs, list):
            if len(input_or_inputs) == 0:
                raise ValueError("please provide at least one prompt")
            if isinstance(input_or_inputs[0], str):
                # case 2: array of strings
                return [
                    InputString(text=elem, is_tokens=False)
                    for elem in cast(List[str], input_or_inputs)
                ]
            if isinstance(input_or_inputs[0], int):
                # case 3: array of tokens
                elem = cast(List[int], input_or_inputs)
                return [InputTokens(text=elem, is_tokens=True)]
            if isinstance(input_or_inputs[0], list) and isinstance(
                    input_or_inputs[0][0], int):
                # case 4: array of token arrays
                return [
                    InputTokens(text=elem, is_tokens=True)
                    for elem in cast(List[List[int]], input_or_inputs)
                ]

        raise ValueError("prompt must be a string, array of strings, "
                         "array of tokens, or array of token arrays")

    def _tokenize_prompt_input_or_inputs(
        self,
        request: Union[ChatCompletionRequest, CompletionRequest],
        input_or_inputs: Union[str, List[str], List[int], List[List[int]]],
        truncate_prompt_tokens: Optional[Annotated[int, Field(ge=1)]] = None,
    ) -> Iterator[Tuple[List[int], str]]:
        """Tokenize/detokenize depending on the input format.
        
        According to `OpenAI API <https://platform.openai.com/docs/api-reference/embeddings/create>`_
        , each input can be a string or array of tokens. Note that each request
        can pass one or more inputs.
        """
        tokenizer = self.tokenizer

        for prompt_input in self._parse_prompt_input_or_inputs(
                input_or_inputs):
            # Although our type checking is based on mypy,
            # VSCode Pyright extension should still work properly
            # "is True" is required for Pyright to perform type narrowing
            # See: https://github.com/microsoft/pyright/issues/7672
            if prompt_input["is_tokens"] is False:
                yield self._normalize_prompt_text_to_input(
                    request,
                    prompt=prompt_input["text"],
                    tokenizer=tokenizer,
                    truncate_prompt_tokens=truncate_prompt_tokens,
                )
            else:
                yield self._normalize_prompt_tokens_to_input(
                    request,
                    prompt_ids=prompt_input["text"],
                    tokenizer=tokenizer,
                    truncate_prompt_tokens=truncate_prompt_tokens,
                )<|MERGE_RESOLUTION|>--- conflicted
+++ resolved
@@ -1,14 +1,11 @@
 import json
 from dataclasses import dataclass
 from http import HTTPStatus
-<<<<<<< HEAD
-from typing import (Awaitable, Dict, Iterable, Iterator, List, Literal,
-                    Optional, Tuple, TypedDict, Union, cast)
-=======
-from typing import Dict, List, Optional, Tuple, Union
->>>>>>> 190bc838
+from typing import (Dict, Iterable, Iterator, List, Literal, Optional, Tuple,
+                    TypedDict, Union, cast)
 
 from pydantic import Field
+from transformers import PreTrainedTokenizer, PreTrainedTokenizerFast
 from typing_extensions import Annotated
 
 from vllm.config import ModelConfig
@@ -45,14 +42,7 @@
 
     def __init__(self, engine: AsyncLLMEngine, model_config: ModelConfig,
                  served_model_names: List[str],
-<<<<<<< HEAD
-                 lora_modules: Optional[List[LoRAModulePath]],
-                 await_post_init: Optional[Awaitable[None]] = None):
-=======
                  lora_modules: Optional[List[LoRAModulePath]]):
-        super().__init__()
-
->>>>>>> 190bc838
         self.engine = engine
         self.max_model_len = model_config.max_model_len
 
@@ -77,41 +67,6 @@
                 ) for i, lora in enumerate(lora_modules, start=1)
             ]
 
-<<<<<<< HEAD
-        self.max_model_len = 0
-        # Lazy initialized
-        self.tokenizer: Union[PreTrainedTokenizer, PreTrainedTokenizerFast]
-
-        try:
-            event_loop = asyncio.get_running_loop()
-        except RuntimeError:
-            event_loop = None
-
-        if event_loop is not None and event_loop.is_running():
-            # If the current is instanced by Ray Serve,
-            # there is already a running event loop
-            event_loop.create_task(self._post_init(await_post_init))
-        else:
-            # When using single vLLM without engine_use_ray
-            asyncio.run(self._post_init(await_post_init))
-
-    async def _post_init(self, await_post_init: Optional[Awaitable[None]]):
-        engine_model_config = await self.engine.get_model_config()
-        self.max_model_len = engine_model_config.max_model_len
-
-        # A separate tokenizer to map token IDs to strings.
-        self.tokenizer = get_tokenizer(
-            engine_model_config.tokenizer,
-            tokenizer_mode=engine_model_config.tokenizer_mode,
-            tokenizer_revision=engine_model_config.tokenizer_revision,
-            trust_remote_code=engine_model_config.trust_remote_code,
-            truncation_side="left")
-
-        if await_post_init is not None:
-            await await_post_init
-
-=======
->>>>>>> 190bc838
     async def show_available_models(self) -> ModelList:
         """Show available models. Right now we only have one model."""
         model_cards = [
