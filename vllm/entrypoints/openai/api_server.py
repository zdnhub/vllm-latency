import asyncio
import importlib
import inspect
import os
from contextlib import asynccontextmanager
from http import HTTPStatus

import fastapi
import uvicorn
from fastapi import Request
from fastapi.exceptions import RequestValidationError
from fastapi.middleware.cors import CORSMiddleware
from fastapi.responses import JSONResponse, Response, StreamingResponse
from prometheus_client import make_asgi_app

import vllm
from vllm.engine.arg_utils import AsyncEngineArgs
from vllm.engine.async_llm_engine import AsyncLLMEngine
from vllm.entrypoints.openai.cli_args import make_arg_parser
from vllm.entrypoints.openai.protocol import (ChatCompletionRequest,
                                              ChatCompletionResponse,
                                              CompletionRequest, ErrorResponse)
from vllm.entrypoints.openai.serving_chat import OpenAIServingChat
from vllm.entrypoints.openai.serving_completion import OpenAIServingCompletion
from vllm.logger import init_logger
from vllm.usage.usage_lib import UsageContext

TIMEOUT_KEEP_ALIVE = 5  # seconds

openai_serving_chat: OpenAIServingChat
openai_serving_completion: OpenAIServingCompletion
logger = init_logger(__name__)


@asynccontextmanager
async def lifespan(app: fastapi.FastAPI):

    async def _force_log():
        while True:
            await asyncio.sleep(10)
            await engine.do_log_stats()

    if not engine_args.disable_log_stats:
        asyncio.create_task(_force_log())

    yield


app = fastapi.FastAPI(lifespan=lifespan)


def parse_args():
    parser = make_arg_parser()
    return parser.parse_args()


# Add prometheus asgi middleware to route /metrics requests
metrics_app = make_asgi_app()
app.mount("/metrics", metrics_app)


@app.exception_handler(RequestValidationError)
async def validation_exception_handler(_, exc):
    err = openai_serving_chat.create_error_response(message=str(exc))
    return JSONResponse(err.model_dump(), status_code=HTTPStatus.BAD_REQUEST)


@app.get("/health")
async def health() -> Response:
    """Health check."""
    await openai_serving_chat.engine.check_health()
    return Response(status_code=200)


@app.get("/v1/models")
async def show_available_models():
    models = await openai_serving_chat.show_available_models()
    return JSONResponse(content=models.model_dump())


@app.get("/version")
async def show_version():
    ver = {"version": vllm.__version__}
    return JSONResponse(content=ver)


@app.post("/v1/chat/completions")
async def create_chat_completion(request: ChatCompletionRequest,
                                 raw_request: Request):
    generator = await openai_serving_chat.create_chat_completion(
        request, raw_request)
    if isinstance(generator, ErrorResponse):
        return JSONResponse(content=generator.model_dump(),
                            status_code=generator.code)
    if request.stream:
        return StreamingResponse(content=generator,
                                 media_type="text/event-stream")
    else:
        assert isinstance(generator, ChatCompletionResponse)
        return JSONResponse(content=generator.model_dump())


@app.post("/v1/completions")
async def create_completion(request: CompletionRequest, raw_request: Request):
    generator = await openai_serving_completion.create_completion(
        request, raw_request)
    if isinstance(generator, ErrorResponse):
        return JSONResponse(content=generator.model_dump(),
                            status_code=generator.code)
    if request.stream:
        return StreamingResponse(content=generator,
                                 media_type="text/event-stream")
    else:
        return JSONResponse(content=generator.model_dump())


if __name__ == "__main__":
    args = parse_args()

    app.add_middleware(
        CORSMiddleware,
        allow_origins=args.allowed_origins,
        allow_credentials=args.allow_credentials,
        allow_methods=args.allowed_methods,
        allow_headers=args.allowed_headers,
    )

    if token := os.environ.get("VLLM_API_KEY") or args.api_key:

        @app.middleware("http")
        async def authentication(request: Request, call_next):
            root_path = "" if args.root_path is None else args.root_path
            if not request.url.path.startswith(f"{root_path}/v1"):
                return await call_next(request)
            if request.headers.get("Authorization") != "Bearer " + token:
                return JSONResponse(content={"error": "Unauthorized"},
                                    status_code=401)
            return await call_next(request)

    for middleware in args.middleware:
        module_path, object_name = middleware.rsplit(".", 1)
        imported = getattr(importlib.import_module(module_path), object_name)
        if inspect.isclass(imported):
            app.add_middleware(imported)
        elif inspect.iscoroutinefunction(imported):
            app.middleware("http")(imported)
        else:
            raise ValueError(f"Invalid middleware {middleware}. "
                             f"Must be a function or a class.")

    logger.info(f"vLLM API server version {vllm.__version__}")
    logger.info(f"args: {args}")

    if args.served_model_name is not None:
        served_model_names = args.served_model_name
    else:
        served_model_names = [args.model]
    engine_args = AsyncEngineArgs.from_cli_args(args)
    engine = AsyncLLMEngine.from_engine_args(
        engine_args, usage_context=UsageContext.OPENAI_API_SERVER)
<<<<<<< HEAD
    openai_serving_chat = OpenAIServingChat(
        engine, served_model, args.response_role, args.lora_modules,
        args.chat_template, args.tool_template, args.rag_template)
=======
    openai_serving_chat = OpenAIServingChat(engine, served_model_names,
                                            args.response_role,
                                            args.lora_modules,
                                            args.chat_template)
>>>>>>> 479d69fa
    openai_serving_completion = OpenAIServingCompletion(
        engine, served_model_names, args.lora_modules)

    app.root_path = args.root_path
    uvicorn.run(app,
                host=args.host,
                port=args.port,
                log_level=args.uvicorn_log_level,
                timeout_keep_alive=TIMEOUT_KEEP_ALIVE,
                ssl_keyfile=args.ssl_keyfile,
                ssl_certfile=args.ssl_certfile,
                ssl_ca_certs=args.ssl_ca_certs,
                ssl_cert_reqs=args.ssl_cert_reqs)<|MERGE_RESOLUTION|>--- conflicted
+++ resolved
@@ -158,16 +158,9 @@
     engine_args = AsyncEngineArgs.from_cli_args(args)
     engine = AsyncLLMEngine.from_engine_args(
         engine_args, usage_context=UsageContext.OPENAI_API_SERVER)
-<<<<<<< HEAD
     openai_serving_chat = OpenAIServingChat(
         engine, served_model, args.response_role, args.lora_modules,
-        args.chat_template, args.tool_template, args.rag_template)
-=======
-    openai_serving_chat = OpenAIServingChat(engine, served_model_names,
-                                            args.response_role,
-                                            args.lora_modules,
-                                            args.chat_template)
->>>>>>> 479d69fa
+        args.chat_template, args.tool_template, args.rag_template,)
     openai_serving_completion = OpenAIServingCompletion(
         engine, served_model_names, args.lora_modules)
 
