--- conflicted
+++ resolved
@@ -289,8 +289,8 @@
             engine_inputs: PromptInputs = {
                 "prompt_token_ids": prompt_inputs["prompt_token_ids"],
             }
-            if image_data is not None:
-                engine_inputs["multi_modal_data"] = image_data
+            if mm_data is not None:
+                engine_inputs["multi_modal_data"] = mm_data
 
             is_tracing_enabled = await self.engine.is_tracing_enabled()
             trace_headers = None
@@ -311,31 +311,6 @@
             # TODO: Use a vllm-specific Validation Error
             return self.create_error_response(str(e))
 
-<<<<<<< HEAD
-=======
-        inputs: PromptInputs = {
-            "prompt": prompt_text,
-            "prompt_token_ids": prompt_ids,
-        }
-        if mm_data:
-            inputs["multi_modal_data"] = mm_data
-
-        is_tracing_enabled = await self.engine.is_tracing_enabled()
-        trace_headers = None
-        if is_tracing_enabled and raw_request:
-            trace_headers = extract_trace_headers(raw_request.headers)
-        if not is_tracing_enabled and raw_request and contains_trace_headers(
-                raw_request.headers):
-            log_tracing_disabled_warning()
-
-        result_generator = self.engine.generate(
-            inputs,
-            sampling_params,
-            request_id,
-            lora_request,
-            trace_headers=trace_headers,
-        )
->>>>>>> a41357e9
         # Streaming response
         if request.stream:
             return self.chat_completion_stream_generator(
