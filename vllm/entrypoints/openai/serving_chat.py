import codecs
import time
from typing import AsyncGenerator, AsyncIterator, List, Optional, Union

from fastapi import Request

from vllm.engine.async_llm_engine import AsyncLLMEngine
from vllm.entrypoints.openai.protocol import (
    ChatCompletionRequest, ChatCompletionResponse,
    ChatCompletionResponseChoice, ChatCompletionResponseStreamChoice,
    ChatCompletionStreamResponse, ChatMessage, DeltaMessage, ErrorResponse,
    UsageInfo)
from vllm.entrypoints.openai.serving_engine import (LoRAModulePath,
                                                    OpenAIServing)
from vllm.logger import init_logger
from vllm.model_executor.guided_decoding import (
    get_guided_decoding_logits_processor)
from vllm.outputs import RequestOutput
from vllm.utils import random_uuid

logger = init_logger(__name__)


class OpenAIServingChat(OpenAIServing):

    def __init__(self,
                 engine: AsyncLLMEngine,
                 served_model_names: List[str],
                 response_role: str,
                 lora_modules: Optional[List[LoRAModulePath]] = None,
                 chat_template=None):
        super().__init__(engine=engine,
                         served_model_names=served_model_names,
                         lora_modules=lora_modules)
        self.response_role = response_role
        self._load_chat_template(chat_template)

    async def create_chat_completion(
        self, request: ChatCompletionRequest, raw_request: Request
    ) -> Union[ErrorResponse, AsyncGenerator[str, None],
               ChatCompletionResponse]:
        """Completion API similar to OpenAI's API.

        See https://platform.openai.com/docs/api-reference/chat/create
        for the API specification. This API mimics the OpenAI
        ChatCompletion API.

        NOTE: Currently we do not support the following feature:
            - function_call (Users should implement this by themselves)
        """
        error_check_ret = await self._check_model(request)
        if error_check_ret is not None:
            return error_check_ret

        try:
            prompt = self.tokenizer.apply_chat_template(
                conversation=request.messages,
                tokenize=False,
                add_generation_prompt=request.add_generation_prompt)
        except Exception as e:
            logger.error(
                f"Error in applying chat template from request: {str(e)}")
            return self.create_error_response(str(e))

        request_id = f"cmpl-{random_uuid()}"
        try:
            sampling_params = request.to_sampling_params()
            lora_request = self._maybe_get_lora(request)
            decoding_config = self.engine.engine.decoding_config
            guided_decoding_backend = request.guided_decoding_backend \
                or decoding_config.guided_decoding_backend
            guided_decode_logits_processor = (
                await get_guided_decoding_logits_processor(
                    guided_decoding_backend, request, await
                    self.engine.get_tokenizer()))
            if guided_decode_logits_processor:
                if sampling_params.logits_processors is None:
                    sampling_params.logits_processors = []
                sampling_params.logits_processors.append(
                    guided_decode_logits_processor)

            prompt_ids, prompt_text = self._tokenize_prompt_input(
                request,
                prompt,
                truncate_prompt_tokens=sampling_params.truncate_prompt_tokens,
            )

            result_generator = self.engine.generate(prompt_text,
                                                    sampling_params,
                                                    request_id, prompt_ids,
                                                    lora_request)
        except ValueError as e:
            # TODO: Use a vllm-specific Validation Error
            return self.create_error_response(str(e))

        # Streaming response
        if request.stream:
            return self.chat_completion_stream_generator(
                request, result_generator, request_id)
        else:
            try:
                return await self.chat_completion_full_generator(
                    request, raw_request, result_generator, request_id)
            except ValueError as e:
                # TODO: Use a vllm-specific Validation Error
                return self.create_error_response(str(e))

    def get_chat_request_role(self, request: ChatCompletionRequest) -> str:
        if request.add_generation_prompt:
            return self.response_role
        else:
            return request.messages[-1]["role"]

    async def chat_completion_stream_generator(
            self, request: ChatCompletionRequest,
<<<<<<< HEAD
            result_generator: AsyncIterator[RequestOutput],
            request_id: str) -> AsyncGenerator[str, None]:
        model_name = request.model
=======
            result_generator: AsyncIterator[RequestOutput], request_id: str
    ) -> Union[ErrorResponse, AsyncGenerator[str, None]]:

        model_name = self.served_model_names[0]
>>>>>>> 221d93ec
        created_time = int(time.time())
        chunk_object_type = "chat.completion.chunk"
        first_iteration = True

        # Send response for each token for each request.n (index)
        num_choices = 1 if request.n is None else request.n
        previous_texts = [""] * num_choices
        previous_num_tokens = [0] * num_choices
        finish_reason_sent = [False] * num_choices

        try:
            async for res in result_generator:
                # We need to do it here, because if there are exceptions in
                # the result_generator, it needs to be sent as the FIRST
                # response (by the try...catch).
                if first_iteration:
                    # Send first response for each request.n (index) with
                    # the role
                    role = self.get_chat_request_role(request)
                    for i in range(num_choices):
                        choice_data = ChatCompletionResponseStreamChoice(
                            index=i,
                            delta=DeltaMessage(role=role),
                            logprobs=None,
                            finish_reason=None)
                        chunk = ChatCompletionStreamResponse(
                            id=request_id,
                            object=chunk_object_type,
                            created=created_time,
                            choices=[choice_data],
                            model=model_name)
                        data = chunk.model_dump_json(exclude_unset=True)
                        yield f"data: {data}\n\n"

                    # Send response to echo the input portion of the
                    # last message
                    if request.echo:
                        last_msg_content = ""
                        if request.messages and isinstance(
                                request.messages,
                                list) and request.messages[-1].get(
                                    "content") and request.messages[-1].get(
                                        "role") == role:
                            last_msg_content = request.messages[-1]["content"]

                        if last_msg_content:
                            for i in range(num_choices):
                                choice_data = (
                                    ChatCompletionResponseStreamChoice(
                                        index=i,
                                        delta=DeltaMessage(
                                            content=last_msg_content),
                                        logprobs=None,
                                        finish_reason=None))
                                chunk = ChatCompletionStreamResponse(
                                    id=request_id,
                                    object=chunk_object_type,
                                    created=created_time,
                                    choices=[choice_data],
                                    model=model_name)
                                data = chunk.model_dump_json(
                                    exclude_unset=True)
                                yield f"data: {data}\n\n"
                    first_iteration = False

                for output in res.outputs:
                    i = output.index

                    if finish_reason_sent[i]:
                        continue

                    delta_token_ids = output.token_ids[previous_num_tokens[i]:]
                    top_logprobs = output.logprobs[
                        previous_num_tokens[i]:] if output.logprobs else None

                    if request.logprobs:
                        logprobs = self._create_logprobs(
                            token_ids=delta_token_ids,
                            top_logprobs=top_logprobs,
                            num_output_top_logprobs=request.logprobs,
                            initial_text_offset=len(previous_texts[i]),
                        )
                    else:
                        logprobs = None

                    delta_text = output.text[len(previous_texts[i]):]
                    previous_texts[i] = output.text
                    previous_num_tokens[i] = len(output.token_ids)
                    if output.finish_reason is None:
                        # Send token-by-token response for each request.n
                        choice_data = ChatCompletionResponseStreamChoice(
                            index=i,
                            delta=DeltaMessage(content=delta_text),
                            logprobs=logprobs,
                            finish_reason=None)
                        chunk = ChatCompletionStreamResponse(
                            id=request_id,
                            object=chunk_object_type,
                            created=created_time,
                            choices=[choice_data],
                            model=model_name)
                        data = chunk.model_dump_json(exclude_unset=True)
                        yield f"data: {data}\n\n"
                    else:
                        # Send the finish response for each request.n only once
                        prompt_tokens = len(res.prompt_token_ids)
                        final_usage = UsageInfo(
                            prompt_tokens=prompt_tokens,
                            completion_tokens=previous_num_tokens[i],
                            total_tokens=prompt_tokens +
                            previous_num_tokens[i],
                        )
                        choice_data = ChatCompletionResponseStreamChoice(
                            index=i,
                            delta=DeltaMessage(content=delta_text),
                            logprobs=logprobs,
                            finish_reason=output.finish_reason,
                            stop_reason=output.stop_reason)
                        chunk = ChatCompletionStreamResponse(
                            id=request_id,
                            object=chunk_object_type,
                            created=created_time,
                            choices=[choice_data],
                            model=model_name)
                        if final_usage is not None:
                            chunk.usage = final_usage
                        data = chunk.model_dump_json(exclude_unset=True,
                                                     exclude_none=True)
                        yield f"data: {data}\n\n"
                        finish_reason_sent[i] = True
        except ValueError as e:
            # TODO: Use a vllm-specific Validation Error
            data = self.create_streaming_error_response(str(e))
            yield f"data: {data}\n\n"
        # Send the final done message after all response.n are finished
        yield "data: [DONE]\n\n"

    async def chat_completion_full_generator(
            self, request: ChatCompletionRequest, raw_request: Request,
            result_generator: AsyncIterator[RequestOutput],
            request_id: str) -> Union[ErrorResponse, ChatCompletionResponse]:

        model_name = self.served_model_names[0]
        created_time = int(time.time())
        final_res: Optional[RequestOutput] = None

        async for res in result_generator:
            if await raw_request.is_disconnected():
                # Abort the request if the client disconnects.
                await self.engine.abort(request_id)
                return self.create_error_response("Client disconnected")
            final_res = res
        assert final_res is not None

        choices: List[ChatCompletionResponseChoice] = []

        role = self.get_chat_request_role(request)
        for output in final_res.outputs:
            token_ids = output.token_ids
            top_logprobs = output.logprobs

            if request.logprobs:
                logprobs = self._create_logprobs(
                    token_ids=token_ids,
                    top_logprobs=top_logprobs,
                    num_output_top_logprobs=request.logprobs,
                )
            else:
                logprobs = None

            choice_data = ChatCompletionResponseChoice(
                index=output.index,
                message=ChatMessage(role=role, content=output.text),
                logprobs=logprobs,
                finish_reason=output.finish_reason,
                stop_reason=output.stop_reason,
            )
            choices.append(choice_data)

        if request.echo:
            last_msg_content = ""
            if request.messages and isinstance(
                    request.messages, list) and request.messages[-1].get(
                        "content") and request.messages[-1].get(
                            "role") == role:
                last_msg_content = request.messages[-1]["content"]

            for choice in choices:
                full_message = last_msg_content + choice.message.content
                choice.message.content = full_message

        num_prompt_tokens = len(final_res.prompt_token_ids)
        num_generated_tokens = sum(
            len(output.token_ids) for output in final_res.outputs)
        usage = UsageInfo(
            prompt_tokens=num_prompt_tokens,
            completion_tokens=num_generated_tokens,
            total_tokens=num_prompt_tokens + num_generated_tokens,
        )
        response = ChatCompletionResponse(
            id=request_id,
            created=created_time,
            model=model_name,
            choices=choices,
            usage=usage,
        )

        return response

    def _load_chat_template(self, chat_template: str):
        tokenizer = self.tokenizer
        assert tokenizer is not None

        if chat_template is not None:
            try:
                with open(chat_template, "r") as f:
                    tokenizer.chat_template = f.read()
            except OSError:
                # If opening a file fails, set chat template to be args to
                # ensure we decode so our escape are interpreted correctly
                tokenizer.chat_template = codecs.decode(
                    chat_template, "unicode_escape")

            logger.info(
                f"Using supplied chat template:\n{tokenizer.chat_template}")
        elif tokenizer.chat_template is not None:
            logger.info(
                f"Using default chat template:\n{tokenizer.chat_template}")
        else:
            logger.warning(
                "No chat template provided. Chat API will not work.")<|MERGE_RESOLUTION|>--- conflicted
+++ resolved
@@ -113,16 +113,9 @@
 
     async def chat_completion_stream_generator(
             self, request: ChatCompletionRequest,
-<<<<<<< HEAD
             result_generator: AsyncIterator[RequestOutput],
             request_id: str) -> AsyncGenerator[str, None]:
-        model_name = request.model
-=======
-            result_generator: AsyncIterator[RequestOutput], request_id: str
-    ) -> Union[ErrorResponse, AsyncGenerator[str, None]]:
-
         model_name = self.served_model_names[0]
->>>>>>> 221d93ec
         created_time = int(time.time())
         chunk_object_type = "chat.completion.chunk"
         first_iteration = True
@@ -264,7 +257,6 @@
             self, request: ChatCompletionRequest, raw_request: Request,
             result_generator: AsyncIterator[RequestOutput],
             request_id: str) -> Union[ErrorResponse, ChatCompletionResponse]:
-
         model_name = self.served_model_names[0]
         created_time = int(time.time())
         final_res: Optional[RequestOutput] = None
