import time
from typing import (AsyncGenerator, AsyncIterator, Callable, Dict, List,
                    Optional)
from typing import Sequence as GenericSequence
from typing import Tuple

from fastapi import Request

from vllm.config import ModelConfig
from vllm.engine.async_llm_engine import AsyncLLMEngine
<<<<<<< HEAD
# yapf conflicts with isort for this block
=======
>>>>>>> 87d41c84
# yapf: disable
from vllm.entrypoints.openai.protocol import (CompletionLogProbs,
                                              CompletionRequest,
                                              CompletionResponse,
                                              CompletionResponseChoice,
                                              CompletionResponseStreamChoice,
                                              CompletionStreamResponse,
                                              UsageInfo)
<<<<<<< HEAD
=======
# yapf: enable
>>>>>>> 87d41c84
from vllm.entrypoints.openai.serving_engine import (LoRAModulePath,
                                                    OpenAIServing)
from vllm.logger import init_logger
from vllm.model_executor.guided_decoding import (
    get_guided_decoding_logits_processor)
from vllm.outputs import RequestOutput
from vllm.sequence import Logprob
from vllm.utils import merge_async_iterators, random_uuid

logger = init_logger(__name__)

TypeTokenIDs = List[int]
TypeTopLogProbs = List[Optional[Dict[int, float]]]
TypeCreateLogProbsFn = Callable[
    [TypeTokenIDs, TypeTopLogProbs, Optional[int], int], CompletionLogProbs]


def parse_prompt_format(prompt) -> Tuple[bool, list]:
    # get the prompt, openai supports the following
    # "a string, array of strings, array of tokens, or array of token arrays."
    prompt_is_tokens = False
    prompts = [prompt]  # case 1: a string
    if isinstance(prompt, list):
        if len(prompt) == 0:
            raise ValueError("please provide at least one prompt")
        elif isinstance(prompt[0], str):
            prompt_is_tokens = False
            prompts = prompt  # case 2: array of strings
        elif isinstance(prompt[0], int):
            prompt_is_tokens = True
            prompts = [prompt]  # case 3: array of tokens
        elif isinstance(prompt[0], list) and isinstance(prompt[0][0], int):
            prompt_is_tokens = True
            prompts = prompt  # case 4: array of token arrays
        else:
            raise ValueError("prompt must be a string, array of strings, "
                             "array of tokens, or array of token arrays")
    return prompt_is_tokens, prompts


class OpenAIServingCompletion(OpenAIServing):

    def __init__(self, engine: AsyncLLMEngine, model_config: ModelConfig,
                 served_model_names: List[str],
                 lora_modules: Optional[List[LoRAModulePath]]):
        super().__init__(engine=engine,
                         model_config=model_config,
                         served_model_names=served_model_names,
                         lora_modules=lora_modules)

    async def create_completion(self, request: CompletionRequest,
                                raw_request: Request):
        """Completion API similar to OpenAI's API.

        See https://platform.openai.com/docs/api-reference/completions/create
        for the API specification. This API mimics the OpenAI Completion API.

        NOTE: Currently we do not support the following feature:
            - suffix (the language models we currently support do not support
            suffix)
        """
        error_check_ret = await self._check_model(request)
        if error_check_ret is not None:
            return error_check_ret

        # Return error for unsupported features.
        if request.suffix is not None:
            return self.create_error_response(
                "suffix is not currently supported")

        model_name = self.served_model_names[0]
        request_id = f"cmpl-{random_uuid()}"
        created_time = int(time.time())

        # Schedule the request and get the result generator.
        generators: List[AsyncIterator[RequestOutput]] = []
        try:
            sampling_params = request.to_sampling_params()
            lora_request = self._maybe_get_lora(request)
            decoding_config = await self.engine.get_decoding_config()
            guided_decoding_backend = request.guided_decoding_backend \
                or decoding_config.guided_decoding_backend
            guided_decode_logit_processor = (
                await get_guided_decoding_logits_processor(
                    guided_decoding_backend, request, await
                    self.engine.get_tokenizer()))
            if guided_decode_logit_processor is not None:
                if sampling_params.logits_processors is None:
                    sampling_params.logits_processors = []
                sampling_params.logits_processors.append(
                    guided_decode_logit_processor)
            prompt_is_tokens, prompts = parse_prompt_format(request.prompt)

            for i, prompt in enumerate(prompts):
                if prompt_is_tokens:
                    prompt_formats = self._validate_prompt_and_tokenize(
                        request,
                        prompt_ids=prompt,
                        truncate_prompt_tokens=sampling_params.
                        truncate_prompt_tokens)
                else:
                    prompt_formats = self._validate_prompt_and_tokenize(
                        request,
                        prompt=prompt,
                        truncate_prompt_tokens=sampling_params.
                        truncate_prompt_tokens)
                prompt_ids, prompt_text = prompt_formats

                generator = self.engine.generate(
                    {
                        "prompt": prompt_text,
                        "prompt_token_ids": prompt_ids
                    },
                    sampling_params,
                    f"{request_id}-{i}",
                    lora_request=lora_request,
                )

                generators.append(generator)
        except ValueError as e:
            # TODO: Use a vllm-specific Validation Error
            return self.create_error_response(str(e))

        result_generator: AsyncIterator[Tuple[
            int, RequestOutput]] = merge_async_iterators(*generators)

        # Similar to the OpenAI API, when n != best_of, we do not stream the
        # results. In addition, we do not stream the results when use
        # beam search.
        stream = (request.stream
                  and (request.best_of is None or request.n == request.best_of)
                  and not request.use_beam_search)

        # Streaming response
        if stream:
            return self.completion_stream_generator(request,
                                                    raw_request,
                                                    result_generator,
                                                    request_id,
                                                    created_time,
                                                    model_name,
                                                    num_prompts=len(prompts))

        # Non-streaming response
        final_res_batch: List[Optional[RequestOutput]] = [None] * len(prompts)
        try:
            async for i, res in result_generator:
                if await raw_request.is_disconnected():
                    # Abort the request if the client disconnects.
                    await self.engine.abort(f"{request_id}-{i}")
                    return self.create_error_response("Client disconnected")
                final_res_batch[i] = res
            response = self.request_output_to_completion_response(
                final_res_batch, request, request_id, created_time, model_name)
        except ValueError as e:
            # TODO: Use a vllm-specific Validation Error
            return self.create_error_response(str(e))

        # When user requests streaming but we don't stream, we still need to
        # return a streaming response with a single event.
        if request.stream:
            response_json = response.model_dump_json()

            async def fake_stream_generator() -> AsyncGenerator[str, None]:
                yield f"data: {response_json}\n\n"
                yield "data: [DONE]\n\n"

            return fake_stream_generator()

        return response

    async def completion_stream_generator(
        self,
        request: CompletionRequest,
        raw_request: Request,
        result_generator: AsyncIterator[Tuple[int, RequestOutput]],
        request_id: str,
        created_time: int,
        model_name: str,
        num_prompts: int,
    ) -> AsyncGenerator[str, None]:
        assert request.n is not None
        previous_texts = [""] * request.n * num_prompts
        previous_num_tokens = [0] * request.n * num_prompts
        has_echoed = [False] * request.n * num_prompts

        try:
            async for prompt_idx, res in result_generator:

                # Abort the request if the client disconnects.
                if await raw_request.is_disconnected():
                    await self.engine.abort(f"{request_id}-{prompt_idx}")
                    raise StopAsyncIteration()

                for output in res.outputs:
                    i = output.index + prompt_idx * request.n
                    # TODO(simon): optimize the performance by avoiding full
                    # text O(n^2) sending.

                    assert request.max_tokens is not None
                    if request.echo and request.max_tokens == 0:
                        # only return the prompt
                        delta_text = res.prompt
                        delta_token_ids = res.prompt_token_ids
                        top_logprobs = res.prompt_logprobs
                        has_echoed[i] = True
                    elif (request.echo and request.max_tokens > 0
                          and not has_echoed[i]):
                        # echo the prompt and first token
                        delta_text = res.prompt + output.text
                        delta_token_ids = (res.prompt_token_ids +
                                           output.token_ids)
                        top_logprobs = res.prompt_logprobs + (output.logprobs
                                                              or [])
                        has_echoed[i] = True
                    else:
                        # return just the delta
                        delta_text = output.text[len(previous_texts[i]):]
                        delta_token_ids = output.token_ids[
                            previous_num_tokens[i]:]
                        top_logprobs = output.logprobs[previous_num_tokens[
                            i]:] if output.logprobs else None

                    if request.logprobs is not None:
<<<<<<< HEAD
                        assert top_logprobs is not None, (
                            "top_logprobs must be provided when logprobs "
                            "is requested")
=======
>>>>>>> 87d41c84
                        logprobs = self._create_completion_logprobs(
                            token_ids=delta_token_ids,
                            top_logprobs=top_logprobs,
                            num_output_top_logprobs=request.logprobs,
                            initial_text_offset=len(previous_texts[i]),
                        )
                    else:
                        logprobs = None

                    previous_texts[i] = output.text
                    previous_num_tokens[i] = len(output.token_ids)
                    finish_reason = output.finish_reason
                    stop_reason = output.stop_reason
                    if output.finish_reason is not None:  # return final usage
                        prompt_tokens = len(res.prompt_token_ids)
                        completion_tokens = len(output.token_ids)
                        final_usage = UsageInfo(
                            prompt_tokens=prompt_tokens,
                            completion_tokens=completion_tokens,
                            total_tokens=prompt_tokens + completion_tokens,
                        )
                    else:
                        final_usage = None
                    response_json = CompletionStreamResponse(
                        id=request_id,
                        created=created_time,
                        model=model_name,
                        choices=[
                            CompletionResponseStreamChoice(
                                index=i,
                                text=delta_text,
                                logprobs=logprobs,
                                finish_reason=finish_reason,
                                stop_reason=stop_reason,
                            )
                        ],
                        usage=final_usage,
                    ).model_dump_json(exclude_unset=True)
                    yield f"data: {response_json}\n\n"
        except ValueError as e:
            # TODO: Use a vllm-specific Validation Error
            data = self.create_streaming_error_response(str(e))
            yield f"data: {data}\n\n"
        yield "data: [DONE]\n\n"

    def request_output_to_completion_response(
        self,
        final_res_batch: List[RequestOutput],
        request: CompletionRequest,
        request_id: str,
        created_time: int,
        model_name: str,
    ) -> CompletionResponse:
        choices: List[CompletionResponseChoice] = []
        num_prompt_tokens = 0
        num_generated_tokens = 0
        for final_res in final_res_batch:
            assert final_res is not None
            prompt_token_ids = final_res.prompt_token_ids
            prompt_logprobs = final_res.prompt_logprobs
            prompt_text = final_res.prompt

            for output in final_res.outputs:
                assert request.max_tokens is not None
                if request.echo and request.max_tokens == 0:
                    token_ids = prompt_token_ids
                    top_logprobs = prompt_logprobs
                    output_text = prompt_text
                elif request.echo and request.max_tokens > 0:
                    token_ids = prompt_token_ids + output.token_ids
                    top_logprobs = (prompt_logprobs + output.logprobs
                                    if request.logprobs else None)
                    output_text = prompt_text + output.text
                else:
                    token_ids = output.token_ids
                    top_logprobs = output.logprobs
                    output_text = output.text

                if request.logprobs is not None:
                    assert top_logprobs is not None, (
                        "top_logprobs must be provided when logprobs "
                        "is requested")
                    logprobs = self._create_completion_logprobs(
                        token_ids=token_ids,
                        top_logprobs=top_logprobs,
                        num_output_top_logprobs=request.logprobs,
                    )
                else:
                    logprobs = None

                choice_data = CompletionResponseChoice(
                    index=len(choices),
                    text=output_text,
                    logprobs=logprobs,
                    finish_reason=output.finish_reason,
                    stop_reason=output.stop_reason,
                )
                choices.append(choice_data)

            num_prompt_tokens += len(prompt_token_ids)
            num_generated_tokens += sum(
                len(output.token_ids) for output in final_res.outputs)

        usage = UsageInfo(
            prompt_tokens=num_prompt_tokens,
            completion_tokens=num_generated_tokens,
            total_tokens=num_prompt_tokens + num_generated_tokens,
        )

        return CompletionResponse(
            id=request_id,
            created=created_time,
            model=model_name,
            choices=choices,
            usage=usage,
        )

    def _create_completion_logprobs(
        self,
        token_ids: GenericSequence[int],
        top_logprobs: GenericSequence[Optional[Dict[int, Logprob]]],
        num_output_top_logprobs: int,
        initial_text_offset: int = 0,
    ) -> CompletionLogProbs:
        """Create logprobs for OpenAI Completion API."""
        out_text_offset: List[int] = []
        out_token_logprobs: List[Optional[float]] = []
        out_tokens: List[str] = []
        out_top_logprobs: List[Optional[Dict[str, float]]] = []

        last_token_len = 0

        for i, token_id in enumerate(token_ids):
            step_top_logprobs = top_logprobs[i]
            if step_top_logprobs is None:
                token = self.tokenizer.decode(token_id)
                out_tokens.append(token)
                out_token_logprobs.append(None)
                out_top_logprobs.append(None)
            else:
                token = self._get_decoded_token(step_top_logprobs[token_id],
                                                token_id)
                token_logprob = max(step_top_logprobs[token_id].logprob,
                                    -9999.0)
                out_tokens.append(token)
                out_token_logprobs.append(token_logprob)

                # makes sure to add the top num_output_top_logprobs + 1
                # logprobs, as defined in the openai API
                # (cf. https://github.com/openai/openai-openapi/blob/
                # 893ba52242dbd5387a97b96444ee1c742cfce9bd/openapi.yaml#L7153)
                out_top_logprobs.append({
                    # Convert float("-inf") to the
                    # JSON-serializable float that OpenAI uses
                    self._get_decoded_token(top_lp[1], top_lp[0]):
                    max(top_lp[1].logprob, -9999.0)
                    for i, top_lp in enumerate(step_top_logprobs.items())
                    if num_output_top_logprobs >= i
                })

            if len(out_text_offset) == 0:
                out_text_offset.append(initial_text_offset)
            else:
                out_text_offset.append(out_text_offset[-1] + last_token_len)
            last_token_len = len(token)

        return CompletionLogProbs(
            text_offset=out_text_offset,
            token_logprobs=out_token_logprobs,
            tokens=out_tokens,
            top_logprobs=out_top_logprobs,
        )<|MERGE_RESOLUTION|>--- conflicted
+++ resolved
@@ -8,10 +8,7 @@
 
 from vllm.config import ModelConfig
 from vllm.engine.async_llm_engine import AsyncLLMEngine
-<<<<<<< HEAD
 # yapf conflicts with isort for this block
-=======
->>>>>>> 87d41c84
 # yapf: disable
 from vllm.entrypoints.openai.protocol import (CompletionLogProbs,
                                               CompletionRequest,
@@ -20,10 +17,6 @@
                                               CompletionResponseStreamChoice,
                                               CompletionStreamResponse,
                                               UsageInfo)
-<<<<<<< HEAD
-=======
-# yapf: enable
->>>>>>> 87d41c84
 from vllm.entrypoints.openai.serving_engine import (LoRAModulePath,
                                                     OpenAIServing)
 from vllm.logger import init_logger
@@ -248,12 +241,9 @@
                             i]:] if output.logprobs else None
 
                     if request.logprobs is not None:
-<<<<<<< HEAD
                         assert top_logprobs is not None, (
                             "top_logprobs must be provided when logprobs "
                             "is requested")
-=======
->>>>>>> 87d41c84
                         logprobs = self._create_completion_logprobs(
                             token_ids=delta_token_ids,
                             top_logprobs=top_logprobs,
