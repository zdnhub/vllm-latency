import time
from typing import Dict, List, Optional, Tuple, Set, Union

import numpy as np
import torch
import torch.nn as nn

<<<<<<< HEAD
from vllm.config import ModelConfig, ParallelConfig, SchedulerConfig, CacheConfig
=======
from vllm.config import ModelConfig, LoRAConfig, ParallelConfig, SchedulerConfig
>>>>>>> 3209b490
from vllm.logger import init_logger
from vllm.model_executor import get_model, InputMetadata, SamplingMetadata
from vllm.model_executor.parallel_utils.communication_op import (
    broadcast_tensor_dict)
from vllm.sampling_params import SamplingParams, SamplingType
from vllm.sequence import SamplerOutput, SequenceData, SequenceGroupMetadata
from vllm.lora.worker_manager import LRUCacheWorkerLoRAManager
from vllm.lora.layers import LoRAMapping
from vllm.lora.request import LoRARequest
from vllm.utils import in_wsl

logger = init_logger(__name__)

KVCache = Tuple[torch.Tensor, torch.Tensor]
_PAD_SLOT_ID = -1
LORA_WARMUP_RANK = 8
# Capture graphs for batch size 1, 2, 4, 8, 16, 24, 32, 40, ..., 256.
# NOTE: _get_graph_batch_size needs to be updated if this list is changed.
_BATCH_SIZES_TO_CAPTURE = [1, 2, 4] + [8 * i for i in range(1, 33)]


class ModelRunner:

    def __init__(
        self,
        model_config: ModelConfig,
        parallel_config: ParallelConfig,
        scheduler_config: SchedulerConfig,
<<<<<<< HEAD
        cache_config: Optional[CacheConfig] = None,
=======
        lora_config: Optional[LoRAConfig],
>>>>>>> 3209b490
        is_driver_worker: bool = False,
    ):
        self.model_config = model_config
        self.parallel_config = parallel_config
        self.scheduler_config = scheduler_config
<<<<<<< HEAD
        self.cache_config = cache_config
=======
        self.lora_config = lora_config
>>>>>>> 3209b490
        self.is_driver_worker = is_driver_worker

        # model_config can be None in tests/samplers/test_sampler.py.
        # FIXME(woosuk): This is a hack to make the tests work. Refactor this.
        self.sliding_window = (model_config.get_sliding_window()
                               if model_config is not None else None)
        self.device = torch.device(torch.cuda.current_device())
        self.model = None
        self.block_size = None  # Set after initial profiling.
        self.lora_manager = None

        self.graph_runners: Dict[int, CUDAGraphRunner] = {}
        self.graph_memory_pool = None  # Set during graph capture.

        self.max_context_len_to_capture = (
            self.model_config.max_context_len_to_capture
            if self.model_config is not None else 0)
        # When using CUDA graph, the input block tables must be padded to
        # max_context_len_to_capture. However, creating the block table in
        # Python can be expensive. To optimize this, we cache the block table
        # in numpy and only copy the actual input content at every iteration.
        # The shape of the cached block table will be
        # (max batch size to capture, max context len to capture / block size).
        self.graph_block_tables = None  # Set after initial profiling.
        # cache in_wsl result
        self.in_wsl = in_wsl()

        self.kv_cache_dtype = "auto"
        if self.cache_config and self.cache_config.quant_method:
            self.kv_cache_dtype = self.cache_config.quant_method

    def load_model(self) -> None:
        self.model = get_model(self.model_config, self.lora_config)

        vocab_size = self.model.config.vocab_size

        if self.lora_config:
            self.lora_manager = LRUCacheWorkerLoRAManager(
                self.scheduler_config.max_num_seqs,
                self.scheduler_config.max_num_batched_tokens +
                self.scheduler_config.max_paddings, vocab_size,
                self.lora_config, self.device)
            self.model = self.lora_manager.create_lora_manager(self.model)

    def set_block_size(self, block_size: int) -> None:
        self.block_size = block_size

        max_num_blocks = (self.max_context_len_to_capture + block_size -
                          1) // block_size
        self.graph_block_tables = np.zeros(
            (max(_BATCH_SIZES_TO_CAPTURE), max_num_blocks), dtype=np.int32)

    def _prepare_prompt(
        self,
        seq_group_metadata_list: List[SequenceGroupMetadata],
    ) -> Tuple[torch.Tensor, torch.Tensor, InputMetadata, List[int], List[int],
               List[int], List[int], Set[LoRARequest]]:
        assert len(seq_group_metadata_list) > 0
        input_tokens: List[List[int]] = []
        input_positions: List[List[int]] = []
        slot_mapping: List[List[int]] = []
        lora_index_mapping: List[int] = []
        lora_prompt_mapping: List[int] = []
        lora_requests: Set[LoRARequest] = set()

        prompt_lens: List[int] = []
        context_lens: List[int] = []
        subquery_lens: List[int] = []
        prefix_block_tables: List[List[int]] = []
        for seq_group_metadata in seq_group_metadata_list:
            assert seq_group_metadata.is_prompt
            seq_ids = list(seq_group_metadata.seq_data.keys())
            assert len(seq_ids) == 1
            seq_id = seq_ids[0]

            seq_data = seq_group_metadata.seq_data[seq_id]
            prompt_tokens = seq_data.get_token_ids()
            prompt_len = len(prompt_tokens)
            prompt_lens.append(prompt_len)
            prefix_len = 0
            prefix = seq_group_metadata.prefix
            if prefix is not None and prefix.computed:
                prefix_len = prefix.get_length()
                prompt_tokens = prompt_tokens[prefix_len:]
                prefix_block_tables.append(prefix.get_block_numbers())
            else:
                prefix_block_tables.append([])
            # actual prompt lens
            context_lens.append(prefix_len)
            subquery_lens.append(prompt_len - prefix_len)

            input_tokens.append(prompt_tokens)
            # NOTE(woosuk): Here we assume that the first token in the prompt
            # is always the first token in the sequence.
            input_positions.append(
                list(range(prefix_len, prefix_len + len(prompt_tokens))))

            lora_id = seq_group_metadata.lora_int_id

            if lora_id > 0:
                lora_requests.add(seq_group_metadata.lora_request)

            lora_index_mapping.append([lora_id] * prompt_len)
            lora_prompt_mapping.extend(
                [lora_id] *
                (prompt_len
                 if seq_group_metadata.sampling_params.prompt_logprobs else 1))

            if seq_group_metadata.block_tables is None:
                # During memory profiling, the block tables are not initialized
                # yet. In this case, we just use a dummy slot mapping.
                slot_mapping.append([_PAD_SLOT_ID] * prompt_len)
                continue

            # Compute the slot mapping.
            slot_mapping.append([])
            block_table = seq_group_metadata.block_tables[seq_id]
            # Mask the [0, start_idx) tokens of the prompt with _PAD_SLOT_ID,
            # where start_idx is max(0, prompt_len - sliding_window).
            # For example, if the prompt len is 10, sliding window is 8, and
            # block size is 4, the first two tokens are masked and the slot
            # mapping will be [-1, -1, 2, 3, 4, 5, 6, 7, 0, 1].
            start_idx = 0
            if self.sliding_window is not None:
                assert prefix_len == 0, (
                    "Prefix caching is currently not supported with "
                    "sliding window attention")
                start_idx = max(0, prompt_len - self.sliding_window)
            for i in range(prefix_len, prompt_len):
                if i < start_idx:
                    slot_mapping[-1].append(_PAD_SLOT_ID)
                    continue

                block_number = block_table[i // self.block_size]
                block_offset = i % self.block_size
                slot = block_number * self.block_size + block_offset
                slot_mapping[-1].append(slot)

        max_prompt_len = max(subquery_lens)
        input_tokens = _make_tensor_with_pad(input_tokens,
                                             max_prompt_len,
                                             pad=0,
                                             dtype=torch.long)
        input_positions = _make_tensor_with_pad(input_positions,
                                                max_prompt_len,
                                                pad=0,
                                                dtype=torch.long)
        slot_mapping = _make_tensor_with_pad(slot_mapping,
                                             max_prompt_len,
                                             pad=_PAD_SLOT_ID,
                                             dtype=torch.long)
        lora_index_mapping = [
            _pad_to_max(mapping, max_prompt_len, pad=0)
            for mapping in lora_index_mapping
        ]
        context_lens_tensor = torch.tensor(context_lens,
                                           dtype=torch.int,
                                           device='cuda')
        # Prepare prefix block tables
        max_prompt_block_table_len = max(len(t) for t in prefix_block_tables)
        block_tables = _make_tensor_with_pad(
            prefix_block_tables,
            max_len=max_prompt_block_table_len,
            pad=0,
            dtype=torch.int,
        )
        start_loc_tensor = torch.arange(0,
                                        len(prompt_lens) * max_prompt_len,
                                        max_prompt_len,
                                        dtype=torch.long,
                                        device='cuda')
        prompt_lens_tensor = torch.tensor(prompt_lens,
                                          dtype=torch.long,
                                          device='cuda')

        input_metadata = InputMetadata(
            is_prompt=True,
            slot_mapping=slot_mapping,
            prompt_lens=prompt_lens_tensor,
            max_seq_len=max_prompt_len,
            start_loc=start_loc_tensor,
            max_context_len=None,
            context_lens=context_lens_tensor,
            block_tables=block_tables,
            use_cuda_graph=False,
            kv_cache_dtype=self.kv_cache_dtype,
        )
        return (input_tokens, input_positions, input_metadata, prompt_lens,
                subquery_lens, lora_index_mapping, lora_prompt_mapping,
                lora_requests)

    def _prepare_decode(
        self,
        seq_group_metadata_list: List[SequenceGroupMetadata],
    ) -> Tuple[torch.Tensor, torch.Tensor, InputMetadata, List[int], List[int],
               Set[LoRARequest]]:
        assert len(seq_group_metadata_list) > 0
        input_tokens: List[List[int]] = []
        input_positions: List[List[int]] = []
        slot_mapping: List[List[int]] = []
        context_lens: List[int] = []
        block_tables: List[List[int]] = []
        lora_index_mapping: List[int] = []
        lora_prompt_mapping: List[int] = []
        lora_requests: Set[LoRARequest] = set()

        for seq_group_metadata in seq_group_metadata_list:
            assert not seq_group_metadata.is_prompt

            seq_ids = list(seq_group_metadata.seq_data.keys())
            lora_id = seq_group_metadata.lora_int_id

            if lora_id > 0:
                lora_requests.add(seq_group_metadata.lora_request)

            for seq_id in seq_ids:
                seq_data = seq_group_metadata.seq_data[seq_id]
                generation_token = seq_data.get_last_token_id()
                input_tokens.append([generation_token])

                seq_len = seq_data.get_len()
                position = seq_len - 1
                input_positions.append([position])

                context_len = seq_len if self.sliding_window is None else min(
                    seq_len, self.sliding_window)
                context_lens.append(context_len)

                block_table = seq_group_metadata.block_tables[seq_id]
                block_number = block_table[position // self.block_size]
                block_offset = position % self.block_size
                slot = block_number * self.block_size + block_offset
                slot_mapping.append([slot])
                lora_index_mapping.append([lora_id])
                lora_prompt_mapping.append(lora_id)

                if self.sliding_window is not None:
                    sliding_window_blocks = (self.sliding_window //
                                             self.block_size)
                    block_table = block_table[-sliding_window_blocks:]
                block_tables.append(block_table)

        batch_size = len(input_tokens)
        max_context_len = max(context_lens)
        use_captured_graph = (
            not self.model_config.enforce_eager
            and batch_size <= _BATCH_SIZES_TO_CAPTURE[-1]
            and max_context_len <= self.max_context_len_to_capture)
        if use_captured_graph:
            # Pad the input tokens, positions, and slot mapping to match the
            # batch size of the captured graph.
            graph_batch_size = _get_graph_batch_size(batch_size)
            assert graph_batch_size >= batch_size
            for _ in range(graph_batch_size - batch_size):
                input_tokens.append([])
                input_positions.append([])
                slot_mapping.append([])
                context_lens.append(1)
                block_tables.append([])
            batch_size = graph_batch_size

        input_tokens = _make_tensor_with_pad(input_tokens,
                                             max_len=1,
                                             pad=0,
                                             dtype=torch.long,
                                             device="cuda")
        input_positions = _make_tensor_with_pad(input_positions,
                                                max_len=1,
                                                pad=0,
                                                dtype=torch.long,
                                                device="cuda")
        slot_mapping = _make_tensor_with_pad(slot_mapping,
                                             max_len=1,
                                             pad=_PAD_SLOT_ID,
                                             dtype=torch.long,
                                             device="cuda")
        context_lens = torch.tensor(context_lens,
                                    dtype=torch.int,
                                    device="cuda")

        if use_captured_graph:
            # The shape of graph_block_tables is
            # [max batch size, max context len // block size].
            input_block_tables = self.graph_block_tables[:batch_size]
            for i, block_table in enumerate(block_tables):
                if block_table:
                    input_block_tables[i, :len(block_table)] = block_table
            block_tables = torch.tensor(input_block_tables, device="cuda")
        else:
            max_block_table_len = max(
                len(block_table) for block_table in block_tables)
            block_tables = _make_tensor_with_pad(
                block_tables,
                max_len=max_block_table_len,
                pad=0,
                dtype=torch.int,
                device="cuda",
            )

        lora_index_mapping = [
            _pad_to_max(mapping, 1, pad=0) for mapping in lora_index_mapping
        ]

        input_metadata = InputMetadata(
            is_prompt=False,
            slot_mapping=slot_mapping,
            prompt_lens=None,
            max_seq_len=None,
            start_loc=None,
            max_context_len=max_context_len,
            context_lens=context_lens,
            block_tables=block_tables,
            use_cuda_graph=use_captured_graph,
            kv_cache_dtype=self.kv_cache_dtype,
        )
        return input_tokens, input_positions, input_metadata, lora_index_mapping, lora_prompt_mapping, lora_requests

    def _prepare_sample(
        self,
        seq_group_metadata_list: List[SequenceGroupMetadata],
        prompt_lens: List[int],
        subquery_lens: Optional[List[int]],
    ) -> SamplingMetadata:
        seq_groups: List[Tuple[List[int], SamplingParams]] = []
        selected_token_indices: List[int] = []
        selected_token_start_idx = 0
        categorized_sample_indices = {t: [] for t in SamplingType}
        categorized_sample_indices_start_idx = 0

        max_subquery_len = max(subquery_lens) if subquery_lens else 1
        for i, seq_group_metadata in enumerate(seq_group_metadata_list):
            seq_ids = list(seq_group_metadata.seq_data.keys())
            sampling_params = seq_group_metadata.sampling_params
            seq_groups.append((seq_ids, sampling_params))

            if seq_group_metadata.is_prompt:
                assert len(seq_ids) == 1
                assert subquery_lens is not None
                subquery_len = subquery_lens[i]
                if sampling_params.prompt_logprobs is not None:
                    # NOTE: prompt token positions do not need sample, skip
                    categorized_sample_indices_start_idx += subquery_len - 1

                categorized_sample_indices[
                    sampling_params.sampling_type].append(
                        categorized_sample_indices_start_idx)
                categorized_sample_indices_start_idx += 1

                if sampling_params.prompt_logprobs is not None:
                    selected_token_indices.extend(
                        range(selected_token_start_idx,
                              selected_token_start_idx + subquery_len - 1))
                selected_token_indices.append(selected_token_start_idx +
                                              subquery_len - 1)
                selected_token_start_idx += max_subquery_len
            else:
                num_seqs = len(seq_ids)
                selected_token_indices.extend(
                    range(selected_token_start_idx,
                          selected_token_start_idx + num_seqs))
                selected_token_start_idx += num_seqs

                categorized_sample_indices[
                    sampling_params.sampling_type].extend(
                        range(categorized_sample_indices_start_idx,
                              categorized_sample_indices_start_idx + num_seqs))
                categorized_sample_indices_start_idx += num_seqs

        selected_token_indices = _async_h2d(selected_token_indices,
                                            dtype=torch.long,
                                            pin_memory=not self.in_wsl)
        categorized_sample_indices = {
            t: _async_h2d(seq_ids, dtype=torch.int, pin_memory=not self.in_wsl)
            for t, seq_ids in categorized_sample_indices.items()
        }

        seq_data: Dict[int, SequenceData] = {}
        for seq_group_metadata in seq_group_metadata_list:
            seq_data.update(seq_group_metadata.seq_data)

        sampling_metadata = SamplingMetadata(
            seq_groups=seq_groups,
            seq_data=seq_data,
            prompt_lens=prompt_lens,
            selected_token_indices=selected_token_indices,
            categorized_sample_indices=categorized_sample_indices,
        )
        return sampling_metadata

    def prepare_input_tensors(
        self,
        seq_group_metadata_list: Optional[List[SequenceGroupMetadata]],
    ) -> Tuple[torch.Tensor, torch.Tensor, InputMetadata, SamplingMetadata,
               Set[int], LoRAMapping]:
        if self.is_driver_worker:
            # NOTE: We assume that all sequences in the group are all prompts or
            # all decodes.
            is_prompt = seq_group_metadata_list[0].is_prompt
            # Prepare input tensors.
            if is_prompt:
                (input_tokens, input_positions, input_metadata, prompt_lens,
                 subquery_lens, lora_index_mapping, lora_prompt_mapping,
                 lora_requests) = self._prepare_prompt(seq_group_metadata_list)
            else:
                (input_tokens, input_positions, input_metadata,
                 lora_index_mapping, lora_prompt_mapping,
                 lora_requests) = self._prepare_decode(seq_group_metadata_list)
                prompt_lens = []
                subquery_lens = None
            sampling_metadata = self._prepare_sample(seq_group_metadata_list,
                                                     prompt_lens,
                                                     subquery_lens)

            if self.lora_config:
                flat_lora_index_mapping = [
                    item for sublist in lora_index_mapping for item in sublist
                ]
                lora_mapping = LoRAMapping(
                    flat_lora_index_mapping,
                    lora_prompt_mapping,
                )
            else:
                lora_mapping = None

            # Broadcast the metadata.
            metadata_dict = {
                "input_tokens": input_tokens,
                "input_positions": input_positions,
                "is_prompt": input_metadata.is_prompt,
                "slot_mapping": input_metadata.slot_mapping,
                "prompt_lens": input_metadata.prompt_lens,
                "max_seq_len": input_metadata.max_seq_len,
                "start_loc": input_metadata.start_loc,
                "max_context_len": input_metadata.max_context_len,
                "context_lens": input_metadata.context_lens,
                "block_tables": input_metadata.block_tables,
                "use_cuda_graph": input_metadata.use_cuda_graph,
                "kv_cache_dtype": input_metadata.kv_cache_dtype,
                "selected_token_indices":
                sampling_metadata.selected_token_indices,
                "lora_requests": lora_requests,
                "lora_mapping": lora_mapping,
            }
            broadcast_tensor_dict(metadata_dict, src=0)
        else:
            metadata_dict = broadcast_tensor_dict(src=0)
            input_tokens = metadata_dict["input_tokens"]
            input_positions = metadata_dict["input_positions"]
            lora_mapping = metadata_dict["lora_mapping"]
            lora_requests = metadata_dict["lora_requests"]
            input_metadata = InputMetadata(
                is_prompt=metadata_dict["is_prompt"],
                slot_mapping=metadata_dict["slot_mapping"],
                prompt_lens=metadata_dict["prompt_lens"],
                max_seq_len=metadata_dict["max_seq_len"],
                start_loc=metadata_dict["start_loc"],
                max_context_len=metadata_dict["max_context_len"],
                context_lens=metadata_dict["context_lens"],
                block_tables=metadata_dict["block_tables"],
                use_cuda_graph=metadata_dict["use_cuda_graph"],
                kv_cache_dtype=metadata_dict["kv_cache_dtype"],
            )
            sampling_metadata = SamplingMetadata(
                seq_groups=None,
                seq_data=None,
                prompt_lens=None,
                selected_token_indices=metadata_dict["selected_token_indices"],
                categorized_sample_indices=None,
                perform_sampling=False,
            )

        return input_tokens, input_positions, input_metadata, sampling_metadata, lora_requests, lora_mapping

    @torch.inference_mode()
    def execute_model(
        self,
        seq_group_metadata_list: Optional[List[SequenceGroupMetadata]],
        kv_caches: List[Tuple[torch.Tensor, torch.Tensor]],
    ) -> Optional[SamplerOutput]:
        input_tokens, input_positions, input_metadata, sampling_metadata, lora_requests, lora_mapping = (
            self.prepare_input_tensors(seq_group_metadata_list))

        if self.lora_config:
            self.set_active_loras(lora_requests, lora_mapping)

        # Execute the model.
        if input_metadata.use_cuda_graph:
            graph_batch_size = input_tokens.shape[0]
            model_executable = self.graph_runners[graph_batch_size]
        else:
            model_executable = self.model
        hidden_states = model_executable(
            input_ids=input_tokens,
            positions=input_positions,
            kv_caches=kv_caches,
            input_metadata=input_metadata,
        )

        # Sample the next token.
        output = self.model.sample(
            hidden_states=hidden_states,
            sampling_metadata=sampling_metadata,
        )
        return output

    @torch.inference_mode()
    def profile_run(self) -> None:
        # Enable top-k sampling to reflect the accurate memory usage.
        vocab_size = self.model_config.get_vocab_size()
        sampling_params = SamplingParams(top_p=0.99, top_k=vocab_size - 1)
        max_num_batched_tokens = self.scheduler_config.max_num_batched_tokens
        max_num_seqs = self.scheduler_config.max_num_seqs

        # This represents the maximum number of different requests
        # that will have unique loras, an therefore the max amount of memory
        # consumption create dummy lora request copies from the lora request
        # passed in, which contains a lora from the lora warmup path.
        dummy_lora_requests = []
        dummy_lora_requests_per_seq = []
        if self.lora_config:
            for idx in range(self.lora_config.max_loras):
                lora_id = idx + 1
                dummy_lora_request = LoRARequest(
                    lora_name=f"warmup_{lora_id}",
                    lora_int_id=lora_id,
                    lora_local_path="/not/a/real/path",
                )
                self.lora_manager.add_dummy_lora(dummy_lora_request,
                                                 rank=LORA_WARMUP_RANK)
                dummy_lora_requests.append(dummy_lora_request)
            dummy_lora_requests_per_seq = [
                dummy_lora_requests[idx % len(dummy_lora_requests)]
                for idx in range(max_num_seqs)
            ]

        # Profile memory usage with max_num_sequences sequences and the total
        # number of tokens equal to max_num_batched_tokens.
        seqs: List[SequenceGroupMetadata] = []
        for group_id in range(max_num_seqs):
            seq_len = (max_num_batched_tokens // max_num_seqs +
                       (group_id < max_num_batched_tokens % max_num_seqs))
            seq_data = SequenceData([0] * seq_len)
            seq = SequenceGroupMetadata(
                request_id=str(group_id),
                is_prompt=True,
                seq_data={group_id: seq_data},
                sampling_params=sampling_params,
                block_tables=None,
                lora_request=dummy_lora_requests_per_seq[group_id]
                if dummy_lora_requests_per_seq else None,
            )
            seqs.append(seq)

        # Run the model with the dummy inputs.
        num_layers = self.model_config.get_num_layers(self.parallel_config)
        kv_caches = [(None, None)] * num_layers
        self.execute_model(seqs, kv_caches)
        torch.cuda.synchronize()
        return

    def remove_all_loras(self) -> bool:
        if not self.lora_manager:
            raise RuntimeError("LoRA is not enabled.")
        return self.lora_manager.remove_all_loras()

    def set_active_loras(self, lora_requests: List[LoRARequest],
                         lora_mapping: LoRAMapping) -> None:
        if not self.lora_manager:
            raise RuntimeError("LoRA is not enabled.")
        self.lora_manager.set_active_loras(lora_requests, lora_mapping)

    def add_lora(self, lora_request: LoRARequest) -> bool:
        if not self.lora_manager:
            raise RuntimeError("LoRA is not enabled.")
        return self.lora_manager.add_lora(lora_request)

    def remove_lora(self, lora_id: int) -> bool:
        if not self.lora_manager:
            raise RuntimeError("LoRA is not enabled.")
        return self.lora_manager.remove_lora(lora_id)

    def list_loras(self) -> Set[int]:
        if not self.lora_manager:
            raise RuntimeError("LoRA is not enabled.")
        return self.lora_manager.list_loras()

    @torch.inference_mode()
    def capture_model(self, kv_caches: List[KVCache]) -> None:
        assert not self.model_config.enforce_eager
        logger.info("Capturing the model for CUDA graphs. This may lead to "
                    "unexpected consequences if the model is not static. To "
                    "run the model in eager mode, set 'enforce_eager=True' or "
                    "use '--enforce-eager' in the CLI.")
        logger.info("CUDA graphs can take additional 1~3 GiB memory per GPU. "
                    "If you are running out of memory, consider decreasing "
                    "`gpu_memory_utilization` or enforcing eager mode. "
                    "You can also reduce the `max_num_seqs` as needed "
                    "to decrease memory usage.")
        start_time = time.perf_counter()

        # Prepare dummy inputs. These will be reused for all batch sizes.
        max_batch_size = max(_BATCH_SIZES_TO_CAPTURE)
        input_tokens = torch.zeros(max_batch_size, 1, dtype=torch.long).cuda()
        input_positions = torch.zeros(max_batch_size, 1,
                                      dtype=torch.long).cuda()
        slot_mapping = torch.empty(max_batch_size, 1, dtype=torch.long).cuda()
        slot_mapping.fill_(_PAD_SLOT_ID)
        context_lens = torch.ones(max_batch_size, dtype=torch.int32).cuda()
        block_tables = torch.from_numpy(self.graph_block_tables).cuda()

        graph_batch_size = _get_graph_batch_size(
            self.scheduler_config.max_num_seqs)
        batch_size_capture_list = [
            bs for bs in _BATCH_SIZES_TO_CAPTURE if bs <= graph_batch_size
        ]

        # NOTE: Capturing the largest batch size first may help reduce the
        # memory usage of CUDA graph.
        for batch_size in reversed(batch_size_capture_list):
            # Create dummy input_metadata.
            input_metadata = InputMetadata(
                is_prompt=False,
                slot_mapping=slot_mapping[:batch_size],
                prompt_lens=None,
                max_seq_len=None,
                start_loc=None,
                max_context_len=self.max_context_len_to_capture,
                context_lens=context_lens[:batch_size],
                block_tables=block_tables[:batch_size],
                use_cuda_graph=True,
                kv_cache_dtype=self.kv_cache_dtype,
            )

            if self.lora_config:
                lora_mapping = LoRAMapping(
                    [0] * batch_size,
                    [0] * batch_size,
                )
                self.set_active_loras(set(), lora_mapping)

            graph_runner = CUDAGraphRunner(self.model)
            graph_runner.capture(
                input_tokens[:batch_size],
                input_positions[:batch_size],
                kv_caches,
                input_metadata,
                memory_pool=self.graph_memory_pool,
            )
            self.graph_memory_pool = graph_runner.graph.pool()
            self.graph_runners[batch_size] = graph_runner

        end_time = time.perf_counter()
        elapsed_time = end_time - start_time
        # This usually takes < 10 seconds.
        logger.info(f"Graph capturing finished in {elapsed_time:.0f} secs.")


class CUDAGraphRunner:

    def __init__(self, model: nn.Module):
        self.model = model
        self.graph = None
        self.input_buffers: Dict[str, torch.Tensor] = {}
        self.output_buffers: Dict[str, torch.Tensor] = {}

    def capture(
        self,
        input_ids: torch.Tensor,
        positions: torch.Tensor,
        kv_caches: List[KVCache],
        input_metadata: InputMetadata,
        memory_pool,
    ) -> None:
        assert self.graph is None
        # Run the model once without capturing the graph.
        # This is to make sure that the captured graph does not include the
        # kernel launches for initial benchmarking (e.g., Triton autotune).
        self.model(
            input_ids,
            positions,
            kv_caches,
            input_metadata,
        )
        torch.cuda.synchronize()

        # Capture the graph.
        self.graph = torch.cuda.CUDAGraph()
        with torch.cuda.graph(self.graph, pool=memory_pool):
            hidden_states = self.model(
                input_ids,
                positions,
                kv_caches,
                input_metadata,
            )
        torch.cuda.synchronize()

        # Save the input and output buffers.
        self.input_buffers = {
            "input_ids": input_ids,
            "positions": positions,
            "kv_caches": kv_caches,
            "slot_mapping": input_metadata.slot_mapping,
            "context_lens": input_metadata.context_lens,
            "block_tables": input_metadata.block_tables,
        }
        self.output_buffers = {"hidden_states": hidden_states}
        return

    def forward(
        self,
        input_ids: torch.Tensor,
        positions: torch.Tensor,
        kv_caches: List[Tuple[torch.Tensor, torch.Tensor]],
        input_metadata: InputMetadata,
    ) -> torch.Tensor:
        # KV caches are fixed tensors, so we don't need to copy them.
        del kv_caches

        # Copy the input tensors to the input buffers.
        self.input_buffers["input_ids"].copy_(input_ids, non_blocking=True)
        self.input_buffers["positions"].copy_(positions, non_blocking=True)
        self.input_buffers["slot_mapping"].copy_(input_metadata.slot_mapping,
                                                 non_blocking=True)
        self.input_buffers["context_lens"].copy_(input_metadata.context_lens,
                                                 non_blocking=True)
        self.input_buffers["block_tables"].copy_(input_metadata.block_tables,
                                                 non_blocking=True)

        # Run the graph.
        self.graph.replay()

        # Return the output tensor.
        return self.output_buffers["hidden_states"]

    def __call__(self, *args, **kwargs):
        return self.forward(*args, **kwargs)


def _pad_to_max(x: List[int], max_len: int, pad: int) -> List[int]:
    assert len(x) <= max_len
    return x + [pad] * (max_len - len(x))


def _make_tensor_with_pad(
    x: List[List[int]],
    max_len: int,
    pad: int,
    dtype: torch.dtype,
    device: Union[str, torch.device] = "cuda",
    pin_memory: bool = False,
) -> torch.Tensor:
    padded_x = [_pad_to_max(x_i, max_len, pad) for x_i in x]
    return torch.tensor(padded_x,
                        dtype=dtype,
                        device=device,
                        pin_memory=pin_memory and str(device) == "cpu")


def _get_graph_batch_size(batch_size: int) -> int:
    if batch_size <= 2:
        return batch_size
    elif batch_size <= 4:
        return 4
    else:
        return (batch_size + 7) // 8 * 8


def _async_h2d(data: list, dtype, pin_memory):
    t = torch.tensor(data, dtype=dtype, pin_memory=pin_memory)
    return t.to(device="cuda", non_blocking=True)<|MERGE_RESOLUTION|>--- conflicted
+++ resolved
@@ -5,11 +5,7 @@
 import torch
 import torch.nn as nn
 
-<<<<<<< HEAD
-from vllm.config import ModelConfig, ParallelConfig, SchedulerConfig, CacheConfig
-=======
-from vllm.config import ModelConfig, LoRAConfig, ParallelConfig, SchedulerConfig
->>>>>>> 3209b490
+from vllm.config import ModelConfig, LoRAConfig, ParallelConfig, SchedulerConfig, CacheConfig
 from vllm.logger import init_logger
 from vllm.model_executor import get_model, InputMetadata, SamplingMetadata
 from vllm.model_executor.parallel_utils.communication_op import (
@@ -38,21 +34,15 @@
         model_config: ModelConfig,
         parallel_config: ParallelConfig,
         scheduler_config: SchedulerConfig,
-<<<<<<< HEAD
-        cache_config: Optional[CacheConfig] = None,
-=======
+        cache_config: Optional[CacheConfig],
         lora_config: Optional[LoRAConfig],
->>>>>>> 3209b490
         is_driver_worker: bool = False,
     ):
         self.model_config = model_config
         self.parallel_config = parallel_config
         self.scheduler_config = scheduler_config
-<<<<<<< HEAD
         self.cache_config = cache_config
-=======
         self.lora_config = lora_config
->>>>>>> 3209b490
         self.is_driver_worker = is_driver_worker
 
         # model_config can be None in tests/samplers/test_sampler.py.
@@ -80,9 +70,7 @@
         # cache in_wsl result
         self.in_wsl = in_wsl()
 
-        self.kv_cache_dtype = "auto"
-        if self.cache_config and self.cache_config.quant_method:
-            self.kv_cache_dtype = self.cache_config.quant_method
+        self.kv_cache_dtype = self.cache_config.quant_method if self.cache_config.quant_method else "auto"
 
     def load_model(self) -> None:
         self.model = get_model(self.model_config, self.lora_config)
