import time
<<<<<<< HEAD
from collections import defaultdict
from enum import IntEnum
=======
>>>>>>> 65bf2ac1
from typing import Dict, List, NamedTuple, Optional, Set, Tuple, Union

import numpy as np
import torch
import torch.nn as nn

from vllm.attention import AttentionMetadata, get_attn_backend
from vllm.config import (CacheConfig, DeviceConfig, LoadConfig, LoRAConfig,
                         ModelConfig, ParallelConfig, SchedulerConfig,
                         VisionLanguageConfig)
from vllm.distributed import broadcast_tensor_dict
from vllm.distributed.communication_op import graph_capture, graph_mode
from vllm.logger import init_logger
from vllm.lora.layers import LoRAMapping
from vllm.lora.request import LoRARequest
from vllm.lora.worker_manager import LRUCacheWorkerLoRAManager
from vllm.model_executor import SamplingMetadata
from vllm.model_executor.model_loader import get_model
from vllm.multimodal import MM_REGISTRY
from vllm.sampling_params import SamplingParams
from vllm.sequence import SamplerOutput, SequenceData, SequenceGroupMetadata
from vllm.utils import (CudaMemoryProfiler, get_kv_cache_torch_dtype, is_hip,
                        is_pin_memory_available, make_tensor_with_pad)

logger = init_logger(__name__)

_PAD_SLOT_ID = -1
LORA_WARMUP_RANK = 8
_BATCH_SIZE_ALIGNMENT = 8
# Capture graphs for token size 1, 2, 4, 8, 16, 24, 32, 40, ..., 256.
# NOTE: _get_graph_batch_size needs to be updated if this list is changed.
_BATCH_SIZES_TO_CAPTURE = [1, 2, 4] + [
    _BATCH_SIZE_ALIGNMENT * i for i in range(1, 33)
]


class ModelInput(NamedTuple):
    input_tokens: torch.Tensor
    input_positions: torch.Tensor
    attn_metadata: Optional[AttentionMetadata]
    seq_lens: List[int]
    query_lens: List[int]
    lora_mapping: Optional[LoRAMapping]
    lora_requests: Set[LoRARequest]
<<<<<<< HEAD
    multi_modal_kwargs: Dict[str, torch.Tensor]
    slot_mapping: List[int]
=======
    multi_modal_input: Optional[torch.Tensor]
    slot_mapping: torch.Tensor
    num_prefill_tokens: int
    num_decode_tokens: int
    num_prefills: int
>>>>>>> 65bf2ac1

    @classmethod
    def empty(cls, device):
        return ModelInput(
            input_tokens=torch.empty(0, device=device),
            input_positions=torch.empty(0, device=device),
            attn_metadata=None,
            seq_lens=[],
            query_lens=[],
            lora_mapping=None,
            lora_requests=set(),
<<<<<<< HEAD
            multi_modal_kwargs={},
            slot_mapping=[],
        )


class PrepareDecodeMetadata(NamedTuple):
    input_tokens: List[int]
    input_positions: List[int]
    attn_metadata: Optional[AttentionMetadata]
    lora_index_mapping: List[int]
    lora_prompt_mapping: List[int]
    lora_requests: Set[LoRARequest]
    slot_mapping: List[int]

    @classmethod
    def empty(cls):
        return PrepareDecodeMetadata(
            input_tokens=[],
            input_positions=[],
            attn_metadata=None,
            lora_index_mapping=[],
            lora_prompt_mapping=[],
            lora_requests=set(),
            slot_mapping=[],
=======
            multi_modal_input=None,
            slot_mapping=torch.empty(0, device=device),
            num_prefill_tokens=0,
            num_decode_tokens=0,
            num_prefills=0,
>>>>>>> 65bf2ac1
        )


class ModelRunner:

    def __init__(
        self,
        model_config: ModelConfig,
        parallel_config: ParallelConfig,
        scheduler_config: SchedulerConfig,
        device_config: DeviceConfig,
        cache_config: CacheConfig,
        load_config: LoadConfig,
        lora_config: Optional[LoRAConfig],
        kv_cache_dtype: Optional[str] = "auto",
        is_driver_worker: bool = False,
        vision_language_config: Optional[VisionLanguageConfig] = None,
    ):
        self.model_config = model_config
        self.parallel_config = parallel_config
        self.scheduler_config = scheduler_config
        self.device_config = device_config
        self.cache_config = cache_config
        self.lora_config = lora_config
        self.load_config = load_config
        self.is_driver_worker = is_driver_worker
        self.vision_language_config = vision_language_config

        self.device = self.device_config.device
        self.pin_memory = is_pin_memory_available()

        self.kv_cache_dtype = kv_cache_dtype
        self.sliding_window = model_config.get_sliding_window()
        self.block_size = cache_config.block_size
        self.max_seq_len_to_capture = self.model_config.max_seq_len_to_capture
        self.graph_runners: Dict[int, CUDAGraphRunner] = {}
        self.graph_memory_pool: Optional[Tuple[
            int, int]] = None  # Set during graph capture.
        # When using CUDA graph, the input block tables must be padded to
        # max_seq_len_to_capture. However, creating the block table in
        # Python can be expensive. To optimize this, we cache the block table
        # in numpy and only copy the actual input content at every iteration.
        # The shape of the cached block table will be
        # (max batch size to capture, max context len to capture / block size).
        self.graph_block_tables = np.zeros(
            (max(_BATCH_SIZES_TO_CAPTURE), self.get_max_block_per_batch()),
            dtype=np.int32)
        self.attn_backend = get_attn_backend(
            self.model_config.get_num_attention_heads(self.parallel_config),
            self.model_config.get_head_size(),
            self.model_config.get_num_kv_heads(self.parallel_config),
            self.model_config.get_sliding_window(),
            self.model_config.dtype,
            self.kv_cache_dtype,
            self.block_size,
        )

        # Create processor for multi-modal data
        if self.vision_language_config is not None:
            self.input_processor = MM_REGISTRY.create_input_processor(
                self.model_config,
                self.vision_language_config,
            )
        else:
            self.input_processor = None

        # Lazy initialization
        self.model: nn.Module  # Set after load_model
        # Set if the backend is flashinfer.
        self.flashinfer_workspace_buffer: torch.Tensor
        # Set after load_model.
        self.lora_manager: Optional[LRUCacheWorkerLoRAManager] = None

    def load_model(self) -> None:
        with CudaMemoryProfiler() as m:
            self.model = get_model(
                model_config=self.model_config,
                device_config=self.device_config,
                load_config=self.load_config,
                lora_config=self.lora_config,
                vision_language_config=self.vision_language_config,
                parallel_config=self.parallel_config,
                scheduler_config=self.scheduler_config,
                cache_config=self.cache_config,
            )

        self.model_memory_usage = m.consumed_memory
        logger.info("Loading model weights took %.4f GB",
                    self.model_memory_usage / float(2**30))

        if self.lora_config:
            assert hasattr(self.model, "supported_lora_modules"
                           ) and self.model.supported_lora_modules, (
                               "Model does not support LoRA")
            assert hasattr(
                self.model,
                "embedding_modules"), "Model does not have embedding_modules"
            assert hasattr(self.model, "embedding_padding_modules"
                           ), "Model does not have embedding_padding_modules"
            self.lora_manager = LRUCacheWorkerLoRAManager(
                self.scheduler_config.max_num_seqs,
                self.scheduler_config.max_num_batched_tokens, self.vocab_size,
                self.lora_config, self.device, self.model.embedding_modules,
                self.model.embedding_padding_modules)
            self.model = self.lora_manager.create_lora_manager(self.model)

        if self.kv_cache_dtype == "fp8" and is_hip():
            # Currently scaled KV cache is only enabled on ROCm
            if self.model_config.quantization_param_path is not None:
                if callable(getattr(self.model, "load_kv_cache_scales", None)):
                    self.model.load_kv_cache_scales(
                        self.model_config.quantization_param_path)
                else:
                    raise RuntimeError(
                        "Using FP8 KV cache and scaling factors provided but "
                        "model %s does not support loading scaling factors.",
                        self.model.__class__)
            else:
                logger.warning(
                    "Using FP8 KV cache but no scaling factors "
                    "provided. Defaulting to scaling factors of 1.0. "
                    "This may lead to less accurate results!")
        elif self.model_config.quantization_param_path is not None:
            logger.warning("KV cache scaling factors provided, "
                           "but the KV cache data type is not FP8. "
                           "KV cache scaling factors will not be used.")

    def get_max_block_per_batch(self) -> int:
        block_size = self.block_size
        return (self.max_seq_len_to_capture + block_size - 1) // block_size

    def _prepare_model_input(
        self,
        seq_group_metadata_list: List[SequenceGroupMetadata],
    ) -> ModelInput:
        """Prepare the model input based on a given sequence group.

        The API assumes seq_group_metadata_list is sorted by prefill -> decode.

        The result tensors and data structure also batches input in prefill
        -> decode order. For example,

        - input_tokens[:num_prefill_tokens] contains prefill tokens.
        - input_tokens[num_prefill_tokens:] contains decode tokens.

        If cuda graph is required, this API automatically pads inputs.
        """
        input_tokens: List[int] = []
        input_positions: List[int] = []
        slot_mapping: List[int] = []
        lora_index_mapping: List[int] = []
        lora_prompt_mapping: List[int] = []
        lora_requests: Set[LoRARequest] = set()

        seq_lens: List[int] = []
        prefill_seq_lens: List[int] = []
        decode_seq_lens: List[int] = []
        context_lens: List[int] = []
        query_lens: List[int] = []
<<<<<<< HEAD
        prefix_block_tables: List[List[int]] = []
        multi_modal_kwargs_list: Dict[str,
                                      List[torch.Tensor]] = defaultdict(list)

        if len(seq_group_metadata_list) == 0:
            return PreparePromptMetadata.empty()

        for seq_group_metadata in seq_group_metadata_list:
            assert seq_group_metadata.is_prompt
            seq_ids = list(seq_group_metadata.seq_data.keys())
            assert len(seq_ids) == 1
            seq_id = seq_ids[0]

            computed_block_nums = seq_group_metadata.computed_block_nums
            if (self.scheduler_config is not None
                    and self.scheduler_config.chunked_prefill_enabled
                    and not (computed_block_nums is None
                             or computed_block_nums == [])):
                raise RuntimeError(
                    "chunked prefill cannot be used with prefix caching "
                    "now.")

            token_chunk_size = seq_group_metadata.token_chunk_size
            seq_data = seq_group_metadata.seq_data[seq_id]
            context_len = seq_data.get_num_computed_tokens()
            # We should use get_len here because in case of preemption
            # it contains output tokens.
            seq_len = min(seq_data.get_len(), context_len + token_chunk_size)
            prompt_tokens = seq_data.get_token_ids()[context_len:seq_len]
            seq_lens.append(seq_len)

            # NOTE: This only works for oooooooxxx style attention.
            if computed_block_nums is not None and len(
                    computed_block_nums) > 0 and self.sliding_window is None:
                # Prefix is not supported with sliding_window
                context_len = len(computed_block_nums) * self.block_size
                prompt_tokens = prompt_tokens[context_len:]
                if self.attn_backend.get_name() == "flash-attn":
                    # NOTE(woosuk): For flash-attn, the block table should
                    # include the entries for the incoming prefill tokens.
                    # TODO(woosuk): This is a temporary fix. We should
                    # provide a unified interface for different backends.
                    block_table = seq_group_metadata.block_tables[seq_id]
                else:
                    block_table = computed_block_nums
            elif self.scheduler_config.chunked_prefill_enabled:
                if seq_group_metadata.block_tables is not None:
                    # Prefill has chunked before.
                    block_table = seq_group_metadata.block_tables[seq_id]
                else:
                    # The first prefill.
                    block_table = []
            else:
                block_table = []
                # Right now, prefill start is always 0. However, this
                # assumption can be changed once chunked prefill is introduced.
                assert context_len == 0
            prefix_block_tables.append(block_table)

            # actual prompt lens
            context_lens.append(context_len)
            query_lens.append(seq_len - context_len)

            input_tokens.extend(prompt_tokens)
            # NOTE(woosuk): Here we assume that the first token in the prompt
            # is always the first token in the sequence.
            input_positions.extend(list(range(context_len, seq_len)))
            lora_id = seq_group_metadata.lora_int_id

            if lora_id > 0:
                lora_requests.add(seq_group_metadata.lora_request)

            lora_index_mapping += [lora_id] * (seq_len - context_len)
            lora_prompt_mapping.extend([lora_id] * (
                seq_len - context_len if seq_group_metadata.sampling_params
                and seq_group_metadata.sampling_params.prompt_logprobs else 1))

            mm_data = seq_group_metadata.multi_modal_data
            if mm_data is not None:
                # Process multi-modal data
                if self.input_processor is None:
                    raise ValueError(
                        "Multi-modal inputs are only supported by "
                        "vision language models.")

                mm_kwargs = self.input_processor(mm_data)
                for k, v in mm_kwargs.items():
                    multi_modal_kwargs_list[k].append(v)

            if _is_block_tables_empty(seq_group_metadata.block_tables):
                # During memory profiling, the block tables are not initialized
                # yet. In this case, we just use a dummy slot mapping.
                # In embeddings, the block tables are {seq_id: None}.
                slot_mapping.extend([_PAD_SLOT_ID] * seq_len)
                continue

            # Compute the slot mapping.
            block_table = seq_group_metadata.block_tables[seq_id]

            # Mask the [0, start_idx) tokens of the prompt with _PAD_SLOT_ID,
            # where start_idx is max(0, seq_len - sliding_window).
            # For example, if the prompt len is 10, sliding window is 8, and
            # block size is 4, the first two tokens are masked and the slot
            # mapping will be [-1, -1, 2, 3, 4, 5, 6, 7, 0, 1].
            start_idx = 0
            if self.sliding_window is not None:
                assert context_len == 0, (
                    "Prefix caching is currently not supported with "
                    "sliding window attention")
                start_idx = max(0, seq_len - self.sliding_window)

            for i in range(context_len, seq_len):
                if i < start_idx:
                    slot_mapping.append(_PAD_SLOT_ID)
                    continue

                block_number = block_table[i // self.block_size]
                block_offset = i % self.block_size
                slot = block_number * self.block_size + block_offset
                slot_mapping.append(slot)

        max_query_len = max(query_lens)
        max_seq_len = max(seq_lens)
        assert max_query_len > 0

        context_lens_tensor = torch.tensor(context_lens,
                                           dtype=torch.int,
                                           device=self.device)

        # Prepare prefix block tables
        max_prompt_block_table_len = max(len(t) for t in prefix_block_tables)
        block_tables = make_tensor_with_pad(
            prefix_block_tables,
            max_len=max_prompt_block_table_len,
            pad=0,
            dtype=torch.int,
            device=self.device,
        )

        # Query length can be shorter than key (i.e., prompt) when prefill
        # is chunked or prefix cached.
        query_lens_tensor = torch.tensor(query_lens,
                                         dtype=torch.long,
                                         device=self.device)
        subquery_start_loc = torch.zeros(query_lens_tensor.shape[0] + 1,
                                         dtype=torch.int32,
                                         device=self.device)

        seq_lens_tensor = torch.tensor(seq_lens,
                                       dtype=torch.int,
                                       device=self.device)
        seq_start_loc = torch.zeros(seq_lens_tensor.shape[0] + 1,
                                    dtype=torch.int32,
                                    device=self.device)

        torch.cumsum(query_lens_tensor,
                     dim=0,
                     dtype=subquery_start_loc.dtype,
                     out=subquery_start_loc[1:])

        torch.cumsum(seq_lens_tensor,
                     dim=0,
                     dtype=seq_start_loc.dtype,
                     out=seq_start_loc[1:])

        if self.attn_backend.get_name() == "flashinfer":
            attn_metadata = self.attn_backend.make_metadata(
                is_prompt=True,
                use_cuda_graph=False,
                seq_start_loc=seq_start_loc,
                max_seq_len=max_seq_len,
                block_tables=block_tables)
        else:
            attn_metadata = self.attn_backend.make_metadata(
                is_prompt=True,
                seq_lens=seq_lens,
                seq_lens_tensor=seq_lens_tensor,
                max_query_len=max_query_len,
                max_seq_len=max_seq_len,
                subquery_start_loc=subquery_start_loc,
                seq_start_loc=seq_start_loc,
                context_lens_tensor=context_lens_tensor,
                block_tables=block_tables,
                use_cuda_graph=False,
            )

        multi_modal_kwargs = {
            k: torch.cat(v, dim=0).to(self.device)
            for k, v in multi_modal_kwargs_list.items()
        }

        return PreparePromptMetadata(
            input_tokens=input_tokens,
            input_positions=input_positions,
            attn_metadata=attn_metadata,
            seq_lens=seq_lens,
            query_lens=query_lens,
            lora_index_mapping=lora_index_mapping,
            lora_prompt_mapping=lora_prompt_mapping,
            lora_requests=lora_requests,
            multi_modal_kwargs=multi_modal_kwargs,
            slot_mapping=slot_mapping,
        )

    def _prepare_decode(
        self,
        seq_group_metadata_list: List[SequenceGroupMetadata],
    ) -> PrepareDecodeMetadata:
        input_tokens: List[int] = []
        input_positions: List[int] = []
        slot_mapping: List[int] = []
        seq_lens: List[int] = []
=======
>>>>>>> 65bf2ac1
        block_tables: List[List[int]] = []
        multi_modal_input_list: List[torch.Tensor] = []
        decode_only = True
        num_prefills = 0
        num_prefill_tokens = 0
        num_decode_tokens = 0

        # The following fields are only for flashinfer
        # Please follow https://docs.flashinfer.ai/tutorials/kv_layout.html#page-layout
        # for the precise definition of the following fields.
        # An example:
        # request 1, page indices [0, 5, 8]
        # request 2, page indices [1, 6, 7]
        # request 3, page indices [3, 4]
        # paged_kv_indices is a concatenation of page indices of all requests:
        # [0, 5, 8, 1, 6, 7, 3, 4]
        # paged_kv_indptr is used to index into paged_kv_indices:
        # [0, 3, 6, 8]
        paged_kv_indices: List[int] = []
        # 0 at the beginning of paged_kv_indptr indicates the start of the
        # first request’s page indices in the paged_kv_indices list.
        paged_kv_indptr: List[int] = [0]
        # paged_kv_last_page_len is the length of the last page of each request
        paged_kv_last_page_len: List[int] = []

        if len(seq_group_metadata_list) == 0:
            return ModelInput.empty(self.device)

        for seq_group_metadata in seq_group_metadata_list:
            seq_ids = list(seq_group_metadata.seq_data.keys())
            is_prompt = seq_group_metadata.is_prompt

            for seq_id in seq_ids:
                computed_block_nums = seq_group_metadata.computed_block_nums
                if (self.scheduler_config is not None
                        and self.scheduler_config.chunked_prefill_enabled
                        and not (computed_block_nums is None
                                 or computed_block_nums == [])):
                    raise RuntimeError(
                        "chunked prefill cannot be used with prefix caching "
                        "now.")

                seq_data = seq_group_metadata.seq_data[seq_id]
                if is_prompt:
                    context_len = seq_data.get_num_computed_tokens()
                else:
                    # get_num_computed_tokens is incorrect for spec decoding.
                    # So, we should have a special logic here.
                    # TODO(sang): Fix it.
                    context_len = seq_data.get_len() - 1

                seq_len = min(
                    seq_data.get_len(),
                    context_len + seq_group_metadata.token_chunk_size)
                if is_prompt:
                    tokens = seq_data.get_token_ids()[context_len:seq_len]
                else:
                    # Optimization. get_token_ids requires the entire copy of
                    # tokens.
                    tokens = [seq_data.get_last_token_id()]

                # Prefix cache was hit.
                # Prefix is not supported with sliding_window
                prefix_cache_hit = (computed_block_nums is not None
                                    and len(computed_block_nums) > 0
                                    and self.sliding_window is None
                                    and is_prompt)

                # TODO(sang): Combine chunked prefill and prefix caching by
                # only allowing multiple of block_size chunk size.
                # NOTE: This only works for oooooooxxx style attention.
                if prefix_cache_hit:
                    assert computed_block_nums is not None
                    context_len = len(computed_block_nums) * self.block_size
                    tokens = tokens[context_len:]
                    if self.attn_backend.get_name() == "flash-attn":
                        # NOTE(woosuk): For flash-attn, the block table should
                        # include the entries for the incoming prefill tokens.
                        # TODO(woosuk): This is a temporary fix. We should
                        # provide a unified interface for different backends.
                        block_table = seq_group_metadata.block_tables[seq_id]
                    else:
                        block_table = computed_block_nums
                elif (self.scheduler_config.chunked_prefill_enabled
                      or not is_prompt):
                    if seq_group_metadata.block_tables is not None:
                        # chunked prefill or decode
                        block_table = seq_group_metadata.block_tables[seq_id]
                        if self.sliding_window is not None:
                            # chunked prefill doesn't support sliding window.
                            assert (not self.scheduler_config.
                                    chunked_prefill_enabled)
                            sliding_window_blocks = (self.sliding_window //
                                                     self.block_size)
                            block_table = block_table[-sliding_window_blocks:]

                        if self.attn_backend.get_name() == "flashinfer":
                            paged_kv_indices.extend(block_table)
                            paged_kv_indptr.append(paged_kv_indptr[-1] +
                                                   len(block_table))
                            last_page_len = seq_data.get_len(
                            ) % self.block_size
                            if last_page_len == 0:
                                last_page_len = self.block_size
                            paged_kv_last_page_len.append(last_page_len)
                    else:
                        # Only happens when memory profiling runs.
                        block_table = []
                else:
                    # Prefill without chunked prefill or memory profiling.
                    block_table = []
                block_tables.append(block_table)

                # TODO(sang): This is a hack to make sliding window work with
                # paged attn. We can remove it if we make paged attn kernel
                # to properly handle slinding window attn.
                if (self.sliding_window is not None and not is_prompt):
                    seq_len = min(seq_len, self.sliding_window)
                    context_len = seq_len - 1

                seq_lens.append(seq_len)
                context_lens.append(context_len)
                query_len = seq_len - context_len
                query_lens.append(query_len)
                input_tokens.extend(tokens)
                input_positions.extend(list(range(context_len, seq_len)))
                lora_id = seq_group_metadata.lora_int_id

                if is_prompt:
                    assert len(seq_ids) == 1
                    num_prefills += 1
                    num_prefill_tokens += len(tokens)
                    decode_only = False
                    prefill_seq_lens.append(seq_len)
                else:
                    assert query_len == 1, (
                        "seq_len: {}, context_len: {}, query_len: {}".format(
                            seq_len, context_len, query_len))
                    num_decode_tokens += query_len
                    decode_seq_lens.append(seq_len)

                if lora_id > 0:
                    lora_requests.add(seq_group_metadata.lora_request)

                lora_index_mapping += [lora_id] * (seq_len - context_len)
                lora_prompt_mapping.extend(
                    [lora_id] *
                    (seq_len -
                     context_len if seq_group_metadata.sampling_params
                     and seq_group_metadata.sampling_params.prompt_logprobs
                     else 1))

                if seq_group_metadata.multi_modal_data:
                    multi_modal_input_list.append(
                        seq_group_metadata.multi_modal_data.data)

                if _is_block_tables_empty(seq_group_metadata.block_tables):
                    # During memory profiling, the block tables are not
                    # initialized yet. In this case, we just use a dummy
                    # slot mapping.
                    # In embeddings, the block tables are {seq_id: None}.
                    slot_mapping.extend([_PAD_SLOT_ID] * seq_len)
                    continue

                # Compute the slot mapping.
                block_table = seq_group_metadata.block_tables[seq_id]

                # Mask the [0, start_idx) tokens of the prompt with
                # _PAD_SLOT_ID, where start_idx is max(0, seq_len -
                # sliding_window). For example, if the prompt len is 10,
                # sliding window is 8, and block size is 4, the first two
                # tokens are masked and the slot mapping will be
                # [-1, -1, 2, 3, 4, 5, 6, 7, 0, 1].
                start_idx = 0
                if self.sliding_window is not None:
                    if is_prompt:
                        assert context_len == 0, (
                            "Prefix caching is currently not supported with "
                            "sliding window attention")
                    # It is an optimization. When it is decoding, it is always
                    # 0. When prefill, we use it to not write slots to kv cache
                    # to save memory.
                    start_idx = max(0, query_len - self.sliding_window)

                for i in range(context_len, seq_len):
                    if i < start_idx:
                        slot_mapping.append(_PAD_SLOT_ID)
                        continue

                    block_number = block_table[i // self.block_size]
                    block_offset = i % self.block_size
                    slot = block_number * self.block_size + block_offset
                    slot_mapping.append(slot)

        batch_size = len(input_tokens)
        max_query_len = max(query_lens)
        max_prefill_seq_len = max(prefill_seq_lens, default=0)
        max_decode_seq_len = max(decode_seq_lens, default=0)

        # If cuda graph can be used, pad tensors accordingly.
        # See `capture_model` API for more details.
        # vLLM uses cuda graph only for decoding requests.
        use_captured_graph = (
            decode_only and not self.model_config.enforce_eager
            and batch_size <= _BATCH_SIZES_TO_CAPTURE[-1]
            and max_decode_seq_len <= self.max_seq_len_to_capture)
        if use_captured_graph:
            graph_batch_size = _get_graph_batch_size(batch_size)
            assert graph_batch_size >= batch_size
            for _ in range(graph_batch_size - batch_size):
                input_tokens.append(0)
                input_positions.append(0)
                slot_mapping.append(_PAD_SLOT_ID)
                seq_lens.append(1)
                block_tables.append([])
                lora_index_mapping.append(0)
            batch_size = graph_batch_size
            num_decode_tokens = batch_size

        if use_captured_graph:
            # The shape of graph_block_tables is
            # [max batch size, max context len // block size].
            input_block_tables = self.graph_block_tables[:batch_size]
            for i, block_table in enumerate(block_tables):
                if block_table:
                    input_block_tables[i, :len(block_table)] = block_table
            block_tables = torch.tensor(input_block_tables, device=self.device)
        else:
            max_block_table_len = max(
                len(block_table) for block_table in block_tables)
            block_tables = make_tensor_with_pad(
                block_tables,
                max_len=max_block_table_len,
                pad=0,
                dtype=torch.int,
                device=self.device,
            )
        assert max_query_len > 0, ("query_lens: {}".format(query_lens))

        context_lens_tensor = torch.tensor(context_lens,
                                           dtype=torch.int,
                                           device=self.device)

        if multi_modal_input_list:
            assert self.vision_language_config, (
                "Multi-modal inputs are only supported by "
                "vision language models.")
            multi_modal_input = torch.cat(multi_modal_input_list,
                                          dim=0).to(self.device)
        else:
            multi_modal_input = None

        seq_lens_tensor = torch.tensor(seq_lens,
                                       dtype=torch.int,
                                       device=self.device)
        query_lens_tensor = torch.tensor(query_lens,
                                         dtype=torch.long,
                                         device=self.device)
        query_start_loc = torch.zeros(query_lens_tensor.shape[0] + 1,
                                      dtype=torch.int32,
                                      device=self.device)

        seq_lens_tensor = torch.tensor(seq_lens,
                                       dtype=torch.int,
                                       device=self.device)
        seq_start_loc = torch.zeros(seq_lens_tensor.shape[0] + 1,
                                    dtype=torch.int32,
                                    device=self.device)

        torch.cumsum(query_lens_tensor,
                     dim=0,
                     dtype=query_start_loc.dtype,
                     out=query_start_loc[1:])

        torch.cumsum(seq_lens_tensor,
                     dim=0,
                     dtype=seq_start_loc.dtype,
                     out=seq_start_loc[1:])

        input_tokens_tensor = torch.tensor(input_tokens,
                                           dtype=torch.long,
                                           device=self.device)
        input_positions_tensor = torch.tensor(input_positions,
                                              dtype=torch.long,
                                              device=self.device)
        slot_mapping_tensor = torch.tensor(slot_mapping,
                                           dtype=torch.long,
                                           device=self.device)

        if self.attn_backend.get_name() == "flashinfer":
            if not hasattr(self, "flashinfer_workspace_buffer"):
                # Allocate 16MB workspace buffer
                # Follow the example of flashinfer: https://docs.flashinfer.ai/api/python/decode.html
                self.flashinfer_workspace_buffer = torch.empty(
                    16 * 1024 * 1024, dtype=torch.uint8, device=self.device)
            paged_kv_indptr_tensor = torch.tensor(paged_kv_indptr,
                                                  dtype=torch.int,
                                                  device=self.device)
            paged_kv_indices_tensor = torch.tensor(paged_kv_indices,
                                                   dtype=torch.int,
                                                   device=self.device)
            paged_kv_last_page_len_tensor = torch.tensor(
                paged_kv_last_page_len, dtype=torch.int, device=self.device)
            kv_cache_dtype = get_kv_cache_torch_dtype(self.kv_cache_dtype,
                                                      self.model_config.dtype)
            attn_metadata = self.attn_backend.make_metadata(
                num_prefills=num_prefills,
                slot_mapping=slot_mapping_tensor,
                num_prefill_tokens=num_prefill_tokens,
                num_decode_tokens=num_decode_tokens,
                use_cuda_graph=False,
                max_prefill_seq_len=max_prefill_seq_len,
                block_tables=block_tables,
                workspace_buffer=self.flashinfer_workspace_buffer,
                paged_kv_indptr=paged_kv_indptr_tensor,
                paged_kv_indices=paged_kv_indices_tensor,
                paged_kv_last_page_len=paged_kv_last_page_len_tensor,
                num_qo_heads=self.model_config.get_num_attention_heads(
                    self.parallel_config),
                num_kv_heads=self.model_config.get_num_kv_heads(
                    self.parallel_config),
                head_dim=self.model_config.get_head_size(),
                page_size=16,
                seq_start_loc=seq_start_loc,
                data_type=kv_cache_dtype)
        else:
            attn_metadata = self.attn_backend.make_metadata(
                num_prefills=num_prefills,
                slot_mapping=slot_mapping_tensor,
                num_prefill_tokens=num_prefill_tokens,
                num_decode_tokens=num_decode_tokens,
                seq_lens=seq_lens,
                seq_lens_tensor=seq_lens_tensor,
                max_query_len=max_query_len,
                max_prefill_seq_len=max_prefill_seq_len,
                max_decode_seq_len=max_decode_seq_len,
                query_start_loc=query_start_loc,
                seq_start_loc=seq_start_loc,
                context_lens_tensor=context_lens_tensor,
                block_tables=block_tables,
                use_cuda_graph=use_captured_graph,
            )

        if self.lora_config:
            lora_mapping = LoRAMapping(
                lora_index_mapping,
                lora_prompt_mapping,
            )
        else:
            lora_mapping = None

        return ModelInput(
            input_tokens=input_tokens_tensor,
            input_positions=input_positions_tensor,
            attn_metadata=attn_metadata,
            seq_lens=seq_lens,
            query_lens=query_lens,
            lora_mapping=lora_mapping,
            lora_requests=lora_requests,
            multi_modal_input=multi_modal_input,
            slot_mapping=slot_mapping_tensor,
            num_prefill_tokens=num_prefill_tokens,
            num_decode_tokens=num_decode_tokens,
            num_prefills=num_prefills,
        )

    def prepare_input_tensors(
        self,
        seq_group_metadata_list: List[SequenceGroupMetadata],
    ) -> Tuple[torch.Tensor, torch.Tensor, AttentionMetadata, SamplingMetadata,
               Set[LoRARequest], LoRAMapping, torch.Tensor]:
        if self.is_driver_worker:
            # Prepare input tensors.
            (
                input_tokens,
                input_positions,
                attn_metadata,
                seq_lens,
                query_lens,
                lora_mapping,
                lora_requests,
                multi_modal_kwargs,
                slot_mapping,
                num_prefill_tokens,
                num_decode_tokens,
                num_prefills,
            ) = self._prepare_model_input(seq_group_metadata_list)
            sampling_metadata = SamplingMetadata.prepare(
                seq_group_metadata_list, seq_lens, query_lens, self.device,
                self.pin_memory)

            metadata_dict = {
                "input_tokens": input_tokens,
                "input_positions": input_positions,
                "selected_token_indices":
                sampling_metadata.selected_token_indices,
                "lora_requests": lora_requests,
                "lora_mapping": lora_mapping,
                "multi_modal_kwargs": multi_modal_kwargs,
                "num_prefill_tokens": num_prefill_tokens,
                "num_decode_tokens": num_decode_tokens,
                "slot_mapping": slot_mapping,
                "num_prefills": num_prefills,
            }
            if attn_metadata:
                metadata_dict.update(attn_metadata.asdict_zerocopy())
            broadcast_tensor_dict(metadata_dict, src=0)
        else:
            metadata_dict = broadcast_tensor_dict(src=0)
            input_tokens = metadata_dict.pop("input_tokens")
            input_positions = metadata_dict.pop("input_positions")
            selected_token_indices = metadata_dict.pop(
                "selected_token_indices")
            lora_mapping = metadata_dict.pop("lora_mapping")
            lora_requests = metadata_dict.pop("lora_requests")
<<<<<<< HEAD
            multi_modal_kwargs = metadata_dict.pop("multi_modal_kwargs")
            num_prefill_tokens = metadata_dict.pop("num_prefill_tokens")
            num_decode_tokens = metadata_dict.pop("num_decode_tokens")
            batch_type = metadata_dict.pop("batch_type")

            # Create an attention metadata.
            prefill_attn_metadata = None
            decode_attn_metadata = None
            if batch_type == BatchType.PREFILL or batch_type == BatchType.MIXED:
                prefill_attn_metadata = self.attn_backend.make_metadata(
=======
            multi_modal_input = metadata_dict.pop("multi_modal_input")
            if metadata_dict:
                attn_metadata = self.attn_backend.make_metadata(
>>>>>>> 65bf2ac1
                    **metadata_dict)
            else:
                attn_metadata = None
            sampling_metadata = SamplingMetadata(
                seq_groups=None,
                selected_token_indices=selected_token_indices,
                categorized_sample_indices=None,
                num_prompts=0,
            )

        return (input_tokens, input_positions, attn_metadata,
                sampling_metadata, lora_requests, lora_mapping,
                multi_modal_kwargs)

    @torch.inference_mode()
    def execute_model(
        self,
        seq_group_metadata_list: List[SequenceGroupMetadata],
        kv_caches: List[torch.Tensor],
    ) -> Optional[SamplerOutput]:
        (input_tokens, input_positions, attn_metadata, sampling_metadata,
         lora_requests, lora_mapping, multi_modal_kwargs
         ) = self.prepare_input_tensors(seq_group_metadata_list)

        if self.lora_config:
            self.set_active_loras(lora_requests, lora_mapping)

        # Currently cuda graph is only supported by the decode phase.
        prefill_meta = attn_metadata.prefill_metadata
        decode_meta = attn_metadata.decode_metadata
        if prefill_meta is None and decode_meta.use_cuda_graph:
            graph_batch_size = input_tokens.shape[0]
            model_executable = self.graph_runners[graph_batch_size]
        else:
            model_executable = self.model

        hidden_states = model_executable(
            input_ids=input_tokens,
            positions=input_positions,
            kv_caches=kv_caches,
            attn_metadata=attn_metadata,
            **multi_modal_kwargs,
        )

        # Compute the logits.
        logits = self.model.compute_logits(hidden_states, sampling_metadata)

        # Only perform sampling in the driver worker.
        if not self.is_driver_worker:
            return None

        # Sample the next token.
        output = self.model.sample(
            logits=logits,
            sampling_metadata=sampling_metadata,
        )

        return output

    @torch.inference_mode()
    def profile_run(self) -> None:
        # Enable top-k sampling to reflect the accurate memory usage.
        sampling_params = SamplingParams(top_p=0.99, top_k=self.vocab_size - 1)
        max_num_batched_tokens = self.scheduler_config.max_num_batched_tokens
        max_num_seqs = self.scheduler_config.max_num_seqs
        # This represents the maximum number of different requests
        # that will have unique loras, an therefore the max amount of memory
        # consumption create dummy lora request copies from the lora request
        # passed in, which contains a lora from the lora warmup path.
        dummy_lora_requests = []
        dummy_lora_requests_per_seq = []
        if self.lora_config:
            assert self.lora_manager is not None
            with self.lora_manager.dummy_lora_cache():
                for idx in range(self.lora_config.max_loras):
                    lora_id = idx + 1
                    dummy_lora_request = LoRARequest(
                        lora_name=f"warmup_{lora_id}",
                        lora_int_id=lora_id,
                        lora_local_path="/not/a/real/path",
                    )
                    self.lora_manager.add_dummy_lora(dummy_lora_request,
                                                     rank=LORA_WARMUP_RANK)
                    dummy_lora_requests.append(dummy_lora_request)
                dummy_lora_requests_per_seq = [
                    dummy_lora_requests[idx % len(dummy_lora_requests)]
                    for idx in range(max_num_seqs)
                ]

        # Profile memory usage with max_num_sequences sequences and the total
        # number of tokens equal to max_num_batched_tokens.
        seqs: List[SequenceGroupMetadata] = []
        # Additional GPU memory may be needed for vision encoding, which needs
        # to be accounted for when calculating the GPU blocks for
        # vLLM blocker manager.
        # To exercise the worst scenario for GPU memory consumption,
        # the number of seqs (batch_size) is chosen to maximize the number
        # of images processed.
        model_config = self.model_config
        vlm_config = self.vision_language_config

        if vlm_config:
            max_num_seqs = min(
                max_num_seqs,
                int(max_num_batched_tokens / vlm_config.image_feature_size))
        for group_id in range(max_num_seqs):
            seq_len = (max_num_batched_tokens // max_num_seqs +
                       (group_id < max_num_batched_tokens % max_num_seqs))

            if vlm_config is None:
                seq_data = SequenceData([0] * seq_len)
                multi_modal_data = None
            else:
                seq_data, multi_modal_data = MM_REGISTRY \
                    .dummy_data_for_profiling(seq_len, model_config, vlm_config)

            seq = SequenceGroupMetadata(
                request_id=str(group_id),
                is_prompt=True,
                seq_data={group_id: seq_data},
                sampling_params=sampling_params,
                block_tables=None,
                lora_request=dummy_lora_requests_per_seq[group_id]
                if dummy_lora_requests_per_seq else None,
                multi_modal_data=multi_modal_data,
            )
            seqs.append(seq)

        # Run the model with the dummy inputs.
        num_layers = self.model_config.get_num_layers(self.parallel_config)
        kv_caches = [None] * num_layers
        self.execute_model(seqs, kv_caches)
        torch.cuda.synchronize()
        return

    def remove_all_loras(self):
        if not self.lora_manager:
            raise RuntimeError("LoRA is not enabled.")
        self.lora_manager.remove_all_loras()

    def set_active_loras(self, lora_requests: Set[LoRARequest],
                         lora_mapping: LoRAMapping) -> None:
        if not self.lora_manager:
            raise RuntimeError("LoRA is not enabled.")
        self.lora_manager.set_active_loras(lora_requests, lora_mapping)

    def add_lora(self, lora_request: LoRARequest) -> bool:
        if not self.lora_manager:
            raise RuntimeError("LoRA is not enabled.")
        return self.lora_manager.add_lora(lora_request)

    def remove_lora(self, lora_id: int) -> bool:
        if not self.lora_manager:
            raise RuntimeError("LoRA is not enabled.")
        return self.lora_manager.remove_lora(lora_id)

    def list_loras(self) -> Set[int]:
        if not self.lora_manager:
            raise RuntimeError("LoRA is not enabled.")
        return self.lora_manager.list_loras()

    @torch.inference_mode()
    def capture_model(self, kv_caches: List[torch.Tensor]) -> None:
        """Cuda graph capture a model.

        Note that CUDA graph's performance gain is negligible if number
        of batched tokens are larger than 200. And since CUDA graph
        requires fixed sized tensors, supporting large/variable batch
        size requires high GPU memory overhead. Thus, vLLM only captures
        decoding requests. Mixed batch (chunked prefill + decoding) or
        prefill requests are not captured.

        Since it is used for decoding-only, it assumes there's only 1 token
        per sequence in the batch.
        """
        assert not self.model_config.enforce_eager
        logger.info("Capturing the model for CUDA graphs. This may lead to "
                    "unexpected consequences if the model is not static. To "
                    "run the model in eager mode, set 'enforce_eager=True' or "
                    "use '--enforce-eager' in the CLI.")
        logger.info("CUDA graphs can take additional 1~3 GiB memory per GPU. "
                    "If you are running out of memory, consider decreasing "
                    "`gpu_memory_utilization` or enforcing eager mode. "
                    "You can also reduce the `max_num_seqs` as needed "
                    "to decrease memory usage.")
        start_time = time.perf_counter()

        # Prepare dummy inputs. These will be reused for all batch sizes.
        max_batch_size = max(_BATCH_SIZES_TO_CAPTURE)
        input_tokens = torch.zeros(max_batch_size, dtype=torch.long).cuda()
        input_positions = torch.zeros(max_batch_size, dtype=torch.long).cuda()
        slot_mapping = torch.empty(max_batch_size, dtype=torch.long).cuda()
        slot_mapping.fill_(_PAD_SLOT_ID)
        seq_lens = torch.ones(max_batch_size, dtype=torch.int32).cuda()
        block_tables = torch.from_numpy(self.graph_block_tables).cuda()

        graph_batch_size = _get_graph_batch_size(
            self.scheduler_config.max_num_seqs)
        batch_size_capture_list = [
            bs for bs in _BATCH_SIZES_TO_CAPTURE if bs <= graph_batch_size
        ]

        with graph_capture():
            # NOTE: Capturing the largest batch size first may help reduce the
            # memory usage of CUDA graph.
            for batch_size in reversed(batch_size_capture_list):
                # Create dummy attn_metadata.
                attn_metadata = self.attn_backend.make_metadata(
                    num_prefills=0,
                    num_prefill_tokens=0,
                    num_decode_tokens=batch_size,
                    slot_mapping=slot_mapping[:batch_size],
                    seq_lens=None,
                    seq_lens_tensor=seq_lens[:batch_size],
                    max_query_len=None,
                    max_prefill_seq_len=0,
                    max_decode_seq_len=self.max_seq_len_to_capture,
                    query_start_loc=None,
                    seq_start_loc=None,
                    context_lens_tensor=None,
                    block_tables=block_tables[:batch_size],
                    use_cuda_graph=True,
                )

                if self.lora_config:
                    lora_mapping = LoRAMapping(
                        [0] * batch_size,
                        [0] * batch_size,
                    )
                    self.set_active_loras(set(), lora_mapping)

                graph_runner = CUDAGraphRunner(self.model)
                graph_runner.capture(
                    input_tokens[:batch_size],
                    input_positions[:batch_size],
                    kv_caches,
                    attn_metadata,
                    memory_pool=self.graph_memory_pool,
                )
                self.graph_memory_pool = graph_runner.graph.pool()
                self.graph_runners[batch_size] = graph_runner

        end_time = time.perf_counter()
        elapsed_time = end_time - start_time
        # This usually takes < 10 seconds.
        logger.info("Graph capturing finished in %.0f secs.", elapsed_time)

    def __del__(self) -> None:
        # Delete the CUDA graphs before deleting the pynccl communicator.
        # NOTE(woosuk): This is necessary because otherwise deadlocks can
        # happen.
        # FIXME(woosuk): This is a bit hacky. Find a more robust solution.
        # TODO(youkaichao): when we get enough user feedback that pynccl is
        # more stable than cupy, we can remove this, e.g. in v0.4.1.
        self.graph_runners.clear()
        self.pynccl_backend = None

    @property
    def vocab_size(self) -> int:
        return self.model_config.get_vocab_size()


class CUDAGraphRunner:

    def __init__(self, model: nn.Module):
        self.model = model
        self.input_buffers: Dict[str, torch.Tensor] = {}
        self.output_buffers: Dict[str, torch.Tensor] = {}

        self._graph: Optional[torch.cuda.CUDAGraph] = None

    @property
    def graph(self):
        assert self._graph is not None
        return self._graph

    def capture(
        self,
        input_ids: torch.Tensor,
        positions: torch.Tensor,
        kv_caches: List[torch.Tensor],
        attn_metadata: AttentionMetadata,
        memory_pool,
        **kwargs,
    ) -> None:
        assert self._graph is None
        # Run the model once without capturing the graph.
        # This is to make sure that the captured graph does not include the
        # kernel launches for initial benchmarking (e.g., Triton autotune).
        with graph_mode():
            self.model(
                input_ids,
                positions,
                kv_caches,
                attn_metadata,
                **kwargs,
            )
        torch.cuda.synchronize()

        # Capture the graph.
        # NOTE(woosuk): Python 3.8 does not support multi-line with statements.
        # https://stackoverflow.com/questions/31039022/python-multi-line-with-statement
        self._graph = torch.cuda.CUDAGraph()
        with torch.cuda.graph(self._graph, pool=memory_pool):  # noqa: SIM117
            with graph_mode():
                hidden_states = self.model(
                    input_ids,
                    positions,
                    kv_caches,
                    attn_metadata,
                    **kwargs,
                )
        torch.cuda.synchronize()

        # Save the input and output buffers.
        self.input_buffers = {
            "input_ids": input_ids,
            "positions": positions,
            "kv_caches": kv_caches,
            "slot_mapping": attn_metadata.slot_mapping,
            "seq_lens_tensor": attn_metadata.decode_metadata.seq_lens_tensor,
            "block_tables": attn_metadata.decode_metadata.block_tables,
        }
        self.output_buffers = {"hidden_states": hidden_states}
        return

    def forward(
        self,
        input_ids: torch.Tensor,
        positions: torch.Tensor,
        kv_caches: List[torch.Tensor],
        attn_metadata: AttentionMetadata,
        **kwargs,
    ) -> torch.Tensor:
        # KV caches are fixed tensors, so we don't need to copy them.
        del kv_caches

        # Copy the input tensors to the input buffers.
        self.input_buffers["input_ids"].copy_(input_ids, non_blocking=True)
        self.input_buffers["positions"].copy_(positions, non_blocking=True)
        self.input_buffers["slot_mapping"].copy_(attn_metadata.slot_mapping,
                                                 non_blocking=True)
        self.input_buffers["seq_lens_tensor"].copy_(
            attn_metadata.decode_metadata.seq_lens_tensor, non_blocking=True)
        self.input_buffers["block_tables"].copy_(
            attn_metadata.decode_metadata.block_tables, non_blocking=True)
        # Run the graph.
        self.graph.replay()

        # Return the output tensor.
        return self.output_buffers["hidden_states"]

    def __call__(self, *args, **kwargs):
        return self.forward(*args, **kwargs)


def _get_graph_batch_size(batch_size: int) -> int:
    """Returns the padded batch size given actual batch size.

    Batch sizes are 1, 2, 4, _BATCH_SIZE_ALIGNMENT,
    2*_BATCH_SIZE_ALIGNMENT, 3*_BATCH_SIZE_ALIGNMENT...
    """
    if batch_size <= 2:
        return batch_size
    elif batch_size <= 4:
        return 4
    else:
        return ((batch_size + _BATCH_SIZE_ALIGNMENT - 1) //
                _BATCH_SIZE_ALIGNMENT * _BATCH_SIZE_ALIGNMENT)


def _is_block_tables_empty(block_tables: Union[None, Dict]):
    """
    Check if block_tables is None or a dictionary with all None values.
    """
    if block_tables is None:
        return True
    if isinstance(block_tables, dict) and all(
            value is None for value in block_tables.values()):
        return True
    return False<|MERGE_RESOLUTION|>--- conflicted
+++ resolved
@@ -1,9 +1,5 @@
 import time
-<<<<<<< HEAD
 from collections import defaultdict
-from enum import IntEnum
-=======
->>>>>>> 65bf2ac1
 from typing import Dict, List, NamedTuple, Optional, Set, Tuple, Union
 
 import numpy as np
@@ -48,16 +44,11 @@
     query_lens: List[int]
     lora_mapping: Optional[LoRAMapping]
     lora_requests: Set[LoRARequest]
-<<<<<<< HEAD
     multi_modal_kwargs: Dict[str, torch.Tensor]
-    slot_mapping: List[int]
-=======
-    multi_modal_input: Optional[torch.Tensor]
     slot_mapping: torch.Tensor
     num_prefill_tokens: int
     num_decode_tokens: int
     num_prefills: int
->>>>>>> 65bf2ac1
 
     @classmethod
     def empty(cls, device):
@@ -69,38 +60,11 @@
             query_lens=[],
             lora_mapping=None,
             lora_requests=set(),
-<<<<<<< HEAD
             multi_modal_kwargs={},
-            slot_mapping=[],
-        )
-
-
-class PrepareDecodeMetadata(NamedTuple):
-    input_tokens: List[int]
-    input_positions: List[int]
-    attn_metadata: Optional[AttentionMetadata]
-    lora_index_mapping: List[int]
-    lora_prompt_mapping: List[int]
-    lora_requests: Set[LoRARequest]
-    slot_mapping: List[int]
-
-    @classmethod
-    def empty(cls):
-        return PrepareDecodeMetadata(
-            input_tokens=[],
-            input_positions=[],
-            attn_metadata=None,
-            lora_index_mapping=[],
-            lora_prompt_mapping=[],
-            lora_requests=set(),
-            slot_mapping=[],
-=======
-            multi_modal_input=None,
             slot_mapping=torch.empty(0, device=device),
             num_prefill_tokens=0,
             num_decode_tokens=0,
             num_prefills=0,
->>>>>>> 65bf2ac1
         )
 
 
@@ -260,223 +224,9 @@
         decode_seq_lens: List[int] = []
         context_lens: List[int] = []
         query_lens: List[int] = []
-<<<<<<< HEAD
-        prefix_block_tables: List[List[int]] = []
+        block_tables: List[List[int]] = []
         multi_modal_kwargs_list: Dict[str,
                                       List[torch.Tensor]] = defaultdict(list)
-
-        if len(seq_group_metadata_list) == 0:
-            return PreparePromptMetadata.empty()
-
-        for seq_group_metadata in seq_group_metadata_list:
-            assert seq_group_metadata.is_prompt
-            seq_ids = list(seq_group_metadata.seq_data.keys())
-            assert len(seq_ids) == 1
-            seq_id = seq_ids[0]
-
-            computed_block_nums = seq_group_metadata.computed_block_nums
-            if (self.scheduler_config is not None
-                    and self.scheduler_config.chunked_prefill_enabled
-                    and not (computed_block_nums is None
-                             or computed_block_nums == [])):
-                raise RuntimeError(
-                    "chunked prefill cannot be used with prefix caching "
-                    "now.")
-
-            token_chunk_size = seq_group_metadata.token_chunk_size
-            seq_data = seq_group_metadata.seq_data[seq_id]
-            context_len = seq_data.get_num_computed_tokens()
-            # We should use get_len here because in case of preemption
-            # it contains output tokens.
-            seq_len = min(seq_data.get_len(), context_len + token_chunk_size)
-            prompt_tokens = seq_data.get_token_ids()[context_len:seq_len]
-            seq_lens.append(seq_len)
-
-            # NOTE: This only works for oooooooxxx style attention.
-            if computed_block_nums is not None and len(
-                    computed_block_nums) > 0 and self.sliding_window is None:
-                # Prefix is not supported with sliding_window
-                context_len = len(computed_block_nums) * self.block_size
-                prompt_tokens = prompt_tokens[context_len:]
-                if self.attn_backend.get_name() == "flash-attn":
-                    # NOTE(woosuk): For flash-attn, the block table should
-                    # include the entries for the incoming prefill tokens.
-                    # TODO(woosuk): This is a temporary fix. We should
-                    # provide a unified interface for different backends.
-                    block_table = seq_group_metadata.block_tables[seq_id]
-                else:
-                    block_table = computed_block_nums
-            elif self.scheduler_config.chunked_prefill_enabled:
-                if seq_group_metadata.block_tables is not None:
-                    # Prefill has chunked before.
-                    block_table = seq_group_metadata.block_tables[seq_id]
-                else:
-                    # The first prefill.
-                    block_table = []
-            else:
-                block_table = []
-                # Right now, prefill start is always 0. However, this
-                # assumption can be changed once chunked prefill is introduced.
-                assert context_len == 0
-            prefix_block_tables.append(block_table)
-
-            # actual prompt lens
-            context_lens.append(context_len)
-            query_lens.append(seq_len - context_len)
-
-            input_tokens.extend(prompt_tokens)
-            # NOTE(woosuk): Here we assume that the first token in the prompt
-            # is always the first token in the sequence.
-            input_positions.extend(list(range(context_len, seq_len)))
-            lora_id = seq_group_metadata.lora_int_id
-
-            if lora_id > 0:
-                lora_requests.add(seq_group_metadata.lora_request)
-
-            lora_index_mapping += [lora_id] * (seq_len - context_len)
-            lora_prompt_mapping.extend([lora_id] * (
-                seq_len - context_len if seq_group_metadata.sampling_params
-                and seq_group_metadata.sampling_params.prompt_logprobs else 1))
-
-            mm_data = seq_group_metadata.multi_modal_data
-            if mm_data is not None:
-                # Process multi-modal data
-                if self.input_processor is None:
-                    raise ValueError(
-                        "Multi-modal inputs are only supported by "
-                        "vision language models.")
-
-                mm_kwargs = self.input_processor(mm_data)
-                for k, v in mm_kwargs.items():
-                    multi_modal_kwargs_list[k].append(v)
-
-            if _is_block_tables_empty(seq_group_metadata.block_tables):
-                # During memory profiling, the block tables are not initialized
-                # yet. In this case, we just use a dummy slot mapping.
-                # In embeddings, the block tables are {seq_id: None}.
-                slot_mapping.extend([_PAD_SLOT_ID] * seq_len)
-                continue
-
-            # Compute the slot mapping.
-            block_table = seq_group_metadata.block_tables[seq_id]
-
-            # Mask the [0, start_idx) tokens of the prompt with _PAD_SLOT_ID,
-            # where start_idx is max(0, seq_len - sliding_window).
-            # For example, if the prompt len is 10, sliding window is 8, and
-            # block size is 4, the first two tokens are masked and the slot
-            # mapping will be [-1, -1, 2, 3, 4, 5, 6, 7, 0, 1].
-            start_idx = 0
-            if self.sliding_window is not None:
-                assert context_len == 0, (
-                    "Prefix caching is currently not supported with "
-                    "sliding window attention")
-                start_idx = max(0, seq_len - self.sliding_window)
-
-            for i in range(context_len, seq_len):
-                if i < start_idx:
-                    slot_mapping.append(_PAD_SLOT_ID)
-                    continue
-
-                block_number = block_table[i // self.block_size]
-                block_offset = i % self.block_size
-                slot = block_number * self.block_size + block_offset
-                slot_mapping.append(slot)
-
-        max_query_len = max(query_lens)
-        max_seq_len = max(seq_lens)
-        assert max_query_len > 0
-
-        context_lens_tensor = torch.tensor(context_lens,
-                                           dtype=torch.int,
-                                           device=self.device)
-
-        # Prepare prefix block tables
-        max_prompt_block_table_len = max(len(t) for t in prefix_block_tables)
-        block_tables = make_tensor_with_pad(
-            prefix_block_tables,
-            max_len=max_prompt_block_table_len,
-            pad=0,
-            dtype=torch.int,
-            device=self.device,
-        )
-
-        # Query length can be shorter than key (i.e., prompt) when prefill
-        # is chunked or prefix cached.
-        query_lens_tensor = torch.tensor(query_lens,
-                                         dtype=torch.long,
-                                         device=self.device)
-        subquery_start_loc = torch.zeros(query_lens_tensor.shape[0] + 1,
-                                         dtype=torch.int32,
-                                         device=self.device)
-
-        seq_lens_tensor = torch.tensor(seq_lens,
-                                       dtype=torch.int,
-                                       device=self.device)
-        seq_start_loc = torch.zeros(seq_lens_tensor.shape[0] + 1,
-                                    dtype=torch.int32,
-                                    device=self.device)
-
-        torch.cumsum(query_lens_tensor,
-                     dim=0,
-                     dtype=subquery_start_loc.dtype,
-                     out=subquery_start_loc[1:])
-
-        torch.cumsum(seq_lens_tensor,
-                     dim=0,
-                     dtype=seq_start_loc.dtype,
-                     out=seq_start_loc[1:])
-
-        if self.attn_backend.get_name() == "flashinfer":
-            attn_metadata = self.attn_backend.make_metadata(
-                is_prompt=True,
-                use_cuda_graph=False,
-                seq_start_loc=seq_start_loc,
-                max_seq_len=max_seq_len,
-                block_tables=block_tables)
-        else:
-            attn_metadata = self.attn_backend.make_metadata(
-                is_prompt=True,
-                seq_lens=seq_lens,
-                seq_lens_tensor=seq_lens_tensor,
-                max_query_len=max_query_len,
-                max_seq_len=max_seq_len,
-                subquery_start_loc=subquery_start_loc,
-                seq_start_loc=seq_start_loc,
-                context_lens_tensor=context_lens_tensor,
-                block_tables=block_tables,
-                use_cuda_graph=False,
-            )
-
-        multi_modal_kwargs = {
-            k: torch.cat(v, dim=0).to(self.device)
-            for k, v in multi_modal_kwargs_list.items()
-        }
-
-        return PreparePromptMetadata(
-            input_tokens=input_tokens,
-            input_positions=input_positions,
-            attn_metadata=attn_metadata,
-            seq_lens=seq_lens,
-            query_lens=query_lens,
-            lora_index_mapping=lora_index_mapping,
-            lora_prompt_mapping=lora_prompt_mapping,
-            lora_requests=lora_requests,
-            multi_modal_kwargs=multi_modal_kwargs,
-            slot_mapping=slot_mapping,
-        )
-
-    def _prepare_decode(
-        self,
-        seq_group_metadata_list: List[SequenceGroupMetadata],
-    ) -> PrepareDecodeMetadata:
-        input_tokens: List[int] = []
-        input_positions: List[int] = []
-        slot_mapping: List[int] = []
-        seq_lens: List[int] = []
-=======
->>>>>>> 65bf2ac1
-        block_tables: List[List[int]] = []
-        multi_modal_input_list: List[torch.Tensor] = []
         decode_only = True
         num_prefills = 0
         num_prefill_tokens = 0
@@ -627,9 +377,17 @@
                      and seq_group_metadata.sampling_params.prompt_logprobs
                      else 1))
 
-                if seq_group_metadata.multi_modal_data:
-                    multi_modal_input_list.append(
-                        seq_group_metadata.multi_modal_data.data)
+                mm_data = seq_group_metadata.multi_modal_data
+                if mm_data is not None:
+                    # Process multi-modal data
+                    if self.input_processor is None:
+                        raise ValueError(
+                            "Multi-modal inputs are only supported by "
+                            "vision language models.")
+
+                    mm_kwargs = self.input_processor(mm_data)
+                    for k, v in mm_kwargs.items():
+                        multi_modal_kwargs_list[k].append(v)
 
                 if _is_block_tables_empty(seq_group_metadata.block_tables):
                     # During memory profiling, the block tables are not
@@ -717,16 +475,6 @@
         context_lens_tensor = torch.tensor(context_lens,
                                            dtype=torch.int,
                                            device=self.device)
-
-        if multi_modal_input_list:
-            assert self.vision_language_config, (
-                "Multi-modal inputs are only supported by "
-                "vision language models.")
-            multi_modal_input = torch.cat(multi_modal_input_list,
-                                          dim=0).to(self.device)
-        else:
-            multi_modal_input = None
-
         seq_lens_tensor = torch.tensor(seq_lens,
                                        dtype=torch.int,
                                        device=self.device)
@@ -826,6 +574,11 @@
         else:
             lora_mapping = None
 
+        multi_modal_kwargs = {
+            k: torch.cat(v, dim=0).to(self.device)
+            for k, v in multi_modal_kwargs_list.items()
+        }
+
         return ModelInput(
             input_tokens=input_tokens_tensor,
             input_positions=input_positions_tensor,
@@ -834,7 +587,7 @@
             query_lens=query_lens,
             lora_mapping=lora_mapping,
             lora_requests=lora_requests,
-            multi_modal_input=multi_modal_input,
+            multi_modal_kwargs=multi_modal_kwargs,
             slot_mapping=slot_mapping_tensor,
             num_prefill_tokens=num_prefill_tokens,
             num_decode_tokens=num_decode_tokens,
@@ -890,22 +643,9 @@
                 "selected_token_indices")
             lora_mapping = metadata_dict.pop("lora_mapping")
             lora_requests = metadata_dict.pop("lora_requests")
-<<<<<<< HEAD
             multi_modal_kwargs = metadata_dict.pop("multi_modal_kwargs")
-            num_prefill_tokens = metadata_dict.pop("num_prefill_tokens")
-            num_decode_tokens = metadata_dict.pop("num_decode_tokens")
-            batch_type = metadata_dict.pop("batch_type")
-
-            # Create an attention metadata.
-            prefill_attn_metadata = None
-            decode_attn_metadata = None
-            if batch_type == BatchType.PREFILL or batch_type == BatchType.MIXED:
-                prefill_attn_metadata = self.attn_backend.make_metadata(
-=======
-            multi_modal_input = metadata_dict.pop("multi_modal_input")
             if metadata_dict:
                 attn_metadata = self.attn_backend.make_metadata(
->>>>>>> 65bf2ac1
                     **metadata_dict)
             else:
                 attn_metadata = None
