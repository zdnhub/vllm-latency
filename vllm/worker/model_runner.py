import gc
import time
import warnings
from collections import defaultdict
from typing import Dict, List, NamedTuple, Optional, Set, Tuple, Union

import numpy as np
import torch
import torch.nn as nn

from vllm.attention import AttentionMetadata, get_attn_backend
from vllm.config import (CacheConfig, DeviceConfig, LoadConfig, LoRAConfig,
                         ModelConfig, ParallelConfig, SchedulerConfig,
                         VisionLanguageConfig)
from vllm.distributed import broadcast_tensor_dict
from vllm.distributed.parallel_state import graph_capture
from vllm.logger import init_logger
from vllm.lora.layers import LoRAMapping
from vllm.lora.request import LoRARequest
from vllm.lora.worker_manager import LRUCacheWorkerLoRAManager
from vllm.model_executor import SamplingMetadata
from vllm.model_executor.model_loader import get_model
from vllm.model_executor.model_loader.tensorizer import TensorizerConfig
from vllm.multimodal import MULTIMODAL_REGISTRY
from vllm.sampling_params import SamplingParams
from vllm.sequence import SamplerOutput, SequenceData, SequenceGroupMetadata
from vllm.utils import (CudaMemoryProfiler, get_kv_cache_torch_dtype, is_hip,
                        is_pin_memory_available, make_tensor_with_pad)

logger = init_logger(__name__)

_PAD_SLOT_ID = -1
LORA_WARMUP_RANK = 8
_BATCH_SIZE_ALIGNMENT = 8
# Capture graphs for token size 1, 2, 4, 8, 16, 24, 32, 40, ..., 256.
# NOTE: _get_graph_batch_size needs to be updated if this list is changed.
_BATCH_SIZES_TO_CAPTURE = [1, 2, 4] + [
    _BATCH_SIZE_ALIGNMENT * i for i in range(1, 33)
]
_NUM_WARMUP_ITERS = 2


class ModelInput(NamedTuple):
    input_tokens: torch.Tensor
    input_positions: torch.Tensor
    attn_metadata: Optional[AttentionMetadata]
    seq_lens: List[int]
    query_lens: List[int]
    lora_mapping: Optional[LoRAMapping]
    lora_requests: Set[LoRARequest]
    multi_modal_kwargs: Dict[str, torch.Tensor]
    slot_mapping: torch.Tensor
    num_prefill_tokens: int
    num_decode_tokens: int
    num_prefills: int

    @classmethod
    def empty(cls, device):
        return ModelInput(
            input_tokens=torch.empty(0, device=device),
            input_positions=torch.empty(0, device=device),
            attn_metadata=None,
            seq_lens=[],
            query_lens=[],
            lora_mapping=None,
            lora_requests=set(),
            multi_modal_kwargs={},
            slot_mapping=torch.empty(0, device=device),
            num_prefill_tokens=0,
            num_decode_tokens=0,
            num_prefills=0,
        )


class ModelRunner:

    def __init__(
        self,
        model_config: ModelConfig,
        parallel_config: ParallelConfig,
        scheduler_config: SchedulerConfig,
        device_config: DeviceConfig,
        cache_config: CacheConfig,
        load_config: LoadConfig,
        lora_config: Optional[LoRAConfig],
        kv_cache_dtype: Optional[str] = "auto",
        is_driver_worker: bool = False,
        vision_language_config: Optional[VisionLanguageConfig] = None,
        return_hidden_states: bool = False,
    ):
        self.model_config = model_config
        self.parallel_config = parallel_config
        self.scheduler_config = scheduler_config
        self.device_config = device_config
        self.cache_config = cache_config
        self.lora_config = lora_config
        self.load_config = load_config
        self.is_driver_worker = is_driver_worker
        self.vision_language_config = vision_language_config
        self.return_hidden_states = return_hidden_states

        self.device = self.device_config.device
        self.pin_memory = is_pin_memory_available()

        self.kv_cache_dtype = kv_cache_dtype
        self.sliding_window = model_config.get_sliding_window()
        self.block_size = cache_config.block_size
        self.max_seq_len_to_capture = self.model_config.max_seq_len_to_capture
        self.graph_runners: Dict[int, CUDAGraphRunner] = {}
        self.graph_memory_pool: Optional[Tuple[
            int, int]] = None  # Set during graph capture.
        # When using CUDA graph, the input block tables must be padded to
        # max_seq_len_to_capture. However, creating the block table in
        # Python can be expensive. To optimize this, we cache the block table
        # in numpy and only copy the actual input content at every iteration.
        # The shape of the cached block table will be
        # (max batch size to capture, max context len to capture / block size).
        self.graph_block_tables = np.zeros(
            (max(_BATCH_SIZES_TO_CAPTURE), self.get_max_block_per_batch()),
            dtype=np.int32)
        num_attn_heads = self.model_config.get_num_attention_heads(
            self.parallel_config)
        self.attn_backend = get_attn_backend(
            num_attn_heads,
            self.model_config.get_head_size(),
            self.model_config.get_num_kv_heads(self.parallel_config),
            self.model_config.get_sliding_window(),
            self.model_config.dtype,
            self.kv_cache_dtype,
            self.block_size,
<<<<<<< HEAD
            self.device.type,
        )
=======
        ) if num_attn_heads else None

        # Create processor for multi-modal data
        if self.vision_language_config is not None:
            self.multi_modal_input_processor = MULTIMODAL_REGISTRY \
                .create_input_processor(
                    self.model_config,
                    self.vision_language_config,
                )
        else:
            self.multi_modal_input_processor = None
>>>>>>> a9c85eb5

        # Lazy initialization
        self.model: nn.Module  # Set after load_model
        # Set if the backend is flashinfer.
        self.flashinfer_workspace_buffer: torch.Tensor
        # Set after load_model.
        self.lora_manager: Optional[LRUCacheWorkerLoRAManager] = None

    def load_model(self) -> None:
        with CudaMemoryProfiler() as m:
            self.model = get_model(
                model_config=self.model_config,
                device_config=self.device_config,
                load_config=self.load_config,
                lora_config=self.lora_config,
                vision_language_config=self.vision_language_config,
                parallel_config=self.parallel_config,
                scheduler_config=self.scheduler_config,
                cache_config=self.cache_config,
            )

        self.model_memory_usage = m.consumed_memory
        logger.info("Loading model weights took %.4f GB",
                    self.model_memory_usage / float(2**30))

        if self.lora_config:
            assert hasattr(self.model, "supported_lora_modules"
                           ) and self.model.supported_lora_modules, (
                               "Model does not support LoRA")
            assert hasattr(
                self.model,
                "embedding_modules"), "Model does not have embedding_modules"
            assert hasattr(self.model, "embedding_padding_modules"
                           ), "Model does not have embedding_padding_modules"
            self.lora_manager = LRUCacheWorkerLoRAManager(
                self.scheduler_config.max_num_seqs,
                self.scheduler_config.max_num_batched_tokens,
                self.vocab_size,
                self.lora_config,
                self.device,
                self.model.embedding_modules,
                self.model.embedding_padding_modules,
                max_position_embeddings=self.model.config.
                max_position_embeddings,
            )
            self.model = self.lora_manager.create_lora_manager(self.model)

        if self.kv_cache_dtype == "fp8" and is_hip():
            # Currently only ROCm accepts kv-cache scaling factors
            # via quantization_param_path and this will be deprecated
            # in the future.
            if self.model_config.quantization_param_path is not None:
                if callable(getattr(self.model, "load_kv_cache_scales", None)):
                    warnings.warn(
                        "Loading kv cache scaling factor from JSON is "
                        "deprecated and will be removed. Please include "
                        "kv cache scaling factors in the model checkpoint.",
                        FutureWarning,
                        stacklevel=2)
                    self.model.load_kv_cache_scales(
                        self.model_config.quantization_param_path)
                    logger.info("Loaded KV cache scaling factors from %s",
                                self.model_config.quantization_param_path)
                else:
                    raise RuntimeError(
                        "Using FP8 KV cache and scaling factors provided but "
                        "model %s does not support loading scaling factors.",
                        self.model.__class__)
            else:
                logger.warning(
                    "Using FP8 KV cache but no scaling factors "
                    "provided. Defaulting to scaling factors of 1.0. "
                    "This may lead to less accurate results!")

    def save_sharded_state(
        self,
        path: str,
        pattern: Optional[str] = None,
        max_size: Optional[int] = None,
    ) -> None:
        from vllm.model_executor.model_loader.loader import ShardedStateLoader
        ShardedStateLoader.save_model(
            self.model,
            path,
            pattern=pattern,
            max_size=max_size,
        )

    def save_tensorized_model(
        self,
        tensorizer_config: TensorizerConfig,
    ) -> None:
        from vllm.model_executor.model_loader.loader import TensorizerLoader
        TensorizerLoader.save_model(
            self.model,
            tensorizer_config=tensorizer_config,
        )

    def get_max_block_per_batch(self) -> int:
        block_size = self.block_size
        return (self.max_seq_len_to_capture + block_size - 1) // block_size

    def _prepare_model_input(
        self,
        seq_group_metadata_list: List[SequenceGroupMetadata],
    ) -> ModelInput:
        """Prepare the model input based on a given sequence group.

        The API assumes seq_group_metadata_list is sorted by prefill -> decode.

        The result tensors and data structure also batches input in prefill
        -> decode order. For example,

        - input_tokens[:num_prefill_tokens] contains prefill tokens.
        - input_tokens[num_prefill_tokens:] contains decode tokens.

        If cuda graph is required, this API automatically pads inputs.
        """
        input_tokens: List[int] = []
        input_positions: List[int] = []
        slot_mapping: List[int] = []
        lora_index_mapping: List[int] = []
        lora_prompt_mapping: List[int] = []
        lora_requests: Set[LoRARequest] = set()

        seq_lens: List[int] = []
        prefill_seq_lens: List[int] = []
        decode_seq_lens: List[int] = []
        context_lens: List[int] = []
        query_lens: List[int] = []
        block_tables: List[List[int]] = []
        multi_modal_kwargs_list: Dict[str,
                                      List[torch.Tensor]] = defaultdict(list)
        decode_only = True
        num_prefills = 0
        num_prefill_tokens = 0
        num_decode_tokens = 0

        # The following fields are only for flashinfer
        # Please follow https://docs.flashinfer.ai/tutorials/kv_layout.html#page-layout
        # for the precise definition of the following fields.
        # An example:
        # request 1, page indices [0, 5, 8]
        # request 2, page indices [1, 6, 7]
        # request 3, page indices [3, 4]
        # paged_kv_indices is a concatenation of page indices of all requests:
        # [0, 5, 8, 1, 6, 7, 3, 4]
        # paged_kv_indptr is used to index into paged_kv_indices:
        # [0, 3, 6, 8]
        paged_kv_indices: List[int] = []
        # 0 at the beginning of paged_kv_indptr indicates the start of the
        # first request’s page indices in the paged_kv_indices list.
        paged_kv_indptr: List[int] = [0]
        # paged_kv_last_page_len is the length of the last page of each request
        paged_kv_last_page_len: List[int] = []

        if len(seq_group_metadata_list) == 0:
            return ModelInput.empty(self.device)

        if self.sliding_window is not None:
            sliding_window_blocks = (self.sliding_window + self.block_size -
                                     1) // self.block_size
            block_aligned_sliding_window = \
                sliding_window_blocks * self.block_size

        for seq_group_metadata in seq_group_metadata_list:
            seq_ids = list(seq_group_metadata.seq_data.keys())
            is_prompt = seq_group_metadata.is_prompt

            for seq_id in seq_ids:
                computed_block_nums = seq_group_metadata.computed_block_nums
                if (self.scheduler_config is not None
                        and self.scheduler_config.chunked_prefill_enabled
                        and not (computed_block_nums is None
                                 or computed_block_nums == [])):
                    raise RuntimeError(
                        "chunked prefill cannot be used with prefix caching "
                        "now.")

                seq_data = seq_group_metadata.seq_data[seq_id]
                if is_prompt:
                    context_len = seq_data.get_num_computed_tokens()
                else:
                    # get_num_computed_tokens is incorrect for spec decoding.
                    # So, we should have a special logic here.
                    # TODO(sang): Fix it.
                    context_len = seq_data.get_len() - 1

                seq_len = min(
                    seq_data.get_len(),
                    context_len + seq_group_metadata.token_chunk_size)
                if is_prompt:
                    tokens = seq_data.get_token_ids()[context_len:seq_len]
                else:
                    # Optimization. get_token_ids requires the entire copy of
                    # tokens.
                    tokens = [seq_data.get_last_token_id()]

                # Prefix cache was hit.
                # Prefix is not supported with sliding_window
                prefix_cache_hit = (computed_block_nums is not None
                                    and len(computed_block_nums) > 0
                                    and self.sliding_window is None
                                    and is_prompt)

                # These are seq_len/context_len capped to the sliding window.
                # They are passed to decode kernel.
                # We still need original seq_len/context_len to compute slot
                # mapping (and input position) below.
                curr_sliding_window_blocks = None
                sliding_seq_len = seq_len
                sliding_context_len = context_len

                # TODO(sang): This is a hack to make sliding window work with
                # paged attn. We can remove it if we make paged attn kernel
                # to properly handle slinding window attn.
                if (self.sliding_window is not None and not is_prompt):
                    curr_sliding_window_blocks = sliding_window_blocks
                    if self.scheduler_config.use_v2_block_manager:
                        # number of elements in last block
                        suff_len = seq_len % self.block_size
                        sliding_seq_len = min(
                            seq_len, block_aligned_sliding_window + suff_len)
                        if suff_len > 0:
                            curr_sliding_window_blocks += 1
                    else:
                        sliding_seq_len = min(seq_len, self.sliding_window)
                    sliding_context_len = sliding_seq_len - 1

                # TODO(sang): Combine chunked prefill and prefix caching by
                # only allowing multiple of block_size chunk size.
                # NOTE: This only works for oooooooxxx style attention.
                if prefix_cache_hit:
                    assert computed_block_nums is not None
                    context_len = len(computed_block_nums) * self.block_size
                    tokens = tokens[context_len:]

                    # need to think what to set it to when we have both sliding
                    # window and prefix caching...
                    assert self.sliding_window is None, \
                        "Prefix caching is not supported with sliding window"
                    sliding_context_len = context_len

                    if self.attn_backend.get_name() == "flash-attn":
                        # NOTE(woosuk): For flash-attn, the block table should
                        # include the entries for the incoming prefill tokens.
                        # TODO(woosuk): This is a temporary fix. We should
                        # provide a unified interface for different backends.
                        block_table = seq_group_metadata.block_tables[seq_id]
                    else:
                        block_table = computed_block_nums
                elif (self.scheduler_config.chunked_prefill_enabled
                      or not is_prompt):
                    if seq_group_metadata.block_tables is not None:
                        # chunked prefill or decode
                        block_table = seq_group_metadata.block_tables[seq_id]
                        if curr_sliding_window_blocks is not None:
                            block_table = block_table[
                                -curr_sliding_window_blocks:]
                        if self.attn_backend.get_name() == "flashinfer":
                            paged_kv_indices.extend(block_table)
                            paged_kv_indptr.append(paged_kv_indptr[-1] +
                                                   len(block_table))
                            last_page_len = seq_data.get_len(
                            ) % self.block_size
                            if last_page_len == 0:
                                last_page_len = self.block_size
                            paged_kv_last_page_len.append(last_page_len)
                    else:
                        # Only happens when memory profiling runs.
                        block_table = []
                else:
                    # Prefill without chunked prefill or memory profiling.
                    block_table = []
                block_tables.append(block_table)

                seq_lens.append(sliding_seq_len)
                context_lens.append(sliding_context_len)
                query_len = sliding_seq_len - sliding_context_len
                query_lens.append(query_len)
                input_tokens.extend(tokens)
                input_positions.extend(list(range(context_len, seq_len)))
                lora_id = seq_group_metadata.lora_int_id

                if is_prompt:
                    assert len(seq_ids) == 1
                    num_prefills += 1
                    num_prefill_tokens += len(tokens)
                    decode_only = False
                    prefill_seq_lens.append(seq_len)
                else:
                    assert query_len == 1, (
                        "seq_len: {}, context_len: {}, query_len: {}".format(
                            seq_len, context_len, query_len))
                    num_decode_tokens += query_len
                    decode_seq_lens.append(sliding_seq_len)

                if lora_id > 0:
                    lora_requests.add(seq_group_metadata.lora_request)

                lora_index_mapping += [lora_id] * query_len
                lora_prompt_mapping.extend(
                    [lora_id] *
                    (query_len if seq_group_metadata.sampling_params
                     and seq_group_metadata.sampling_params.prompt_logprobs
                     is not None else 1))

                mm_data = seq_group_metadata.multi_modal_data
                if mm_data is not None:
                    # Process multi-modal data
                    if self.multi_modal_input_processor is None:
                        raise ValueError(
                            "Multi-modal inputs are only supported by "
                            "vision language models.")

                    mm_kwargs = self.multi_modal_input_processor(mm_data)
                    for k, v in mm_kwargs.items():
                        multi_modal_kwargs_list[k].append(v)

                if _is_block_tables_empty(seq_group_metadata.block_tables):
                    # During memory profiling, the block tables are not
                    # initialized yet. In this case, we just use a dummy
                    # slot mapping.
                    # In embeddings, the block tables are {seq_id: None}.
                    slot_mapping.extend([_PAD_SLOT_ID] * seq_len)
                    continue

                # Compute the slot mapping.
                block_table = seq_group_metadata.block_tables[seq_id]

                # Mask the [0, start_idx) tokens of the prompt with
                # _PAD_SLOT_ID, where start_idx is max(0, seq_len -
                # sliding_window). For example, if the prompt len is 10,
                # sliding window is 8, and block size is 4, the first two
                # tokens are masked and the slot mapping will be
                # [-1, -1, 2, 3, 4, 5, 6, 7, 0, 1].
                start_idx = 0
                if self.sliding_window is not None:
                    if is_prompt:
                        assert self.scheduler_config.use_v2_block_manager \
                            or context_len == 0, (
                            "Prefix caching is currently not supported with "
                            "sliding window attention in V1 block manager")
                    # It is an optimization. When it is decoding, it is always
                    # 0. When prefill, we use it to not write slots to kv cache
                    # to save memory.
                    start_idx = max(0, query_len - self.sliding_window)

                for i in range(context_len, seq_len):
                    if i < start_idx:
                        slot_mapping.append(_PAD_SLOT_ID)
                        continue

                    block_number = block_table[i // self.block_size]
                    block_offset = i % self.block_size
                    slot = block_number * self.block_size + block_offset
                    slot_mapping.append(slot)

        batch_size = len(input_tokens)
        max_query_len = max(query_lens)
        max_prefill_seq_len = max(prefill_seq_lens, default=0)
        max_decode_seq_len = max(decode_seq_lens, default=0)

        # If cuda graph can be used, pad tensors accordingly.
        # See `capture_model` API for more details.
        # vLLM uses cuda graph only for decoding requests.
        use_captured_graph = (
            decode_only and not self.model_config.enforce_eager
            and batch_size <= _BATCH_SIZES_TO_CAPTURE[-1]
            and max_decode_seq_len <= self.max_seq_len_to_capture)
        if use_captured_graph:
            graph_batch_size = _get_graph_batch_size(batch_size)
            assert graph_batch_size >= batch_size
            for _ in range(graph_batch_size - batch_size):
                input_tokens.append(0)
                input_positions.append(0)
                slot_mapping.append(_PAD_SLOT_ID)
                seq_lens.append(1)
                block_tables.append([])
                lora_index_mapping.append(0)
            batch_size = graph_batch_size
            num_decode_tokens = batch_size

        if use_captured_graph:
            # The shape of graph_block_tables is
            # [max batch size, max context len // block size].
            input_block_tables = self.graph_block_tables[:batch_size]
            for i, block_table in enumerate(block_tables):
                if block_table:
                    input_block_tables[i, :len(block_table)] = block_table
            block_tables = torch.tensor(input_block_tables, device=self.device)
        else:
            max_block_table_len = max(
                len(block_table) for block_table in block_tables)
            block_tables = make_tensor_with_pad(
                block_tables,
                max_len=max_block_table_len,
                pad=0,
                dtype=torch.int,
                device=self.device,
            )
        assert max_query_len > 0, ("query_lens: {}".format(query_lens))

        seq_lens_tensor = torch.tensor(seq_lens,
                                       dtype=torch.int,
                                       device=self.device)
        seq_start_loc = torch.zeros(seq_lens_tensor.shape[0] + 1,
                                    dtype=torch.int32,
                                    device=self.device)

        torch.cumsum(seq_lens_tensor,
                     dim=0,
                     dtype=seq_start_loc.dtype,
                     out=seq_start_loc[1:])

        input_tokens_tensor = torch.tensor(input_tokens,
                                           dtype=torch.long,
                                           device=self.device)
        input_positions_tensor = torch.tensor(input_positions,
                                              dtype=torch.long,
                                              device=self.device)
        slot_mapping_tensor = torch.tensor(slot_mapping,
                                           dtype=torch.long,
                                           device=self.device)

        if self.attn_backend.get_name() == "flashinfer":
            if not hasattr(self, "flashinfer_workspace_buffer"):
                # Allocate 16MB workspace buffer
                # Follow the example of flashinfer: https://docs.flashinfer.ai/api/python/decode.html
                self.flashinfer_workspace_buffer = torch.empty(
                    16 * 1024 * 1024, dtype=torch.uint8, device=self.device)
            paged_kv_indptr_tensor = torch.tensor(paged_kv_indptr,
                                                  dtype=torch.int,
                                                  device=self.device)
            paged_kv_indices_tensor = torch.tensor(paged_kv_indices,
                                                   dtype=torch.int,
                                                   device=self.device)
            paged_kv_last_page_len_tensor = torch.tensor(
                paged_kv_last_page_len, dtype=torch.int, device=self.device)
            kv_cache_dtype = get_kv_cache_torch_dtype(self.kv_cache_dtype,
                                                      self.model_config.dtype)
            attn_metadata = self.attn_backend.make_metadata(
                num_prefills=num_prefills,
                slot_mapping=slot_mapping_tensor,
                num_prefill_tokens=num_prefill_tokens,
                num_decode_tokens=num_decode_tokens,
                use_cuda_graph=False,
                max_prefill_seq_len=max_prefill_seq_len,
                block_tables=block_tables,
                workspace_buffer=self.flashinfer_workspace_buffer,
                paged_kv_indptr=paged_kv_indptr_tensor,
                paged_kv_indices=paged_kv_indices_tensor,
                paged_kv_last_page_len=paged_kv_last_page_len_tensor,
                num_qo_heads=self.model_config.get_num_attention_heads(
                    self.parallel_config),
                num_kv_heads=self.model_config.get_num_kv_heads(
                    self.parallel_config),
                head_dim=self.model_config.get_head_size(),
                page_size=16,
                seq_start_loc=seq_start_loc,
                data_type=kv_cache_dtype)
        else:
            context_lens_tensor = torch.tensor(context_lens,
                                               dtype=torch.int,
                                               device=self.device)
            query_lens_tensor = torch.tensor(query_lens,
                                             dtype=torch.long,
                                             device=self.device)
            query_start_loc = torch.zeros(query_lens_tensor.shape[0] + 1,
                                          dtype=torch.int32,
                                          device=self.device)

            torch.cumsum(query_lens_tensor,
                         dim=0,
                         dtype=query_start_loc.dtype,
                         out=query_start_loc[1:])

            attn_metadata = self.attn_backend.make_metadata(
                num_prefills=num_prefills,
                slot_mapping=slot_mapping_tensor,
                num_prefill_tokens=num_prefill_tokens,
                num_decode_tokens=num_decode_tokens,
                seq_lens=seq_lens,
                seq_lens_tensor=seq_lens_tensor,
                max_query_len=max_query_len,
                max_prefill_seq_len=max_prefill_seq_len,
                max_decode_seq_len=max_decode_seq_len,
                query_start_loc=query_start_loc,
                seq_start_loc=seq_start_loc,
                context_lens_tensor=context_lens_tensor,
                block_tables=block_tables,
                use_cuda_graph=use_captured_graph,
            )

        if self.lora_config:
            lora_mapping = LoRAMapping(
                lora_index_mapping,
                lora_prompt_mapping,
            )
        else:
            lora_mapping = None

        multi_modal_kwargs = {
            k: torch.cat(v, dim=0).to(self.device)
            for k, v in multi_modal_kwargs_list.items()
        }

        return ModelInput(
            input_tokens=input_tokens_tensor,
            input_positions=input_positions_tensor,
            attn_metadata=attn_metadata,
            seq_lens=seq_lens,
            query_lens=query_lens,
            lora_mapping=lora_mapping,
            lora_requests=lora_requests,
            multi_modal_kwargs=multi_modal_kwargs,
            slot_mapping=slot_mapping_tensor,
            num_prefill_tokens=num_prefill_tokens,
            num_decode_tokens=num_decode_tokens,
            num_prefills=num_prefills,
        )

    def prepare_input_tensors(
        self,
        seq_group_metadata_list: Optional[List[SequenceGroupMetadata]],
    ) -> Tuple[torch.Tensor, torch.Tensor, AttentionMetadata, SamplingMetadata,
               Set[LoRARequest], LoRAMapping, Dict[str, torch.Tensor]]:
        if self.is_driver_worker:
            assert seq_group_metadata_list is not None
            # Prepare input tensors.
            (
                input_tokens,
                input_positions,
                attn_metadata,
                seq_lens,
                query_lens,
                lora_mapping,
                lora_requests,
                multi_modal_kwargs,
                slot_mapping,
                num_prefill_tokens,
                num_decode_tokens,
                num_prefills,
            ) = self._prepare_model_input(seq_group_metadata_list)
            sampling_metadata = SamplingMetadata.prepare(
                seq_group_metadata_list, seq_lens, query_lens, self.device,
                self.pin_memory)

            metadata_dict = {
                "input_tokens": input_tokens,
                "input_positions": input_positions,
                "selected_token_indices":
                sampling_metadata.selected_token_indices,
                "lora_requests": lora_requests,
                "lora_mapping": lora_mapping,
                "multi_modal_kwargs": multi_modal_kwargs,
                "num_prefill_tokens": num_prefill_tokens,
                "num_decode_tokens": num_decode_tokens,
                "slot_mapping": slot_mapping,
                "num_prefills": num_prefills,
            }
            if attn_metadata:
                metadata_dict.update(attn_metadata.asdict_zerocopy())
            broadcast_tensor_dict(metadata_dict, src=0)
        else:
            metadata_dict = broadcast_tensor_dict(src=0)
            input_tokens = metadata_dict.pop("input_tokens")
            input_positions = metadata_dict.pop("input_positions")
            selected_token_indices = metadata_dict.pop(
                "selected_token_indices")
            lora_mapping = metadata_dict.pop("lora_mapping")
            lora_requests = metadata_dict.pop("lora_requests")
            multi_modal_kwargs = metadata_dict.pop("multi_modal_kwargs")
            if metadata_dict:
                attn_metadata = self.attn_backend.make_metadata(
                    **metadata_dict)
            else:
                attn_metadata = None
            sampling_metadata = SamplingMetadata(
                seq_groups=None,
                selected_token_indices=selected_token_indices,
                categorized_sample_indices=None,
                num_prompts=0,
            )

        return (input_tokens, input_positions, attn_metadata,
                sampling_metadata, lora_requests, lora_mapping,
                multi_modal_kwargs)

    @torch.inference_mode()
    def execute_model(
        self,
        seq_group_metadata_list: Optional[List[SequenceGroupMetadata]],
        kv_caches: List[torch.Tensor],
    ) -> Optional[SamplerOutput]:
        (input_tokens, input_positions, attn_metadata, sampling_metadata,
         lora_requests, lora_mapping, multi_modal_kwargs
         ) = self.prepare_input_tensors(seq_group_metadata_list)

        if self.lora_config:
            self.set_active_loras(lora_requests, lora_mapping)

        # Currently cuda graph is only supported by the decode phase.
        prefill_meta = attn_metadata.prefill_metadata
        decode_meta = attn_metadata.decode_metadata
        if prefill_meta is None and decode_meta.use_cuda_graph:
            graph_batch_size = input_tokens.shape[0]
            model_executable = self.graph_runners[graph_batch_size]
        else:
            model_executable = self.model

        hidden_states = model_executable(
            input_ids=input_tokens,
            positions=input_positions,
            kv_caches=kv_caches,
            attn_metadata=attn_metadata,
            **multi_modal_kwargs,
        )

        # Compute the logits.
        logits = self.model.compute_logits(hidden_states, sampling_metadata)

        # Only perform sampling in the driver worker.
        if not self.is_driver_worker:
            return None

        # Sample the next token.
        output: SamplerOutput = self.model.sample(
            logits=logits,
            sampling_metadata=sampling_metadata,
        )

        if self.return_hidden_states:
            # we only need to pass hidden states of most recent token
            assert seq_group_metadata_list is not None
            if seq_group_metadata_list[0].is_prompt:
                hidden_states = hidden_states.index_select(
                    0, sampling_metadata.selected_token_indices)
            output.hidden_states = hidden_states

        return output

    @torch.inference_mode()
    def profile_run(self) -> None:
        # Enable top-k sampling to reflect the accurate memory usage.
        sampling_params = SamplingParams(top_p=0.99, top_k=self.vocab_size - 1)
        max_num_batched_tokens = self.scheduler_config.max_num_batched_tokens
        max_num_seqs = self.scheduler_config.max_num_seqs
        # This represents the maximum number of different requests
        # that will have unique loras, an therefore the max amount of memory
        # consumption create dummy lora request copies from the lora request
        # passed in, which contains a lora from the lora warmup path.
        dummy_lora_requests: List[LoRARequest] = []
        dummy_lora_requests_per_seq: List[LoRARequest] = []
        if self.lora_config:
            assert self.lora_manager is not None
            with self.lora_manager.dummy_lora_cache():
                for idx in range(self.lora_config.max_loras):
                    lora_id = idx + 1
                    dummy_lora_request = LoRARequest(
                        lora_name=f"warmup_{lora_id}",
                        lora_int_id=lora_id,
                        lora_local_path="/not/a/real/path",
                    )
                    self.lora_manager.add_dummy_lora(dummy_lora_request,
                                                     rank=LORA_WARMUP_RANK)
                    dummy_lora_requests.append(dummy_lora_request)
                dummy_lora_requests_per_seq = [
                    dummy_lora_requests[idx % len(dummy_lora_requests)]
                    for idx in range(max_num_seqs)
                ]

        # Profile memory usage with max_num_sequences sequences and the total
        # number of tokens equal to max_num_batched_tokens.
        seqs: List[SequenceGroupMetadata] = []
        # Additional GPU memory may be needed for vision encoding, which needs
        # to be accounted for when calculating the GPU blocks for
        # vLLM blocker manager.
        # To exercise the worst scenario for GPU memory consumption,
        # the number of seqs (batch_size) is chosen to maximize the number
        # of images processed.
        model_config = self.model_config
        vlm_config = self.vision_language_config

        if vlm_config:
            max_num_seqs = min(
                max_num_seqs,
                int(max_num_batched_tokens / vlm_config.image_feature_size))
        for group_id in range(max_num_seqs):
            seq_len = (max_num_batched_tokens // max_num_seqs +
                       (group_id < max_num_batched_tokens % max_num_seqs))

            if vlm_config is None:
                seq_data = SequenceData([0] * seq_len)
                dummy_multi_modal_data = None
            else:
                seq_data, dummy_multi_modal_data = MULTIMODAL_REGISTRY \
                    .dummy_data_for_profiling(seq_len, model_config, vlm_config)

            seq = SequenceGroupMetadata(
                request_id=str(group_id),
                is_prompt=True,
                seq_data={group_id: seq_data},
                sampling_params=sampling_params,
                block_tables=None,
                lora_request=dummy_lora_requests_per_seq[group_id]
                if dummy_lora_requests_per_seq else None,
                multi_modal_data=dummy_multi_modal_data,
            )
            seqs.append(seq)

        # Run the model with the dummy inputs.
        num_layers = self.model_config.get_num_layers(self.parallel_config)
        kv_caches = [None] * num_layers
        self.execute_model(seqs, kv_caches)
        torch.cuda.synchronize()
        return

    def remove_all_loras(self):
        if not self.lora_manager:
            raise RuntimeError("LoRA is not enabled.")
        self.lora_manager.remove_all_loras()

    def set_active_loras(self, lora_requests: Set[LoRARequest],
                         lora_mapping: LoRAMapping) -> None:
        if not self.lora_manager:
            raise RuntimeError("LoRA is not enabled.")
        self.lora_manager.set_active_loras(lora_requests, lora_mapping)

    def add_lora(self, lora_request: LoRARequest) -> bool:
        if not self.lora_manager:
            raise RuntimeError("LoRA is not enabled.")
        return self.lora_manager.add_lora(lora_request)

    def remove_lora(self, lora_id: int) -> bool:
        if not self.lora_manager:
            raise RuntimeError("LoRA is not enabled.")
        return self.lora_manager.remove_lora(lora_id)

    def pin_lora(self, lora_id: int) -> bool:
        if not self.lora_manager:
            raise RuntimeError("LoRA is not enabled.")
        return self.lora_manager.pin_lora(lora_id)

    def list_loras(self) -> Set[int]:
        if not self.lora_manager:
            raise RuntimeError("LoRA is not enabled.")
        return self.lora_manager.list_loras()

    @torch.inference_mode()
    def capture_model(self, kv_caches: List[torch.Tensor]) -> None:
        """Cuda graph capture a model.

        Note that CUDA graph's performance gain is negligible if number
        of batched tokens are larger than 200. And since CUDA graph
        requires fixed sized tensors, supporting large/variable batch
        size requires high GPU memory overhead. Thus, vLLM only captures
        decoding requests. Mixed batch (chunked prefill + decoding) or
        prefill requests are not captured.

        Since it is used for decoding-only, it assumes there's only 1 token
        per sequence in the batch.
        """
        assert not self.model_config.enforce_eager
        logger.info("Capturing the model for CUDA graphs. This may lead to "
                    "unexpected consequences if the model is not static. To "
                    "run the model in eager mode, set 'enforce_eager=True' or "
                    "use '--enforce-eager' in the CLI.")
        logger.info("CUDA graphs can take additional 1~3 GiB memory per GPU. "
                    "If you are running out of memory, consider decreasing "
                    "`gpu_memory_utilization` or enforcing eager mode. "
                    "You can also reduce the `max_num_seqs` as needed "
                    "to decrease memory usage.")
        start_time = time.perf_counter()

        # Prepare dummy inputs. These will be reused for all batch sizes.
        max_batch_size = max(_BATCH_SIZES_TO_CAPTURE)
        input_tokens = torch.zeros(max_batch_size, dtype=torch.long).cuda()
        input_positions = torch.zeros(max_batch_size, dtype=torch.long).cuda()
        slot_mapping = torch.empty(max_batch_size, dtype=torch.long).cuda()
        slot_mapping.fill_(_PAD_SLOT_ID)
        seq_lens = torch.ones(max_batch_size, dtype=torch.int32).cuda()
        block_tables = torch.from_numpy(self.graph_block_tables).cuda()

        # Prepare buffer for outputs. These will be reused for all batch sizes.
        # It will be filled after the first graph capture.
        hidden_states: Optional[torch.Tensor] = None

        graph_batch_size = _get_graph_batch_size(
            self.scheduler_config.max_num_seqs)
        batch_size_capture_list = [
            bs for bs in _BATCH_SIZES_TO_CAPTURE if bs <= graph_batch_size
        ]

        with graph_capture() as graph_capture_context:
            # NOTE: Capturing the largest batch size first may help reduce the
            # memory usage of CUDA graph.
            for batch_size in reversed(batch_size_capture_list):
                # Create dummy attn_metadata.
                attn_metadata = self.attn_backend.make_metadata(
                    num_prefills=0,
                    num_prefill_tokens=0,
                    num_decode_tokens=batch_size,
                    slot_mapping=slot_mapping[:batch_size],
                    seq_lens=None,
                    seq_lens_tensor=seq_lens[:batch_size],
                    max_query_len=None,
                    max_prefill_seq_len=0,
                    max_decode_seq_len=self.max_seq_len_to_capture,
                    query_start_loc=None,
                    seq_start_loc=None,
                    context_lens_tensor=None,
                    block_tables=block_tables[:batch_size],
                    use_cuda_graph=True,
                )

                if self.lora_config:
                    lora_mapping = LoRAMapping(
                        [0] * batch_size,
                        [0] * batch_size,
                    )
                    self.set_active_loras(set(), lora_mapping)

                graph_runner = CUDAGraphRunner(self.model)
                hidden_states = graph_runner.capture(
                    input_tokens[:batch_size],
                    input_positions[:batch_size],
                    hidden_states[:batch_size]
                    if hidden_states is not None else None,
                    kv_caches,
                    attn_metadata,
                    memory_pool=self.graph_memory_pool,
                    stream=graph_capture_context.stream,
                )
                self.graph_memory_pool = graph_runner.graph.pool()
                self.graph_runners[batch_size] = graph_runner

        end_time = time.perf_counter()
        elapsed_time = end_time - start_time
        # This usually takes < 10 seconds.
        logger.info("Graph capturing finished in %.0f secs.", elapsed_time)

    @property
    def vocab_size(self) -> int:
        return self.model_config.get_vocab_size()


class CUDAGraphRunner:

    def __init__(self, model: nn.Module):
        self.model = model
        self.input_buffers: Dict[str, torch.Tensor] = {}
        self.output_buffers: Dict[str, torch.Tensor] = {}

        self._graph: Optional[torch.cuda.CUDAGraph] = None

    @property
    def graph(self):
        assert self._graph is not None
        return self._graph

    def capture(
        self,
        input_ids: torch.Tensor,
        positions: torch.Tensor,
        hidden_states: Optional[torch.Tensor],
        kv_caches: List[torch.Tensor],
        attn_metadata: AttentionMetadata,
        memory_pool: Optional[Tuple[int, int]],
        stream: torch.cuda.Stream,
        **kwargs,
    ) -> torch.Tensor:
        assert self._graph is None
        # Run the model a few times without capturing the graph.
        # This is to make sure that the captured graph does not include the
        # kernel launches for initial benchmarking (e.g., Triton autotune).
        # Note one iteration is not enough for torch.jit.script
        for _ in range(_NUM_WARMUP_ITERS):
            self.model(
                input_ids,
                positions,
                kv_caches,
                attn_metadata,
                **kwargs,
            )
        torch.cuda.synchronize()

        # Capture the graph.
        self._graph = torch.cuda.CUDAGraph()
        with torch.cuda.graph(self._graph, pool=memory_pool, stream=stream):
            output_hidden_states = self.model(
                input_ids,
                positions,
                kv_caches,
                attn_metadata,
                **kwargs,
            )
            if hidden_states is not None:
                hidden_states.copy_(output_hidden_states)
            else:
                hidden_states = output_hidden_states
            del output_hidden_states
            # make sure `output_hidden_states` is deleted
            # in the graph's memory pool
            gc.collect()
        torch.cuda.synchronize()

        # Save the input and output buffers.
        self.input_buffers = {
            "input_ids": input_ids,
            "positions": positions,
            "kv_caches": kv_caches,
            "slot_mapping": attn_metadata.slot_mapping,
            "seq_lens_tensor": attn_metadata.decode_metadata.seq_lens_tensor,
            "block_tables": attn_metadata.decode_metadata.block_tables,
        }
        self.output_buffers = {"hidden_states": hidden_states}
        return hidden_states

    def forward(
        self,
        input_ids: torch.Tensor,
        positions: torch.Tensor,
        kv_caches: List[torch.Tensor],
        attn_metadata: AttentionMetadata,
        **kwargs,
    ) -> torch.Tensor:
        # KV caches are fixed tensors, so we don't need to copy them.
        del kv_caches

        # Copy the input tensors to the input buffers.
        self.input_buffers["input_ids"].copy_(input_ids, non_blocking=True)
        self.input_buffers["positions"].copy_(positions, non_blocking=True)
        self.input_buffers["slot_mapping"].copy_(attn_metadata.slot_mapping,
                                                 non_blocking=True)
        self.input_buffers["seq_lens_tensor"].copy_(
            attn_metadata.decode_metadata.seq_lens_tensor, non_blocking=True)
        self.input_buffers["block_tables"].copy_(
            attn_metadata.decode_metadata.block_tables, non_blocking=True)
        # Run the graph.
        self.graph.replay()

        # Return the output tensor.
        return self.output_buffers["hidden_states"]

    def __call__(self, *args, **kwargs):
        return self.forward(*args, **kwargs)


def _get_graph_batch_size(batch_size: int) -> int:
    """Returns the padded batch size given actual batch size.

    Batch sizes are 1, 2, 4, _BATCH_SIZE_ALIGNMENT,
    2*_BATCH_SIZE_ALIGNMENT, 3*_BATCH_SIZE_ALIGNMENT...
    """
    if batch_size <= 2:
        return batch_size
    elif batch_size <= 4:
        return 4
    else:
        return ((batch_size + _BATCH_SIZE_ALIGNMENT - 1) //
                _BATCH_SIZE_ALIGNMENT * _BATCH_SIZE_ALIGNMENT)


def _is_block_tables_empty(block_tables: Union[None, Dict]):
    """
    Check if block_tables is None or a dictionary with all None values.
    """
    if block_tables is None:
        return True
    if isinstance(block_tables, dict) and all(
            value is None for value in block_tables.values()):
        return True
    return False<|MERGE_RESOLUTION|>--- conflicted
+++ resolved
@@ -120,6 +120,9 @@
             dtype=np.int32)
         num_attn_heads = self.model_config.get_num_attention_heads(
             self.parallel_config)
+        
+        print("========== model runner call get_attn_backend ========= device = cuda " )
+
         self.attn_backend = get_attn_backend(
             num_attn_heads,
             self.model_config.get_head_size(),
@@ -128,10 +131,8 @@
             self.model_config.dtype,
             self.kv_cache_dtype,
             self.block_size,
-<<<<<<< HEAD
-            self.device.type,
-        )
-=======
+            "cuda",
+            # self.device.type,
         ) if num_attn_heads else None
 
         # Create processor for multi-modal data
@@ -143,7 +144,7 @@
                 )
         else:
             self.multi_modal_input_processor = None
->>>>>>> a9c85eb5
+# >>>>>>> ov_pr
 
         # Lazy initialization
         self.model: nn.Module  # Set after load_model
