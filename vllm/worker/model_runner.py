--- conflicted
+++ resolved
@@ -395,41 +395,26 @@
                      dtype=seq_start_loc.dtype,
                      out=seq_start_loc[1:])
 
-<<<<<<< HEAD
         if self.attn_backend is FlashInferBackend:
             attn_metadata = self.attn_backend.make_metadata(
                 is_prompt=True,
                 use_cuda_graph=False,
                 seq_start_loc=seq_start_loc,
-                max_prompt_len=max_prompt_len,
+                max_seq_len=max_seq_len,
                 block_tables=block_tables)
         else:
             attn_metadata = self.attn_backend.make_metadata(
                 is_prompt=True,
-                prompt_lens=prompt_lens,
-                prompt_lens_tensor=prompt_lens_tensor,
-                max_subquery_len=max_subquery_len,
-                max_context_len=None,
-                max_prompt_len=max_prompt_len,
+                seq_lens=seq_lens,
+                seq_lens_tensor=seq_lens_tensor,
+                max_query_len=max_query_len,
+                max_seq_len=max_seq_len,
                 subquery_start_loc=subquery_start_loc,
                 seq_start_loc=seq_start_loc,
-                context_lens=context_lens_tensor,
+                context_lens_tensor=context_lens_tensor,
                 block_tables=block_tables,
-                use_cuda_graph=False)
-=======
-        attn_metadata = self.attn_backend.make_metadata(
-            is_prompt=True,
-            seq_lens=seq_lens,
-            seq_lens_tensor=seq_lens_tensor,
-            max_query_len=max_query_len,
-            max_seq_len=max_seq_len,
-            subquery_start_loc=subquery_start_loc,
-            seq_start_loc=seq_start_loc,
-            context_lens_tensor=context_lens_tensor,
-            block_tables=block_tables,
-            use_cuda_graph=False,
-        )
->>>>>>> f8e7adda
+                use_cuda_graph=False,
+            )
 
         return PreparePromptMetadata(
             input_tokens=input_tokens,
@@ -571,7 +556,6 @@
                 device=self.device,
             )
 
-<<<<<<< HEAD
         if self.attn_backend is FlashInferBackend:
             if not hasattr(self, "flashinfer_workspace_buffer"):
                 # Allocate 16MB workspace buffer
@@ -607,30 +591,16 @@
         else:
             attn_metadata = self.attn_backend.make_metadata(
                 is_prompt=False,
-                prompt_lens=None,
-                prompt_lens_tensor=None,
-                max_subquery_len=None,
-                max_context_len=max_context_len,
-                max_prompt_len=None,
+                seq_lens=None,
+                seq_lens_tensor=seq_lens_tensor,
+                max_query_len=None,
+                max_seq_len=max_seq_len,
                 subquery_start_loc=None,
                 seq_start_loc=None,
-                context_lens=context_lens_tensor,
+                context_lens_tensor=None,
                 block_tables=block_tables,
-                use_cuda_graph=use_captured_graph)
-=======
-        attn_metadata = self.attn_backend.make_metadata(
-            is_prompt=False,
-            seq_lens=None,
-            seq_lens_tensor=seq_lens_tensor,
-            max_query_len=None,
-            max_seq_len=max_seq_len,
-            subquery_start_loc=None,
-            seq_start_loc=None,
-            context_lens_tensor=None,
-            block_tables=block_tables,
-            use_cuda_graph=use_captured_graph,
-        )
->>>>>>> f8e7adda
+                use_cuda_graph=use_captured_graph,
+            )
         return PrepareDecodeMetadata(
             input_tokens=input_tokens,
             input_positions=input_positions,
