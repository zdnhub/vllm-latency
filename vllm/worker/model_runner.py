--- conflicted
+++ resolved
@@ -24,15 +24,8 @@
 from vllm.sampling_params import SamplingParams
 from vllm.sequence import (MultiModalData, SamplerOutput, SequenceData,
                            SequenceGroupMetadata)
-<<<<<<< HEAD
-from vllm.utils import (CudaMemoryProfiler, async_tensor_h2d,
-                        get_kv_cache_torch_dtype, is_hip,
-                        is_pin_memory_available, make_tensor_with_pad,
-                        maybe_expand_dim)
-=======
-from vllm.utils import (CudaMemoryProfiler, is_hip, is_pin_memory_available,
-                        make_tensor_with_pad)
->>>>>>> 4ea1f967
+from vllm.utils import (CudaMemoryProfiler, get_kv_cache_torch_dtype, is_hip,
+                        is_pin_memory_available, make_tensor_with_pad)
 
 logger = init_logger(__name__)
 
