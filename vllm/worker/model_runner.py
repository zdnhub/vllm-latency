--- conflicted
+++ resolved
@@ -11,15 +11,9 @@
 from vllm.config import (CacheConfig, DeviceConfig, LoadConfig, LoRAConfig,
                          ModelConfig, ParallelConfig, SchedulerConfig,
                          VisionLanguageConfig)
-<<<<<<< HEAD
-from vllm.distributed import broadcast_tensor_dict, with_pynccl_for_all_reduce
-from vllm.distributed.device_communicators import (custom_all_reduce,
-                                                   pynccl_utils)
-=======
 from vllm.distributed import broadcast_tensor_dict
 from vllm.distributed.communication_op import graph_capture_mode
 from vllm.distributed.device_communicators import custom_all_reduce
->>>>>>> 2e7796f2
 from vllm.logger import init_logger
 from vllm.lora.layers import LoRAMapping
 from vllm.lora.request import LoRARequest
