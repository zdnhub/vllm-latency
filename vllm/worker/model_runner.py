--- conflicted
+++ resolved
@@ -999,7 +999,6 @@
     return t.to(device=target_device, non_blocking=True)
 
 
-<<<<<<< HEAD
 def _prepare_fake_inputs(
         seq_len: int, vision_language_config: Optional[VisionLanguageConfig]):
     """Prepare fake inputs for profile run."""
@@ -1016,11 +1015,11 @@
         prompt_tokens = [0] * seq_len
         fake_image_input = None
     return SequenceData(prompt_tokens), fake_image_input
-=======
+
+
 def _maybe_expand_dim(tensor: torch.Tensor,
                       target_dims: int,
                       size: int = 1) -> torch.Tensor:
     if tensor.ndim < target_dims:
         tensor = tensor.view(-1, *([size] * (target_dims - tensor.ndim)))
-    return tensor
->>>>>>> c188ecb0
+    return tensor