"""A GPU worker class."""
import os
from typing import Dict, List, Optional, Tuple

import torch
import torch.distributed

from vllm.config import (CacheConfig, ModelConfig, ParallelConfig,
                         SchedulerConfig)
from vllm.model_executor import set_random_seed
from vllm.model_executor.parallel_utils.communication_op import (
<<<<<<< HEAD
    broadcast_object_list)
from vllm.model_executor.parallel_utils.custom_all_reduce import init_custom_ar
=======
    broadcast_tensor_dict)
>>>>>>> 00efdc84
from vllm.model_executor.parallel_utils.parallel_state import (
    initialize_model_parallel)
from vllm.sequence import SamplerOutput, SequenceGroupMetadata
from vllm.worker.cache_engine import CacheEngine
from vllm.worker.model_runner import ModelRunner


class Worker:
    """A worker class that executes (a partition of) the model on a GPU.

    Each worker is associated with a single GPU. The worker is responsible for
    maintaining the KV cache and executing the model on the GPU. In case of
    distributed inference, each worker is assigned a partition of the model.
    """

    def __init__(
        self,
        model_config: ModelConfig,
        parallel_config: ParallelConfig,
        scheduler_config: SchedulerConfig,
        local_rank: int,
        rank: int,
        distributed_init_method: str,
        is_driver_worker: bool = False,
    ) -> None:
        self.model_config = model_config
        self.parallel_config = parallel_config
        self.scheduler_config = scheduler_config
        self.local_rank = local_rank
        self.rank = rank
        self.distributed_init_method = distributed_init_method
        self.is_driver_worker = is_driver_worker
        if self.is_driver_worker:
            assert self.rank == 0, "The driver worker must have rank 0."

        self.model_runner = ModelRunner(model_config, parallel_config,
                                        scheduler_config, is_driver_worker)
        # Uninitialized cache engine. Will be initialized by
        # self.init_cache_engine().
        self.cache_config = None
        self.cache_engine = None
        self.cache_events = None
        self.gpu_cache = None

    def init_model(self) -> None:
        # torch.distributed.all_reduce does not free the input tensor until
        # the synchronization point. This causes the memory usage to grow
        # as the number of all_reduce calls increases. This env var disables
        # this behavior.
        # Related issue:
        # https://discuss.pytorch.org/t/cuda-allocation-lifetime-for-inputs-to-distributed-all-reduce/191573
        os.environ["TORCH_NCCL_AVOID_RECORD_STREAMS"] = "1"

        # This env var set by Ray causes exceptions with graph building.
        os.environ.pop("NCCL_ASYNC_ERROR_HANDLING", None)
        self.device = torch.device(f"cuda:{self.local_rank}")
        torch.cuda.set_device(self.device)

        _check_if_gpu_supports_dtype(self.model_config.dtype)

        # Initialize the distributed environment.
        _init_distributed_environment(self.parallel_config, self.rank,
                                      self.distributed_init_method)
        if not self.parallel_config.disable_custom_all_reduce:
            init_custom_ar()
        # Initialize the model.
        set_random_seed(self.model_config.seed)

    def load_model(self):
        self.model_runner.load_model()

    @torch.inference_mode()
    def profile_num_available_blocks(
        self,
        block_size: int,
        gpu_memory_utilization: float,
        cpu_swap_space: int,
    ) -> Tuple[int, int]:
        """Profiles the peak memory usage of the model and returns the maximum
        number of GPU and CPU cache blocks that can be allocated.

        Args:
            block_size: The size of the cache block.
            gpu_memory_utilization: The fraction of the total GPU memory to use.
            cpu_swap_space: The size of the CPU swap space in bytes.
        """
        # Profile the memory usage of the model and get the maximum number of
        # cache blocks that can be allocated with the remaining free memory.
        torch.cuda.empty_cache()

        # Execute a forward pass with dummy inputs to profile the memory usage
        # of the model.
        self.model_runner.profile_run()

        # Calculate the number of blocks that can be allocated with the
        # profiled peak memory.
        torch.cuda.synchronize()
        free_gpu_memory, total_gpu_memory = torch.cuda.mem_get_info()
        peak_memory = total_gpu_memory - free_gpu_memory

        cache_block_size = CacheEngine.get_cache_block_size(
            block_size, self.model_config, self.parallel_config)
        num_gpu_blocks = int(
            (total_gpu_memory * gpu_memory_utilization - peak_memory) //
            cache_block_size)
        num_cpu_blocks = int(cpu_swap_space // cache_block_size)
        num_gpu_blocks = max(num_gpu_blocks, 0)
        num_cpu_blocks = max(num_cpu_blocks, 0)
        torch.cuda.empty_cache()
        return num_gpu_blocks, num_cpu_blocks

    def init_cache_engine(self, cache_config: CacheConfig) -> None:
        self.cache_config = cache_config
        self.cache_engine = CacheEngine(self.cache_config, self.model_config,
                                        self.parallel_config)
        self.cache_events = self.cache_engine.events
        self.gpu_cache = self.cache_engine.gpu_cache
        self.model_runner.set_block_size(self.cache_engine.block_size)

    def warm_up_model(self) -> None:
        if not self.model_config.enforce_eager:
            self.model_runner.capture_model(self.gpu_cache)
        # Reset the seed to ensure that the random state is not affected by
        # the model initialization and profiling.
        set_random_seed(self.model_config.seed)

    def cache_swap(
        self,
        blocks_to_swap_in: Dict[int, int],
        blocks_to_swap_out: Dict[int, int],
        blocks_to_copy: Dict[int, List[int]],
    ) -> None:
        # Issue cache operations.
        issued_cache_op = False
        if blocks_to_swap_in:
            self.cache_engine.swap_in(blocks_to_swap_in)
            issued_cache_op = True
        if blocks_to_swap_out:
            self.cache_engine.swap_out(blocks_to_swap_out)
            issued_cache_op = True
        if blocks_to_copy:
            self.cache_engine.copy(blocks_to_copy)
            issued_cache_op = True

        cache_events = self.cache_events if issued_cache_op else None

        # Wait for cache operations to finish.
        # TODO(woosuk): Profile swapping overhead and optimize if needed.
        if cache_events is not None:
            for event in cache_events:
                event.wait()

    @torch.inference_mode()
    def execute_model(
        self,
        seq_group_metadata_list: Optional[List[SequenceGroupMetadata]] = None,
        blocks_to_swap_in: Optional[Dict[int, int]] = None,
        blocks_to_swap_out: Optional[Dict[int, int]] = None,
        blocks_to_copy: Optional[Dict[int, List[int]]] = None,
    ) -> Optional[SamplerOutput]:
        if self.is_driver_worker:
            assert seq_group_metadata_list is not None
            num_seq_groups = len(seq_group_metadata_list)
            assert blocks_to_swap_in is not None
            assert blocks_to_swap_out is not None
            assert blocks_to_copy is not None
            data = {
                "num_seq_groups": num_seq_groups,
                "blocks_to_swap_in": blocks_to_swap_in,
                "blocks_to_swap_out": blocks_to_swap_out,
                "blocks_to_copy": blocks_to_copy,
            }
            broadcast_tensor_dict(data, src=0)
        else:
            data = broadcast_tensor_dict(src=0)
            num_seq_groups = data["num_seq_groups"]
            blocks_to_swap_in = data["blocks_to_swap_in"]
            blocks_to_swap_out = data["blocks_to_swap_out"]
            blocks_to_copy = data["blocks_to_copy"]

        self.cache_swap(blocks_to_swap_in, blocks_to_swap_out, blocks_to_copy)

        # If there is no input, we don't need to execute the model.
        if num_seq_groups == 0:
            return {}

        output = self.model_runner.execute_model(seq_group_metadata_list,
                                                 self.gpu_cache)
        return output


def _init_distributed_environment(
    parallel_config: ParallelConfig,
    rank: int,
    distributed_init_method: Optional[str] = None,
) -> None:
    """Initialize the distributed environment."""
    if torch.distributed.is_initialized():
        torch_world_size = torch.distributed.get_world_size()
        if torch_world_size != parallel_config.world_size:
            raise RuntimeError(
                "torch.distributed is already initialized but the torch world "
                "size does not match parallel_config.world_size "
                f"({torch_world_size} vs. {parallel_config.world_size}).")
    elif not distributed_init_method:
        raise ValueError(
            "distributed_init_method must be set if torch.distributed "
            "is not already initialized")
    else:
        torch.distributed.init_process_group(
            backend="nccl",
            world_size=parallel_config.world_size,
            rank=rank,
            init_method=distributed_init_method,
        )

    # A small all_reduce for warmup.
    torch.distributed.all_reduce(torch.zeros(1).cuda())
    initialize_model_parallel(parallel_config.tensor_parallel_size,
                              parallel_config.pipeline_parallel_size)


def _check_if_gpu_supports_dtype(torch_dtype: torch.dtype):
    # Check if the GPU supports the dtype.
    if torch_dtype == torch.bfloat16:
        compute_capability = torch.cuda.get_device_capability()
        if compute_capability[0] < 8:
            gpu_name = torch.cuda.get_device_name()
            raise ValueError(
                "Bfloat16 is only supported on GPUs with compute capability "
                f"of at least 8.0. Your {gpu_name} GPU has compute capability "
                f"{compute_capability[0]}.{compute_capability[1]}. "
                "You can use float16 instead by explicitly setting the"
                "`dtype` flag in CLI, for example: --dtype=half.")<|MERGE_RESOLUTION|>--- conflicted
+++ resolved
@@ -9,12 +9,8 @@
                          SchedulerConfig)
 from vllm.model_executor import set_random_seed
 from vllm.model_executor.parallel_utils.communication_op import (
-<<<<<<< HEAD
-    broadcast_object_list)
+    broadcast_tensor_dict)
 from vllm.model_executor.parallel_utils.custom_all_reduce import init_custom_ar
-=======
-    broadcast_tensor_dict)
->>>>>>> 00efdc84
 from vllm.model_executor.parallel_utils.parallel_state import (
     initialize_model_parallel)
 from vllm.sequence import SamplerOutput, SequenceGroupMetadata
