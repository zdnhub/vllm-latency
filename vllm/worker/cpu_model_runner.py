--- conflicted
+++ resolved
@@ -7,13 +7,8 @@
 
 from vllm.attention import AttentionMetadata, get_attn_backend
 from vllm.config import (CacheConfig, DeviceConfig, LoadConfig, LoRAConfig,
-<<<<<<< HEAD
-                         ModelConfig, ParallelConfig, PromptAdapterConfig,
-                         SchedulerConfig, VisionLanguageConfig)
-=======
                          ModelConfig, MultiModalConfig, ParallelConfig,
-                         SchedulerConfig)
->>>>>>> abad5746
+                         SchedulerConfig, PromptAdapterConfig)
 from vllm.logger import init_logger
 from vllm.model_executor import SamplingMetadata
 from vllm.model_executor.model_loader import get_model
@@ -99,12 +94,8 @@
         self.device_config = device_config
         self.cache_config = cache_config
         self.lora_config = lora_config
-<<<<<<< HEAD
+        self.multimodal_config = multimodal_config
         self.prompt_adapter_config = prompt_adapter_config
-        self.vision_language_config = vision_language_config
-=======
-        self.multimodal_config = multimodal_config
->>>>>>> abad5746
         self.load_config = load_config
         self.is_driver_worker = is_driver_worker
 
@@ -131,18 +122,6 @@
         self.model: nn.Module  # Set after init_Model
 
     def load_model(self) -> None:
-<<<<<<< HEAD
-        self.model = get_model(
-            model_config=self.model_config,
-            load_config=self.load_config,
-            device_config=self.device_config,
-            vision_language_config=self.vision_language_config,
-            lora_config=self.lora_config,
-            parallel_config=self.parallel_config,
-            scheduler_config=self.scheduler_config,
-            cache_config=self.cache_config,
-        )
-=======
         self.model = get_model(model_config=self.model_config,
                                load_config=self.load_config,
                                device_config=self.device_config,
@@ -151,7 +130,6 @@
                                parallel_config=self.parallel_config,
                                scheduler_config=self.scheduler_config,
                                cache_config=self.cache_config)
->>>>>>> abad5746
 
     def _prepare_prompt(
         self,
