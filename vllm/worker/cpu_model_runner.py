--- conflicted
+++ resolved
@@ -314,15 +314,10 @@
         )
 
     def prepare_model_input(
-<<<<<<< HEAD
             self,
             seq_group_metadata_list: List[SequenceGroupMetadata],
+            virtual_engine: int = 0,
             finished_requests_ids: Optional[List[str]] = None
-=======
-        self,
-        seq_group_metadata_list: List[SequenceGroupMetadata],
-        virtual_engine: int = 0,
->>>>>>> c92257c6
     ) -> CPUModelInput:
         multi_modal_kwargs = None
         # NOTE: We assume that all sequences in the group are all prompts or
