--- conflicted
+++ resolved
@@ -12,12 +12,8 @@
 
 from vllm.config import (CacheConfig, DeviceConfig, LoadConfig, LoRAConfig,
                          ModelConfig, MultiModalConfig, ParallelConfig,
-<<<<<<< HEAD
-                         SchedulerConfig, SpeculativeConfig)
-=======
                          PromptAdapterConfig, SchedulerConfig,
                          SpeculativeConfig)
->>>>>>> 202d0b95
 from vllm.distributed import (ensure_model_parallel_initialized,
                               init_distributed_environment)
 from vllm.lora.request import LoRARequest
