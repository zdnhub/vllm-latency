--- conflicted
+++ resolved
@@ -227,13 +227,9 @@
                 execute_model_req=execute_model_req)
             model_input: ModelRunnerInputBase = (
                 self.model_runner.prepare_model_input(
-<<<<<<< HEAD
                     execute_model_req.seq_group_metadata_list,
                     execute_model_req.finished_requests_ids))
-=======
-                    execute_model_req.seq_group_metadata_list))
             num_steps = execute_model_req.num_steps
->>>>>>> 9def1066
 
             if self.do_metadata_broadcast:
                 broadcast_data = worker_input.as_broadcastable_tensor_dict()
