--- conflicted
+++ resolved
@@ -86,11 +86,7 @@
     def remove_lora(self, lora_id: int) -> bool:
         raise ValueError(f"{type(self)} does not support LoRA")
 
-<<<<<<< HEAD
     def list_loras(self) -> Set[int]:
-        raise ValueError(f"{type(self)} does not support LoRA")
-=======
-    def list_loras(self) -> List[int]:
         raise ValueError(f"{type(self)} does not support LoRA")
 
 
@@ -141,5 +137,4 @@
             msg = (f"Error executing method {method}. "
                    "This might cause deadlock in distributed execution.")
             logger.exception(msg)
-            raise e
->>>>>>> fe3b5bbc
+            raise e