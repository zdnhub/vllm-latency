import argparse
import dataclasses
from dataclasses import dataclass
from typing import Optional

from vllm.config import (CacheConfig, DecodingConfig, DeviceConfig,
                         EngineConfig, LoadConfig, LoRAConfig, ModelConfig,
                         ParallelConfig, SchedulerConfig, SpeculativeConfig,
                         TokenizerPoolConfig, VisionLanguageConfig)
from vllm.model_executor.layers.quantization import QUANTIZATION_METHODS
from vllm.utils import str_to_int_tuple


@dataclass
class EngineArgs:
    """Arguments for vLLM engine."""
    model: str
    tokenizer: Optional[str] = None
    skip_tokenizer_init: bool = False
    tokenizer_mode: str = 'auto'
    trust_remote_code: bool = False
    download_dir: Optional[str] = None
    load_format: str = 'auto'
    dtype: str = 'auto'
    kv_cache_dtype: str = 'auto'
    quantization_param_path: Optional[str] = None
    seed: int = 0
    max_model_len: Optional[int] = None
    worker_use_ray: bool = False
    pipeline_parallel_size: int = 1
    tensor_parallel_size: int = 1
    max_parallel_loading_workers: Optional[int] = None
    block_size: int = 16
    enable_prefix_caching: bool = False
    use_v2_block_manager: bool = False
    swap_space: int = 4  # GiB
    gpu_memory_utilization: float = 0.90
    max_num_batched_tokens: Optional[int] = None
    max_num_seqs: int = 256
    max_logprobs: int = 5  # OpenAI default value
    disable_log_stats: bool = False
    revision: Optional[str] = None
    code_revision: Optional[str] = None
    tokenizer_revision: Optional[str] = None
    quantization: Optional[str] = None
    enforce_eager: bool = False
    max_context_len_to_capture: int = 8192
    disable_custom_all_reduce: bool = False
    tokenizer_pool_size: int = 0
    tokenizer_pool_type: str = "ray"
    tokenizer_pool_extra_config: Optional[dict] = None
    enable_lora: bool = False
    max_loras: int = 1
    max_lora_rank: int = 16
    fully_sharded_loras: bool = False
    lora_extra_vocab_size: int = 256
    lora_dtype = 'auto'
    max_cpu_loras: Optional[int] = None
    device: str = 'auto'
    ray_workers_use_nsight: bool = False
    num_gpu_blocks_override: Optional[int] = None
    num_lookahead_slots: int = 0
<<<<<<< HEAD
    preemption_mode: Optional[str] = None
=======
    model_loader_extra_config: Optional[dict] = None
>>>>>>> 0f8a9140

    # Related to Vision-language models such as llava
    image_input_type: Optional[str] = None
    image_token_id: Optional[int] = None
    image_input_shape: Optional[str] = None
    image_feature_size: Optional[int] = None
    scheduler_delay_factor: float = 0.0
    enable_chunked_prefill: bool = False

    guided_decoding_backend: str = 'outlines'
    # Speculative decoding configuration.
    speculative_model: Optional[str] = None
    num_speculative_tokens: Optional[int] = None
    speculative_max_model_len: Optional[int] = None
    ngram_prompt_lookup_max: Optional[int] = None
    ngram_prompt_lookup_min: Optional[int] = None

    def __post_init__(self):
        if self.tokenizer is None:
            self.tokenizer = self.model

    @staticmethod
    def add_cli_args(
            parser: argparse.ArgumentParser) -> argparse.ArgumentParser:
        """Shared CLI arguments for vLLM engine."""

        # Model arguments
        parser.add_argument(
            '--model',
            type=str,
            default='facebook/opt-125m',
            help='Name or path of the huggingface model to use.')
        parser.add_argument(
            '--tokenizer',
            type=str,
            default=EngineArgs.tokenizer,
            help='Name or path of the huggingface tokenizer to use.')
        parser.add_argument(
            '--skip-tokenizer-init',
            action='store_true',
            help='Skip initialization of tokenizer and detokenizer')
        parser.add_argument(
            '--revision',
            type=str,
            default=None,
            help='The specific model version to use. It can be a branch '
            'name, a tag name, or a commit id. If unspecified, will use '
            'the default version.')
        parser.add_argument(
            '--code-revision',
            type=str,
            default=None,
            help='The specific revision to use for the model code on '
            'Hugging Face Hub. It can be a branch name, a tag name, or a '
            'commit id. If unspecified, will use the default version.')
        parser.add_argument(
            '--tokenizer-revision',
            type=str,
            default=None,
            help='The specific tokenizer version to use. It can be a branch '
            'name, a tag name, or a commit id. If unspecified, will use '
            'the default version.')
        parser.add_argument(
            '--tokenizer-mode',
            type=str,
            default=EngineArgs.tokenizer_mode,
            choices=['auto', 'slow'],
            help='The tokenizer mode.\n\n* "auto" will use the '
            'fast tokenizer if available.\n* "slow" will '
            'always use the slow tokenizer.')
        parser.add_argument('--trust-remote-code',
                            action='store_true',
                            help='Trust remote code from huggingface.')
        parser.add_argument('--download-dir',
                            type=str,
                            default=EngineArgs.download_dir,
                            help='Directory to download and load the weights, '
                            'default to the default cache dir of '
                            'huggingface.')
        parser.add_argument(
            '--load-format',
            type=str,
            default=EngineArgs.load_format,
            choices=[
                'auto', 'pt', 'safetensors', 'npcache', 'dummy', 'tensorizer'
            ],
            help='The format of the model weights to load.\n\n'
            '* "auto" will try to load the weights in the safetensors format '
            'and fall back to the pytorch bin format if safetensors format '
            'is not available.\n'
            '* "pt" will load the weights in the pytorch bin format.\n'
            '* "safetensors" will load the weights in the safetensors format.\n'
            '* "npcache" will load the weights in pytorch format and store '
            'a numpy cache to speed up the loading.\n'
            '* "dummy" will initialize the weights with random values, '
            'which is mainly for profiling.\n'
            '* "tensorizer" will load the weights using tensorizer from '
            'CoreWeave which assumes tensorizer_uri is set to the location of '
            'the serialized weights.')
        parser.add_argument(
            '--dtype',
            type=str,
            default=EngineArgs.dtype,
            choices=[
                'auto', 'half', 'float16', 'bfloat16', 'float', 'float32'
            ],
            help='Data type for model weights and activations.\n\n'
            '* "auto" will use FP16 precision for FP32 and FP16 models, and '
            'BF16 precision for BF16 models.\n'
            '* "half" for FP16. Recommended for AWQ quantization.\n'
            '* "float16" is the same as "half".\n'
            '* "bfloat16" for a balance between precision and range.\n'
            '* "float" is shorthand for FP32 precision.\n'
            '* "float32" for FP32 precision.')
        parser.add_argument(
            '--kv-cache-dtype',
            type=str,
            choices=['auto', 'fp8'],
            default=EngineArgs.kv_cache_dtype,
            help='Data type for kv cache storage. If "auto", will use model '
            'data type. FP8_E5M2 (without scaling) is only supported on cuda '
            'version greater than 11.8. On ROCm (AMD GPU), FP8_E4M3 is instead '
            'supported for common inference criteria.')
        parser.add_argument(
            '--quantization-param-path',
            type=str,
            default=None,
            help='Path to the JSON file containing the KV cache '
            'scaling factors. This should generally be supplied, when '
            'KV cache dtype is FP8. Otherwise, KV cache scaling factors '
            'default to 1.0, which may cause accuracy issues. '
            'FP8_E5M2 (without scaling) is only supported on cuda version'
            'greater than 11.8. On ROCm (AMD GPU), FP8_E4M3 is instead '
            'supported for common inference criteria.')
        parser.add_argument('--max-model-len',
                            type=int,
                            default=EngineArgs.max_model_len,
                            help='Model context length. If unspecified, will '
                            'be automatically derived from the model config.')
        parser.add_argument(
            '--guided-decoding-backend',
            type=str,
            default='outlines',
            choices=['outlines', 'lm-format-enforcer'],
            help='Which engine will be used for guided decoding'
            ' (JSON schema / regex etc) by default. Currently support '
            'https://github.com/outlines-dev/outlines and '
            'https://github.com/noamgat/lm-format-enforcer.'
            ' Can be overridden per request via guided_decoding_backend'
            ' parameter.')
        # Parallel arguments
        parser.add_argument('--worker-use-ray',
                            action='store_true',
                            help='Use Ray for distributed serving, will be '
                            'automatically set when using more than 1 GPU.')
        parser.add_argument('--pipeline-parallel-size',
                            '-pp',
                            type=int,
                            default=EngineArgs.pipeline_parallel_size,
                            help='Number of pipeline stages.')
        parser.add_argument('--tensor-parallel-size',
                            '-tp',
                            type=int,
                            default=EngineArgs.tensor_parallel_size,
                            help='Number of tensor parallel replicas.')
        parser.add_argument(
            '--max-parallel-loading-workers',
            type=int,
            default=EngineArgs.max_parallel_loading_workers,
            help='Load model sequentially in multiple batches, '
            'to avoid RAM OOM when using tensor '
            'parallel and large models.')
        parser.add_argument(
            '--ray-workers-use-nsight',
            action='store_true',
            help='If specified, use nsight to profile Ray workers.')
        # KV cache arguments
        parser.add_argument('--block-size',
                            type=int,
                            default=EngineArgs.block_size,
                            choices=[8, 16, 32],
                            help='Token block size for contiguous chunks of '
                            'tokens.')

        parser.add_argument('--enable-prefix-caching',
                            action='store_true',
                            help='Enables automatic prefix caching.')
        parser.add_argument('--use-v2-block-manager',
                            action='store_true',
                            help='Use BlockSpaceMangerV2.')
        parser.add_argument(
            '--num-lookahead-slots',
            type=int,
            default=EngineArgs.num_lookahead_slots,
            help='Experimental scheduling config necessary for '
            'speculative decoding. This will be replaced by '
            'speculative config in the future; it is present '
            'to enable correctness tests until then.')

        parser.add_argument('--seed',
                            type=int,
                            default=EngineArgs.seed,
                            help='Random seed for operations.')
        parser.add_argument('--swap-space',
                            type=int,
                            default=EngineArgs.swap_space,
                            help='CPU swap space size (GiB) per GPU.')
        parser.add_argument(
            '--gpu-memory-utilization',
            type=float,
            default=EngineArgs.gpu_memory_utilization,
            help='The fraction of GPU memory to be used for the model '
            'executor, which can range from 0 to 1. For example, a value of '
            '0.5 would imply 50%% GPU memory utilization. If unspecified, '
            'will use the default value of 0.9.')
        parser.add_argument(
            '--num-gpu-blocks-override',
            type=int,
            default=None,
            help='If specified, ignore GPU profiling result and use this number'
            'of GPU blocks. Used for testing preemption.')
        parser.add_argument('--max-num-batched-tokens',
                            type=int,
                            default=EngineArgs.max_num_batched_tokens,
                            help='Maximum number of batched tokens per '
                            'iteration.')
        parser.add_argument('--max-num-seqs',
                            type=int,
                            default=EngineArgs.max_num_seqs,
                            help='Maximum number of sequences per iteration.')
        parser.add_argument(
            '--max-logprobs',
            type=int,
            default=EngineArgs.max_logprobs,
            help=('Max number of log probs to return logprobs is specified in'
                  ' SamplingParams.'))
        parser.add_argument('--disable-log-stats',
                            action='store_true',
                            help='Disable logging statistics.')
        # Quantization settings.
        parser.add_argument('--quantization',
                            '-q',
                            type=str,
                            choices=[*QUANTIZATION_METHODS, None],
                            default=EngineArgs.quantization,
                            help='Method used to quantize the weights. If '
                            'None, we first check the `quantization_config` '
                            'attribute in the model config file. If that is '
                            'None, we assume the model weights are not '
                            'quantized and use `dtype` to determine the data '
                            'type of the weights.')
        parser.add_argument('--enforce-eager',
                            action='store_true',
                            help='Always use eager-mode PyTorch. If False, '
                            'will use eager mode and CUDA graph in hybrid '
                            'for maximal performance and flexibility.')
        parser.add_argument('--max-context-len-to-capture',
                            type=int,
                            default=EngineArgs.max_context_len_to_capture,
                            help='Maximum context length covered by CUDA '
                            'graphs. When a sequence has context length '
                            'larger than this, we fall back to eager mode.')
        parser.add_argument('--disable-custom-all-reduce',
                            action='store_true',
                            default=EngineArgs.disable_custom_all_reduce,
                            help='See ParallelConfig.')
        parser.add_argument('--tokenizer-pool-size',
                            type=int,
                            default=EngineArgs.tokenizer_pool_size,
                            help='Size of tokenizer pool to use for '
                            'asynchronous tokenization. If 0, will '
                            'use synchronous tokenization.')
        parser.add_argument('--tokenizer-pool-type',
                            type=str,
                            default=EngineArgs.tokenizer_pool_type,
                            help='Type of tokenizer pool to use for '
                            'asynchronous tokenization. Ignored '
                            'if tokenizer_pool_size is 0.')
        parser.add_argument('--tokenizer-pool-extra-config',
                            type=str,
                            default=EngineArgs.tokenizer_pool_extra_config,
                            help='Extra config for tokenizer pool. '
                            'This should be a JSON string that will be '
                            'parsed into a dictionary. Ignored if '
                            'tokenizer_pool_size is 0.')
        # LoRA related configs
        parser.add_argument('--enable-lora',
                            action='store_true',
                            help='If True, enable handling of LoRA adapters.')
        parser.add_argument('--max-loras',
                            type=int,
                            default=EngineArgs.max_loras,
                            help='Max number of LoRAs in a single batch.')
        parser.add_argument('--max-lora-rank',
                            type=int,
                            default=EngineArgs.max_lora_rank,
                            help='Max LoRA rank.')
        parser.add_argument(
            '--lora-extra-vocab-size',
            type=int,
            default=EngineArgs.lora_extra_vocab_size,
            help=('Maximum size of extra vocabulary that can be '
                  'present in a LoRA adapter (added to the base '
                  'model vocabulary).'))
        parser.add_argument(
            '--lora-dtype',
            type=str,
            default=EngineArgs.lora_dtype,
            choices=['auto', 'float16', 'bfloat16', 'float32'],
            help=('Data type for LoRA. If auto, will default to '
                  'base model dtype.'))
        parser.add_argument(
            '--max-cpu-loras',
            type=int,
            default=EngineArgs.max_cpu_loras,
            help=('Maximum number of LoRAs to store in CPU memory. '
                  'Must be >= than max_num_seqs. '
                  'Defaults to max_num_seqs.'))
        parser.add_argument(
            '--fully-sharded-loras',
            action='store_true',
            help=('By default, only half of the LoRA computation is '
                  'sharded with tensor parallelism. '
                  'Enabling this will use the fully sharded layers. '
                  'At high sequence length, max rank or '
                  'tensor parallel size, this is likely faster.'))
        parser.add_argument("--device",
                            type=str,
                            default=EngineArgs.device,
                            choices=["auto", "cuda", "neuron", "cpu"],
                            help='Device type for vLLM execution.')
        # Related to Vision-language models such as llava
        parser.add_argument(
            '--image-input-type',
            type=str,
            default=None,
            choices=[
                t.name.lower() for t in VisionLanguageConfig.ImageInputType
            ],
            help=('The image input type passed into vLLM. '
                  'Should be one of "pixel_values" or "image_features".'))
        parser.add_argument('--image-token-id',
                            type=int,
                            default=None,
                            help=('Input id for image token.'))
        parser.add_argument(
            '--image-input-shape',
            type=str,
            default=None,
            help=('The biggest image input shape (worst for memory footprint) '
                  'given an input type. Only used for vLLM\'s profile_run.'))
        parser.add_argument(
            '--image-feature-size',
            type=int,
            default=None,
            help=('The image feature size along the context dimension.'))
        parser.add_argument(
            '--scheduler-delay-factor',
            type=float,
            default=EngineArgs.scheduler_delay_factor,
            help='Apply a delay (of delay factor multiplied by previous'
            'prompt latency) before scheduling next prompt.')
        parser.add_argument(
            '--enable-chunked-prefill',
<<<<<<< HEAD
            type=bool,
            default=False,
            help='If True, the prefill requests can be chunked based on the '
            'max_num_batched_tokens')
        parser.add_argument(
            '--preemption_mode',
            type=str,
            default=None,
            help='If \'recompute\', the engine performs preemption by block '
            'swapping; If \'swap\', the engine performs preemption by block '
            'swapping.')
=======
            action='store_true',
            help='If set, the prefill requests can be chunked based on the '
            'max_num_batched_tokens.')

        parser.add_argument(
            '--speculative-model',
            type=str,
            default=EngineArgs.speculative_model,
            help=
            'The name of the draft model to be used in speculative decoding.')

        parser.add_argument(
            '--num-speculative-tokens',
            type=int,
            default=EngineArgs.num_speculative_tokens,
            help='The number of speculative tokens to sample from '
            'the draft model in speculative decoding.')

        parser.add_argument(
            '--speculative-max-model-len',
            type=str,
            default=EngineArgs.speculative_max_model_len,
            help='The maximum sequence length supported by the '
            'draft model. Sequences over this length will skip '
            'speculation.')

        parser.add_argument(
            '--ngram-prompt-lookup-max',
            type=int,
            default=EngineArgs.ngram_prompt_lookup_max,
            help='Max size of window for ngram prompt lookup in speculative '
            'decoding.')

        parser.add_argument(
            '--ngram-prompt-lookup-min',
            type=int,
            default=EngineArgs.ngram_prompt_lookup_min,
            help='Min size of window for ngram prompt lookup in speculative '
            'decoding.')

        parser.add_argument('--model-loader-extra-config',
                            type=str,
                            default=EngineArgs.model_loader_extra_config,
                            help='Extra config for model loader. '
                            'This will be passed to the model loader '
                            'corresponding to the chosen load_format. '
                            'This should be a JSON string that will be '
                            'parsed into a dictionary.')

>>>>>>> 0f8a9140
        return parser

    @classmethod
    def from_cli_args(cls, args: argparse.Namespace) -> 'EngineArgs':
        # Get the list of attributes of this dataclass.
        attrs = [attr.name for attr in dataclasses.fields(cls)]
        # Set the attributes from the parsed arguments.
        engine_args = cls(**{attr: getattr(args, attr) for attr in attrs})
        return engine_args

    def create_engine_config(self, ) -> EngineConfig:
        device_config = DeviceConfig(self.device)
        model_config = ModelConfig(
            self.model, self.tokenizer, self.tokenizer_mode,
            self.trust_remote_code, self.dtype, self.seed, self.revision,
            self.code_revision, self.tokenizer_revision, self.max_model_len,
            self.quantization, self.quantization_param_path,
            self.enforce_eager, self.max_context_len_to_capture,
            self.max_logprobs, self.skip_tokenizer_init)
        cache_config = CacheConfig(self.block_size,
                                   self.gpu_memory_utilization,
                                   self.swap_space, self.kv_cache_dtype,
                                   self.num_gpu_blocks_override,
                                   model_config.get_sliding_window(),
                                   self.enable_prefix_caching)
        parallel_config = ParallelConfig(
            self.pipeline_parallel_size, self.tensor_parallel_size,
            self.worker_use_ray, self.max_parallel_loading_workers,
            self.disable_custom_all_reduce,
            TokenizerPoolConfig.create_config(
                self.tokenizer_pool_size,
                self.tokenizer_pool_type,
                self.tokenizer_pool_extra_config,
            ), self.ray_workers_use_nsight)

        speculative_config = SpeculativeConfig.maybe_create_spec_config(
            target_model_config=model_config,
            target_parallel_config=parallel_config,
            target_dtype=self.dtype,
            speculative_model=self.speculative_model,
            num_speculative_tokens=self.num_speculative_tokens,
            speculative_max_model_len=self.speculative_max_model_len,
            enable_chunked_prefill=self.enable_chunked_prefill,
            use_v2_block_manager=self.use_v2_block_manager,
            ngram_prompt_lookup_max=self.ngram_prompt_lookup_max,
            ngram_prompt_lookup_min=self.ngram_prompt_lookup_min,
        )

        scheduler_config = SchedulerConfig(
            self.max_num_batched_tokens,
            self.max_num_seqs,
            model_config.max_model_len,
            self.use_v2_block_manager,
            num_lookahead_slots=(self.num_lookahead_slots
                                 if speculative_config is None else
                                 speculative_config.num_lookahead_slots),
            delay_factor=self.scheduler_delay_factor,
            enable_chunked_prefill=self.enable_chunked_prefill,
            preemption_mode=self.preemption_mode,
        )
        lora_config = LoRAConfig(
            max_lora_rank=self.max_lora_rank,
            max_loras=self.max_loras,
            fully_sharded_loras=self.fully_sharded_loras,
            lora_extra_vocab_size=self.lora_extra_vocab_size,
            lora_dtype=self.lora_dtype,
            max_cpu_loras=self.max_cpu_loras if self.max_cpu_loras
            and self.max_cpu_loras > 0 else None) if self.enable_lora else None

        load_config = LoadConfig(
            load_format=self.load_format,
            download_dir=self.download_dir,
            model_loader_extra_config=self.model_loader_extra_config,
        )

        if self.image_input_type:
            if (not self.image_token_id or not self.image_input_shape
                    or not self.image_feature_size):
                raise ValueError(
                    'Specify `image_token_id`, `image_input_shape` and '
                    '`image_feature_size` together with `image_input_type`.')
            vision_language_config = VisionLanguageConfig(
                image_input_type=VisionLanguageConfig.
                get_image_input_enum_type(self.image_input_type),
                image_token_id=self.image_token_id,
                image_input_shape=str_to_int_tuple(self.image_input_shape),
                image_feature_size=self.image_feature_size,
            )
        else:
            vision_language_config = None

        decoding_config = DecodingConfig(
            guided_decoding_backend=self.guided_decoding_backend)

        return EngineConfig(model_config=model_config,
                            cache_config=cache_config,
                            parallel_config=parallel_config,
                            scheduler_config=scheduler_config,
                            device_config=device_config,
                            lora_config=lora_config,
                            vision_language_config=vision_language_config,
                            speculative_config=speculative_config,
                            load_config=load_config,
                            decoding_config=decoding_config)


@dataclass
class AsyncEngineArgs(EngineArgs):
    """Arguments for asynchronous vLLM engine."""
    engine_use_ray: bool = False
    disable_log_requests: bool = False
    max_log_len: Optional[int] = None

    @staticmethod
    def add_cli_args(parser: argparse.ArgumentParser,
                     async_args_only: bool = False) -> argparse.ArgumentParser:
        if not async_args_only:
            parser = EngineArgs.add_cli_args(parser)
        parser.add_argument('--engine-use-ray',
                            action='store_true',
                            help='Use Ray to start the LLM engine in a '
                            'separate process as the server process.')
        parser.add_argument('--disable-log-requests',
                            action='store_true',
                            help='Disable logging requests.')
        parser.add_argument('--max-log-len',
                            type=int,
                            default=None,
                            help='Max number of prompt characters or prompt '
                            'ID numbers being printed in log.'
                            '\n\nDefault: Unlimited')
        return parser


# These functions are used by sphinx to build the documentation
def _engine_args_parser():
    return EngineArgs.add_cli_args(argparse.ArgumentParser())


def _async_engine_args_parser():
    return AsyncEngineArgs.add_cli_args(argparse.ArgumentParser(),
                                        async_args_only=True)<|MERGE_RESOLUTION|>--- conflicted
+++ resolved
@@ -60,11 +60,8 @@
     ray_workers_use_nsight: bool = False
     num_gpu_blocks_override: Optional[int] = None
     num_lookahead_slots: int = 0
-<<<<<<< HEAD
+    model_loader_extra_config: Optional[dict] = None
     preemption_mode: Optional[str] = None
-=======
-    model_loader_extra_config: Optional[dict] = None
->>>>>>> 0f8a9140
 
     # Related to Vision-language models such as llava
     image_input_type: Optional[str] = None
@@ -429,19 +426,6 @@
             'prompt latency) before scheduling next prompt.')
         parser.add_argument(
             '--enable-chunked-prefill',
-<<<<<<< HEAD
-            type=bool,
-            default=False,
-            help='If True, the prefill requests can be chunked based on the '
-            'max_num_batched_tokens')
-        parser.add_argument(
-            '--preemption_mode',
-            type=str,
-            default=None,
-            help='If \'recompute\', the engine performs preemption by block '
-            'swapping; If \'swap\', the engine performs preemption by block '
-            'swapping.')
-=======
             action='store_true',
             help='If set, the prefill requests can be chunked based on the '
             'max_num_batched_tokens.')
@@ -491,7 +475,17 @@
                             'This should be a JSON string that will be '
                             'parsed into a dictionary.')
 
->>>>>>> 0f8a9140
+            type=bool,
+            default=False,
+            help='If True, the prefill requests can be chunked based on the '
+            'max_num_batched_tokens')
+        parser.add_argument(
+            '--preemption_mode',
+            type=str,
+            default=None,
+            help='If \'recompute\', the engine performs preemption by block '
+            'swapping; If \'swap\', the engine performs preemption by block '
+            'swapping.')
         return parser
 
     @classmethod
