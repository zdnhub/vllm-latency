import argparse
import dataclasses
from dataclasses import dataclass
from typing import Optional, Tuple

from vllm.config import (CacheConfig, ModelConfig, ParallelConfig,
                         SchedulerConfig)


@dataclass
class EngineArgs:
    """Arguments for vLLM engine."""
    model: str
    tokenizer: Optional[str] = None
    tokenizer_mode: str = 'auto'
    trust_remote_code: bool = False
    download_dir: Optional[str] = None
    load_format: str = 'auto'
    dtype: str = 'auto'
    seed: int = 0
    max_model_len: Optional[int] = None
    worker_use_ray: bool = False
    pipeline_parallel_size: int = 1
    tensor_parallel_size: int = 1
    max_parallel_loading_workers: Optional[int] = None
    block_size: int = 16
    swap_space: int = 4  # GiB
    gpu_memory_utilization: float = 0.90
    max_num_batched_tokens: Optional[int] = None
    max_num_seqs: int = 256
    max_paddings: int = 256
    disable_log_stats: bool = False
    revision: Optional[str] = None
    tokenizer_revision: Optional[str] = None
    quantization: Optional[str] = None
    kv_cache_dtype: str = None
    kv_quant_params_path: str = None

    def __post_init__(self):
        if self.tokenizer is None:
            self.tokenizer = self.model

    @staticmethod
    def add_cli_args(
            parser: argparse.ArgumentParser) -> argparse.ArgumentParser:
        """Shared CLI arguments for vLLM engine."""

        # NOTE: If you update any of the arguments below, please also
        # make sure to update docs/source/models/engine_args.rst

        # Model arguments
        parser.add_argument(
            '--model',
            type=str,
            default='facebook/opt-125m',
            help='name or path of the huggingface model to use')
        parser.add_argument(
            '--tokenizer',
            type=str,
            default=EngineArgs.tokenizer,
            help='name or path of the huggingface tokenizer to use')
        parser.add_argument(
            '--revision',
            type=str,
            default=None,
            help='the specific model version to use. It can be a branch '
            'name, a tag name, or a commit id. If unspecified, will use '
            'the default version.')
        parser.add_argument(
            '--tokenizer-revision',
            type=str,
            default=None,
            help='the specific tokenizer version to use. It can be a branch '
            'name, a tag name, or a commit id. If unspecified, will use '
            'the default version.')
        parser.add_argument('--tokenizer-mode',
                            type=str,
                            default=EngineArgs.tokenizer_mode,
                            choices=['auto', 'slow'],
                            help='tokenizer mode. "auto" will use the fast '
                            'tokenizer if available, and "slow" will '
                            'always use the slow tokenizer.')
        parser.add_argument('--trust-remote-code',
                            action='store_true',
                            help='trust remote code from huggingface')
        parser.add_argument('--download-dir',
                            type=str,
                            default=EngineArgs.download_dir,
                            help='directory to download and load the weights, '
                            'default to the default cache dir of '
                            'huggingface')
        parser.add_argument(
            '--load-format',
            type=str,
            default=EngineArgs.load_format,
            choices=['auto', 'pt', 'safetensors', 'npcache', 'dummy'],
            help='The format of the model weights to load. '
            '"auto" will try to load the weights in the safetensors format '
            'and fall back to the pytorch bin format if safetensors format '
            'is not available. '
            '"pt" will load the weights in the pytorch bin format. '
            '"safetensors" will load the weights in the safetensors format. '
            '"npcache" will load the weights in pytorch format and store '
            'a numpy cache to speed up the loading. '
            '"dummy" will initialize the weights with random values, '
            'which is mainly for profiling.')
        parser.add_argument(
            '--dtype',
            type=str,
            default=EngineArgs.dtype,
            choices=[
                'auto', 'half', 'float16', 'bfloat16', 'float', 'float32'
            ],
            help='data type for model weights and activations. '
            'The "auto" option will use FP16 precision '
            'for FP32 and FP16 models, and BF16 precision '
            'for BF16 models.')
        parser.add_argument('--max-model-len',
                            type=int,
                            default=None,
                            help='model context length. If unspecified, '
                            'will be automatically derived from the model.')
        # kv cache quantization
        parser.add_argument('--kv-cache-dtype',
                            type=str,
                            default=EngineArgs.kv_cache_dtype,
                            help='data type for kv cache')
        parser.add_argument('--kv-quant-params-path',
                            type=str,
                            default=EngineArgs.kv_quant_params_path,
                            help='path to kv scales and zero points')
        # Parallel arguments
        parser.add_argument('--worker-use-ray',
                            action='store_true',
                            help='use Ray for distributed serving, will be '
                            'automatically set when using more than 1 GPU')
        parser.add_argument('--pipeline-parallel-size',
                            '-pp',
                            type=int,
                            default=EngineArgs.pipeline_parallel_size,
                            help='number of pipeline stages')
        parser.add_argument('--tensor-parallel-size',
                            '-tp',
                            type=int,
                            default=EngineArgs.tensor_parallel_size,
                            help='number of tensor parallel replicas')
        parser.add_argument(
            '--max-parallel-loading-workers',
            type=int,
            help='load model sequentially in multiple batches, '
            'to avoid RAM OOM when using tensor '
            'parallel and large models')
        # KV cache arguments
        parser.add_argument('--block-size',
                            type=int,
                            default=EngineArgs.block_size,
                            choices=[8, 16, 32],
                            help='token block size')
        # TODO(woosuk): Support fine-grained seeds (e.g., seed per request).
        parser.add_argument('--seed',
                            type=int,
                            default=EngineArgs.seed,
                            help='random seed')
        parser.add_argument('--swap-space',
                            type=int,
                            default=EngineArgs.swap_space,
                            help='CPU swap space size (GiB) per GPU')
        parser.add_argument('--gpu-memory-utilization',
                            type=float,
                            default=EngineArgs.gpu_memory_utilization,
                            help='the percentage of GPU memory to be used for'
                            'the model executor')
        parser.add_argument('--max-num-batched-tokens',
                            type=int,
                            default=EngineArgs.max_num_batched_tokens,
                            help='maximum number of batched tokens per '
                            'iteration')
        parser.add_argument('--max-num-seqs',
                            type=int,
                            default=EngineArgs.max_num_seqs,
                            help='maximum number of sequences per iteration')
        parser.add_argument('--max-paddings',
                            type=int,
                            default=EngineArgs.max_paddings,
                            help='maximum number of paddings in a batch')
        parser.add_argument('--disable-log-stats',
                            action='store_true',
                            help='disable logging statistics')
        # Quantization settings.
        parser.add_argument('--quantization',
                            '-q',
                            type=str,
                            choices=['awq', 'squeezellm', 'smoothquant', None],
                            default=None,
                            help='Method used to quantize the weights')
        return parser

    @classmethod
    def from_cli_args(cls, args: argparse.Namespace) -> 'EngineArgs':
        # Get the list of attributes of this dataclass.
        attrs = [attr.name for attr in dataclasses.fields(cls)]
        # Set the attributes from the parsed arguments.
        engine_args = cls(**{attr: getattr(args, attr) for attr in attrs})
        return engine_args

    def create_engine_configs(
        self,
    ) -> Tuple[ModelConfig, CacheConfig, ParallelConfig, SchedulerConfig]:
<<<<<<< HEAD
        model_config = ModelConfig(
            self.model, self.tokenizer, self.tokenizer_mode,
            self.trust_remote_code, self.download_dir, self.load_format,
            self.dtype, self.seed, self.revision, self.tokenizer_revision, 
            self.max_model_len, self.quantization, 
            self.kv_cache_dtype, self.kv_quant_params_path)
        cache_config = CacheConfig(
            self.block_size, self.gpu_memory_utilization, self.swap_space,
            getattr(model_config.hf_config, 'sliding_window', None))
=======
        model_config = ModelConfig(self.model, self.tokenizer,
                                   self.tokenizer_mode, self.trust_remote_code,
                                   self.download_dir, self.load_format,
                                   self.dtype, self.seed, self.revision,
                                   self.tokenizer_revision, self.max_model_len,
                                   self.quantization)
        cache_config = CacheConfig(self.block_size,
                                   self.gpu_memory_utilization,
                                   self.swap_space,
                                   model_config.get_sliding_window())
>>>>>>> 0f90effc
        parallel_config = ParallelConfig(self.pipeline_parallel_size,
                                         self.tensor_parallel_size,
                                         self.worker_use_ray,
                                         self.max_parallel_loading_workers)
        scheduler_config = SchedulerConfig(self.max_num_batched_tokens,
                                           self.max_num_seqs,
                                           model_config.max_model_len,
                                           self.max_paddings)
        return model_config, cache_config, parallel_config, scheduler_config


@dataclass
class AsyncEngineArgs(EngineArgs):
    """Arguments for asynchronous vLLM engine."""
    engine_use_ray: bool = False
    disable_log_requests: bool = False
    max_log_len: Optional[int] = None

    @staticmethod
    def add_cli_args(
            parser: argparse.ArgumentParser) -> argparse.ArgumentParser:
        parser = EngineArgs.add_cli_args(parser)
        parser.add_argument('--engine-use-ray',
                            action='store_true',
                            help='use Ray to start the LLM engine in a '
                            'separate process as the server process.')
        parser.add_argument('--disable-log-requests',
                            action='store_true',
                            help='disable logging requests')
        parser.add_argument('--max-log-len',
                            type=int,
                            default=None,
                            help='max number of prompt characters or prompt '
                            'ID numbers being printed in log. '
                            'Default: unlimited.')
        return parser<|MERGE_RESOLUTION|>--- conflicted
+++ resolved
@@ -206,28 +206,16 @@
     def create_engine_configs(
         self,
     ) -> Tuple[ModelConfig, CacheConfig, ParallelConfig, SchedulerConfig]:
-<<<<<<< HEAD
-        model_config = ModelConfig(
-            self.model, self.tokenizer, self.tokenizer_mode,
-            self.trust_remote_code, self.download_dir, self.load_format,
-            self.dtype, self.seed, self.revision, self.tokenizer_revision, 
-            self.max_model_len, self.quantization, 
-            self.kv_cache_dtype, self.kv_quant_params_path)
-        cache_config = CacheConfig(
-            self.block_size, self.gpu_memory_utilization, self.swap_space,
-            getattr(model_config.hf_config, 'sliding_window', None))
-=======
         model_config = ModelConfig(self.model, self.tokenizer,
                                    self.tokenizer_mode, self.trust_remote_code,
                                    self.download_dir, self.load_format,
                                    self.dtype, self.seed, self.revision,
                                    self.tokenizer_revision, self.max_model_len,
-                                   self.quantization)
+                                   self.quantization, self.kv_cache_dtype, self.kv_quant_params_path)
         cache_config = CacheConfig(self.block_size,
                                    self.gpu_memory_utilization,
                                    self.swap_space,
                                    model_config.get_sliding_window())
->>>>>>> 0f90effc
         parallel_config = ParallelConfig(self.pipeline_parallel_size,
                                          self.tensor_parallel_size,
                                          self.worker_use_ray,
