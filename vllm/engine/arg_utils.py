--- conflicted
+++ resolved
@@ -508,8 +508,6 @@
                   'Enabling this will use the fully sharded layers. '
                   'At high sequence length, max rank or '
                   'tensor parallel size, this is likely faster.'))
-<<<<<<< HEAD
-
         parser.add_argument('--enable-prompt-adapter',
                             action='store_true',
                             help='If True, enable handling of PromptAdapters.')
@@ -521,13 +519,6 @@
                             type=int,
                             default=EngineArgs.max_prompt_adapter_token,
                             help='Max number of PromptAdapters tokens')
-        parser.add_argument(
-            "--device",
-            type=str,
-            default=EngineArgs.device,
-            choices=["auto", "cuda", "neuron", "cpu", "tpu", "xpu"],
-            help='Device type for vLLM execution.')
-=======
         parser.add_argument("--device",
                             type=str,
                             default=EngineArgs.device,
@@ -536,7 +527,6 @@
                                 "tpu", "xpu"
                             ],
                             help='Device type for vLLM execution.')
->>>>>>> af9ad46f
 
         # Related to Vision-language models such as llava
         parser = EngineArgs.add_cli_args_for_vlm(parser)
@@ -800,45 +790,11 @@
             model_loader_extra_config=self.model_loader_extra_config,
         )
 
-<<<<<<< HEAD
         prompt_adapter_config = PromptAdapterConfig(
             max_prompt_adapters=self.max_prompt_adapters,
             max_prompt_adapter_token=self.max_prompt_adapter_token) \
                                         if self.enable_prompt_adapter else None
 
-        if self.image_input_type:
-            if (not self.image_token_id or not self.image_input_shape
-                    or not self.image_feature_size):
-                raise ValueError(
-                    'Specify `image_token_id`, `image_input_shape` and '
-                    '`image_feature_size` together with `image_input_type`.')
-
-            if self.image_processor is None:
-                self.image_processor = self.model
-            if self.disable_image_processor:
-                if self.image_processor != self.model:
-                    warnings.warn(
-                        "You've specified an image processor "
-                        f"({self.image_processor}) but also disabled "
-                        "it via `--disable-image-processor`.",
-                        stacklevel=2)
-
-                self.image_processor = None
-
-            vision_language_config = VisionLanguageConfig(
-                image_input_type=VisionLanguageConfig.
-                get_image_input_enum_type(self.image_input_type),
-                image_token_id=self.image_token_id,
-                image_input_shape=str_to_int_tuple(self.image_input_shape),
-                image_feature_size=self.image_feature_size,
-                image_processor=self.image_processor,
-                image_processor_revision=self.image_processor_revision,
-            )
-        else:
-            vision_language_config = None
-
-=======
->>>>>>> af9ad46f
         decoding_config = DecodingConfig(
             guided_decoding_backend=self.guided_decoding_backend)
 
