--- conflicted
+++ resolved
@@ -487,12 +487,8 @@
         params: Union[SamplingParams, PoolingParams],
         arrival_time: float,
         lora_request: Optional[LoRARequest],
-<<<<<<< HEAD
+        trace_headers: Optional[Dict[str, str]] = None,
     ) -> SequenceGroup:
-=======
-        trace_headers: Optional[Dict[str, str]] = None,
-    ) -> None:
->>>>>>> 56b325e9
         # Create the sequences.
         block_size = self.cache_config.block_size
         seq_id = next(self.seq_counter)
@@ -523,20 +519,11 @@
             raise ValueError(
                 "Either SamplingParams or PoolingParams must be provided.")
 
-<<<<<<< HEAD
         return seq_group
-=======
-        # Add the sequence group to the scheduler with least unfinished seqs.
-        costs = [
-            scheduler.get_num_unfinished_seq_groups()
-            for scheduler in self.scheduler
-        ]
-        min_cost_scheduler = self.scheduler[costs.index(min(costs))]
-        min_cost_scheduler.add_seq_group(seq_group)
+
 
     def stop_remote_worker_execution_loop(self) -> None:
         self.model_executor.stop_remote_worker_execution_loop()
->>>>>>> 56b325e9
 
     def process_model_inputs(
         self,
@@ -637,8 +624,13 @@
             for seq in seq_group.get_seqs():
                 seq.data.logits_processors = params.get_logits_processors()
 
-        # Add the sequence group to the scheduler.
-        self.scheduler.add_seq_group(seq_group)
+        # Add the sequence group to the scheduler with least unfinished seqs.
+        costs = [
+            scheduler.get_num_unfinished_seq_groups()
+            for scheduler in self.scheduler
+        ]
+        min_cost_scheduler = self.scheduler[costs.index(min(costs))]
+        min_cost_scheduler.add_seq_group(seq_group)
 
     def _create_sequence_group_with_sampling(
         self,
