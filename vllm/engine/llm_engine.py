--- conflicted
+++ resolved
@@ -640,40 +640,21 @@
         num_running_sys = len(self.scheduler.running)
         num_swapped_sys = len(self.scheduler.swapped)
         num_waiting_sys = len(self.scheduler.waiting)
+        num_preempted = scheduler_outputs.num_preempted
 
         # KV Cache Usage in %
         num_total_gpu = self.cache_config.num_gpu_blocks
         num_free_gpu = self.scheduler.block_manager.get_num_free_gpu_blocks()
-<<<<<<< HEAD
         num_total_gpu = self.scheduler.block_manager.num_total_gpu_blocks
         # gpu_cache_usage = 1.0 - (num_free_gpu / num_total_gpu)
         gpu_cache_usage = (num_free_gpu / num_total_gpu)
-
-=======
         gpu_cache_usage_sys = 1.0 - (num_free_gpu / num_total_gpu)
->>>>>>> bc8ad684
 
         num_total_cpu = self.cache_config.num_cpu_blocks
         cpu_cache_usage_sys = 0.
         if num_total_cpu > 0:
             num_free_cpu = self.scheduler.block_manager.get_num_free_cpu_blocks(
             )
-<<<<<<< HEAD
-            cpu_cache_usage = 1.0 - (num_free_cpu / num_total_cpu)
-
-        # Scheduler State
-        num_running = len(self.scheduler.running)
-        num_preempted = scheduler_outputs.num_preempted
-        num_swapped = len(self.scheduler.swapped)
-        num_waiting = len(self.scheduler.waiting)
-
-        # Iteration stats if we have scheduler output.
-        num_prompt_tokens = 0
-        num_generation_tokens = 0
-        time_to_first_tokens = []
-        time_per_output_tokens = []
-        time_e2e_requests = []
-=======
             cpu_cache_usage_sys = 1.0 - (num_free_cpu / num_total_cpu)
 
         # Iteration stats
@@ -694,7 +675,6 @@
 
         # NOTE: This loop assumes prefill seq_groups are before
         # decode seq_groups in scheduled_seq_groups.
->>>>>>> bc8ad684
         if scheduler_outputs is not None:
             num_generation_tokens_from_prefill_groups = 0.
             # NOTE: if scheduler_outputs.num_prefill_groups > 0 and
@@ -773,24 +753,11 @@
 
         return Stats(
             now=now,
-<<<<<<< HEAD
-            num_running=num_running,
-            num_preempted=num_preempted,
-            num_swapped=num_swapped,
-            num_waiting=num_waiting,
-            gpu_cache_usage=gpu_cache_usage,
-            cpu_cache_usage=cpu_cache_usage,
-            num_prompt_tokens=num_prompt_tokens,
-            num_generation_tokens=num_generation_tokens,
-            time_to_first_tokens=time_to_first_tokens,
-            time_per_output_tokens=time_per_output_tokens,
-            time_e2e_requests=time_e2e_requests,
-=======
-
             # System stats
             #   Scheduler State
             num_running_sys=num_running_sys,
             num_swapped_sys=num_swapped_sys,
+            num_preempted=num_preempted,
             num_waiting_sys=num_waiting_sys,
             #   KV Cache Usage in %
             gpu_cache_usage_sys=gpu_cache_usage_sys,
@@ -801,7 +768,6 @@
             num_generation_tokens_iter=num_generation_tokens_iter,
             time_to_first_tokens_iter=time_to_first_tokens_iter,
             time_per_output_tokens_iter=time_per_output_tokens_iter,
->>>>>>> bc8ad684
             spec_decode_metrics=spec_decode_metrics,
 
             # Request stats
