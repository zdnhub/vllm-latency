--- conflicted
+++ resolved
@@ -1,5 +1,5 @@
 import time
-from typing import Iterable, List, Optional, Tuple, Type, Union, TYPE_CHECKING
+from typing import TYPE_CHECKING, Iterable, List, Optional, Tuple, Type, Union
 
 from transformers import PreTrainedTokenizer
 
@@ -15,19 +15,17 @@
 from vllm.lora.request import LoRARequest
 from vllm.outputs import RequestOutput
 from vllm.sampling_params import SamplingParams
-from vllm.sequence import (SamplerOutput, Sequence, SequenceGroup,
-<<<<<<< HEAD
-                           SequenceGroupOutput, SequenceOutput, SequenceStatus,
-                           MultiModalData)
-=======
-                           SequenceGroupOutput, SequenceOutput, SequenceStatus)
+from vllm.sequence import (MultiModalData, SamplerOutput, Sequence,
+                           SequenceGroup, SequenceGroupOutput, SequenceOutput,
+                           SequenceStatus)
 from vllm.transformers_utils.detokenizer import Detokenizer
->>>>>>> 01bfb22b
 from vllm.transformers_utils.tokenizer_group import (BaseTokenizerGroup,
                                                      get_tokenizer_group)
 from vllm.utils import Counter
+
 if TYPE_CHECKING:
-    from vllm.config import VisionLanguageConfig  # pylint: disable=ungrouped-imports
+    from vllm.config import (
+        VisionLanguageConfig)  # pylint: disable=ungrouped-imports
 
 logger = init_logger(__name__)
 _LOCAL_LOGGING_INTERVAL_SEC = 5
