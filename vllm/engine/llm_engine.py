import time
<<<<<<< HEAD
from typing import Iterable, List, Optional, Set, Type, Union
=======
from contextlib import contextmanager
from typing import TYPE_CHECKING, ClassVar, Iterable, List, Optional
from typing import Sequence as GenericSequence
from typing import Type, TypeVar, Union
>>>>>>> 616e600e

from transformers import GenerationConfig, PreTrainedTokenizer

import vllm
from vllm.config import (CacheConfig, DecodingConfig, DeviceConfig, LoadConfig,
                         LoRAConfig, ModelConfig, ParallelConfig,
                         SchedulerConfig, SpeculativeConfig,
                         VisionLanguageConfig)
from vllm.core.scheduler import (ScheduledSequenceGroup, Scheduler,
                                 SchedulerOutputs)
from vllm.engine.arg_utils import EngineArgs
from vllm.engine.metrics import StatLogger, Stats
from vllm.engine.output_processor.interfaces import (
    SequenceGroupOutputProcessor)
from vllm.engine.output_processor.stop_checker import StopChecker
from vllm.engine.output_processor.util import create_output_by_sequence_group
from vllm.executor.executor_base import ExecutorBase
from vllm.executor.ray_utils import initialize_ray_cluster
from vllm.inputs import LLMInputs, PromptInputs
from vllm.logger import init_logger
from vllm.lora.request import LoRARequest
from vllm.outputs import (EmbeddingRequestOutput, RequestOutput,
                          RequestOutputFactory)
from vllm.pooling_params import PoolingParams
from vllm.sampling_params import SamplingParams
from vllm.sequence import (EmbeddingSequenceGroupOutput, ExecuteModelRequest,
                           PoolerOutput, SamplerOutput, Sequence,
                           SequenceGroup, SequenceGroupMetadata,
                           SequenceStatus)
from vllm.transformers_utils.detokenizer import Detokenizer
from vllm.transformers_utils.tokenizer_group import (BaseTokenizerGroup,
                                                     get_tokenizer_group)
from vllm.usage.usage_lib import (UsageContext, is_usage_stats_enabled,
                                  usage_message)
from vllm.utils import Counter

logger = init_logger(__name__)
_LOCAL_LOGGING_INTERVAL_SEC = 5


def _load_generation_config_dict(model_config: ModelConfig):
    try:
        return GenerationConfig.from_pretrained(
            model_config.model,
            revision=model_config.revision,
        ).to_diff_dict()
    except OSError:
        # Not found.
        return {}


_O = TypeVar("_O", RequestOutput, EmbeddingRequestOutput)


class LLMEngine:
    """An LLM engine that receives requests and generates texts.

    This is the main class for the vLLM engine. It receives requests
    from clients and generates texts from the LLM. It includes a tokenizer, a
    language model (possibly distributed across multiple GPUs), and GPU memory
    space allocated for intermediate states (aka KV cache). This class utilizes
    iteration-level scheduling and efficient memory management to maximize the
    serving throughput.

    The :class:`~vllm.LLM` class wraps this class for offline batched inference
    and the :class:`AsyncLLMEngine` class wraps this class for online serving.

    NOTE: The config arguments are derived from the :class:`~vllm.EngineArgs`
    class. For the comprehensive list of arguments, see :ref:`engine_args`.

    Args:
        model_config: The configuration related to the LLM model.
        cache_config: The configuration related to the KV cache memory
            management.
        parallel_config: The configuration related to distributed execution.
        scheduler_config: The configuration related to the request scheduler.
        device_config: The configuration related to the device.
        lora_config (Optional): The configuration related to serving multi-LoRA.
        vision_language_config (Optional): The configuration related to vision
            language models.
        speculative_config (Optional): The configuration related to speculative
            decoding.
        executor_class: The model executor class for managing distributed
            execution.
        log_stats: Whether to log statistics.
        usage_context: Specified entry point, used for usage info collection.
    """

    DO_VALIDATE_OUTPUT: ClassVar[bool] = False
    """A flag to toggle whether to validate the type of request output."""

    @classmethod
    @contextmanager
    def enable_output_validation(cls):
        cls.DO_VALIDATE_OUTPUT = True

        yield

        cls.DO_VALIDATE_OUTPUT = False

    @classmethod
    def validate_output(
        cls,
        output: object,
        output_type: Type[_O],
    ) -> _O:
        do_validate = cls.DO_VALIDATE_OUTPUT

        if ((TYPE_CHECKING or do_validate)
                and not isinstance(output, output_type)):
            raise TypeError(f"Expected output of type {output_type}, "
                            f"but found type {type(output)}")

        return output

    @classmethod
    def validate_outputs(
        cls,
        outputs: GenericSequence[object],
        output_type: Type[_O],
    ) -> List[_O]:
        do_validate = cls.DO_VALIDATE_OUTPUT

        outputs_: List[_O]
        if TYPE_CHECKING or do_validate:
            outputs_ = []
            for output in outputs:
                if not isinstance(output, output_type):
                    raise TypeError(f"Expected output of type {output_type}, "
                                    f"but found type {type(output)}")

                outputs_.append(output)
        else:
            outputs_ = outputs

        return outputs_

    tokenizer: Optional[BaseTokenizerGroup]

    def __init__(
        self,
        model_config: ModelConfig,
        cache_config: CacheConfig,
        parallel_config: ParallelConfig,
        scheduler_config: SchedulerConfig,
        device_config: DeviceConfig,
        load_config: LoadConfig,
        lora_config: Optional[LoRAConfig],
        vision_language_config: Optional[VisionLanguageConfig],
        speculative_config: Optional[SpeculativeConfig],
        decoding_config: Optional[DecodingConfig],
        executor_class: Type[ExecutorBase],
        log_stats: bool,
        usage_context: UsageContext = UsageContext.ENGINE_CONTEXT,
    ) -> None:
        logger.info(
            "Initializing an LLM engine (v%s) with config: "
            "model=%r, speculative_config=%r, tokenizer=%r, "
            "skip_tokenizer_init=%s, tokenizer_mode=%s, revision=%s, "
            "rope_scaling=%r, tokenizer_revision=%s, "
            "trust_remote_code=%s, dtype=%s, max_seq_len=%d, "
            "download_dir=%r, load_format=%s, tensor_parallel_size=%d, "
            "disable_custom_all_reduce=%s, quantization=%s, "
            "enforce_eager=%s, kv_cache_dtype=%s, "
            "quantization_param_path=%s, device_config=%s, "
            "decoding_config=%r, seed=%d, served_model_name=%s)",
            vllm.__version__,
            model_config.model,
            speculative_config,
            model_config.tokenizer,
            model_config.skip_tokenizer_init,
            model_config.tokenizer_mode,
            model_config.revision,
            model_config.rope_scaling,
            model_config.tokenizer_revision,
            model_config.trust_remote_code,
            model_config.dtype,
            model_config.max_model_len,
            load_config.download_dir,
            load_config.load_format,
            parallel_config.tensor_parallel_size,
            parallel_config.disable_custom_all_reduce,
            model_config.quantization,
            model_config.enforce_eager,
            cache_config.cache_dtype,
            model_config.quantization_param_path,
            device_config.device,
            decoding_config,
            model_config.seed,
            model_config.served_model_name,
        )
        # TODO(woosuk): Print more configs in debug mode.

        self.model_config = model_config
        self.cache_config = cache_config
        self.lora_config = lora_config
        self.vision_language_config = vision_language_config
        self.parallel_config = parallel_config
        self.scheduler_config = scheduler_config
        self.device_config = device_config
        self.speculative_config = speculative_config
        self.load_config = load_config
        self.decoding_config = decoding_config or DecodingConfig()
        self.log_stats = log_stats

        if not self.model_config.skip_tokenizer_init:
            self.tokenizer = self._init_tokenizer()
            self.detokenizer = Detokenizer(self.tokenizer)
        else:
            self.tokenizer = None
            self.detokenizer = None

        self.seq_counter = Counter()
        self.generation_config_fields = _load_generation_config_dict(
            model_config)

        self.model_executor = executor_class(
            model_config=model_config,
            cache_config=cache_config,
            parallel_config=parallel_config,
            scheduler_config=scheduler_config,
            device_config=device_config,
            lora_config=lora_config,
            vision_language_config=vision_language_config,
            speculative_config=speculative_config,
            load_config=load_config,
        )

        if not self.model_config.embedding_mode:
            self._initialize_kv_caches()

        # If usage stat is enabled, collect relevant info.
        if is_usage_stats_enabled():
            from vllm.model_executor.model_loader import (
                get_architecture_class_name)
            usage_message.report_usage(
                get_architecture_class_name(model_config),
                usage_context,
                extra_kvs={
                    # Common configuration
                    "dtype":
                    str(model_config.dtype),
                    "tensor_parallel_size":
                    parallel_config.tensor_parallel_size,
                    "block_size":
                    cache_config.block_size,
                    "gpu_memory_utilization":
                    cache_config.gpu_memory_utilization,

                    # Quantization
                    "quantization":
                    model_config.quantization,
                    "kv_cache_dtype":
                    cache_config.cache_dtype,

                    # Feature flags
                    "enable_lora":
                    bool(lora_config),
                    "enable_prefix_caching":
                    cache_config.enable_prefix_caching,
                    "enforce_eager":
                    model_config.enforce_eager,
                    "disable_custom_all_reduce":
                    parallel_config.disable_custom_all_reduce,
                })

        if self.tokenizer:
            # Ping the tokenizer to ensure liveness if it runs in a
            # different process.
            self.tokenizer.ping()

        # Create the scheduler.
        # NOTE: the cache_config here have been updated with the numbers of
        # GPU and CPU blocks, which are profiled in the distributed executor.
        self.scheduler = Scheduler(scheduler_config, cache_config, lora_config)

        # Metric Logging.
        if self.log_stats:
            self.stat_logger = StatLogger(
                local_interval=_LOCAL_LOGGING_INTERVAL_SEC,
                labels=dict(model_name=model_config.served_model_name),
                max_model_len=self.model_config.max_model_len)
            self.stat_logger.info("cache_config", self.cache_config)

        # Create sequence output processor, e.g. for beam search or
        # speculative decoding.
        self.output_processor = (
            SequenceGroupOutputProcessor.create_output_processor(
                self.scheduler_config,
                self.detokenizer,
                self.scheduler,
                self.seq_counter,
                self.get_tokenizer_for_seq,
                stop_checker=StopChecker(
                    self.scheduler_config.max_model_len,
                    self.get_tokenizer_for_seq,
                ),
            ))

    def _initialize_kv_caches(self) -> None:
        """Initialize the KV cache in the worker(s).

        The workers will determine the number of blocks in both the GPU cache
        and the swap CPU cache.
        """
        num_gpu_blocks, num_cpu_blocks = (
            self.model_executor.determine_num_available_blocks())

        if self.cache_config.num_gpu_blocks_override is not None:
            num_gpu_blocks_override = self.cache_config.num_gpu_blocks_override
            logger.info(
                "Overriding num_gpu_blocks=%d with "
                "num_gpu_blocks_override=%d", num_gpu_blocks,
                num_gpu_blocks_override)
            num_gpu_blocks = num_gpu_blocks_override

        self.cache_config.num_gpu_blocks = num_gpu_blocks
        self.cache_config.num_cpu_blocks = num_cpu_blocks

        self.model_executor.initialize_cache(num_gpu_blocks, num_cpu_blocks)

    @classmethod
    def from_engine_args(
        cls,
        engine_args: EngineArgs,
        usage_context: UsageContext = UsageContext.ENGINE_CONTEXT,
    ) -> "LLMEngine":
        """Creates an LLM engine from the engine arguments."""
        # Create the engine configs.
        engine_config = engine_args.create_engine_config()
        distributed_executor_backend = (
            engine_config.parallel_config.distributed_executor_backend)

        # Initialize the cluster and specify the executor class.
        if engine_config.device_config.device_type == "neuron":
            from vllm.executor.neuron_executor import NeuronExecutor
            executor_class = NeuronExecutor
        elif engine_config.device_config.device_type == "cpu":
            from vllm.executor.cpu_executor import CPUExecutor
            executor_class = CPUExecutor
        elif distributed_executor_backend == "ray":
            initialize_ray_cluster(engine_config.parallel_config)
            from vllm.executor.ray_gpu_executor import RayGPUExecutor
            executor_class = RayGPUExecutor
        elif distributed_executor_backend == "mp":
            from vllm.executor.multiproc_gpu_executor import (
                MultiprocessingGPUExecutor)
            executor_class = MultiprocessingGPUExecutor
        else:
            from vllm.executor.gpu_executor import GPUExecutor
            executor_class = GPUExecutor

        # Create the LLM engine.
        engine = cls(
            **engine_config.to_dict(),
            executor_class=executor_class,
            log_stats=not engine_args.disable_log_stats,
            usage_context=usage_context,
        )
        return engine

    def __reduce__(self):
        # This is to ensure that the LLMEngine is not referenced in
        # the closure used to initialize Ray worker actors
        raise RuntimeError("LLMEngine should not be pickled!")

    def __del__(self):
        # Shutdown model executor when engine is garbage collected
        # Use getattr since __init__ can fail before the field is set
        if model_executor := getattr(self, "model_executor", None):
            model_executor.shutdown()

    MISSING_TOKENIZER_GROUP_MSG = ("Unable to get tokenizer because "
                                   "skip_tokenizer_init is True")

    def get_tokenizer_group(
            self,
            fail_msg: str = MISSING_TOKENIZER_GROUP_MSG) -> BaseTokenizerGroup:
        if self.tokenizer is None:
            raise ValueError(fail_msg)

        return self.tokenizer

    def get_tokenizer(self) -> "PreTrainedTokenizer":
        return self.get_tokenizer_group().get_lora_tokenizer(None)

    def get_tokenizer_for_seq(self,
                              sequence: Sequence) -> "PreTrainedTokenizer":
        return self.get_tokenizer_group().get_lora_tokenizer(
            sequence.lora_request)

    def _init_tokenizer(self, **tokenizer_init_kwargs) -> BaseTokenizerGroup:
        init_kwargs = dict(
            tokenizer_id=self.model_config.tokenizer,
            enable_lora=bool(self.lora_config),
            max_num_seqs=self.scheduler_config.max_num_seqs,
            max_input_length=None,
            tokenizer_mode=self.model_config.tokenizer_mode,
            trust_remote_code=self.model_config.trust_remote_code,
            revision=self.model_config.tokenizer_revision)
        init_kwargs.update(tokenizer_init_kwargs)

        return get_tokenizer_group(self.parallel_config.tokenizer_pool_config,
                                   **init_kwargs)

    def _verify_args(self) -> None:
        self.model_config.verify_with_parallel_config(self.parallel_config)
        self.cache_config.verify_with_parallel_config(self.parallel_config)
        if self.lora_config:
            self.lora_config.verify_with_model_config(self.model_config)
            self.lora_config.verify_with_scheduler_config(
                self.scheduler_config)

    def _get_eos_token_id(
            self, lora_request: Optional[LoRARequest]) -> Optional[int]:
        if self.tokenizer is None:
            logger.warning("Using None for EOS token id because tokenizer "
                           "is not initialized")
            return None

        return self.tokenizer.get_lora_tokenizer(lora_request).eos_token_id

    def _add_processed_request(
        self,
        request_id: str,
        processed_inputs: LLMInputs,
        params: Union[SamplingParams, PoolingParams],
        arrival_time: float,
        lora_request: Optional[LoRARequest],
    ) -> None:
        # Create the sequences.
        block_size = self.cache_config.block_size
        seq_id = next(self.seq_counter)
        eos_token_id = self._get_eos_token_id(lora_request)

        seq = Sequence(seq_id, processed_inputs, block_size, eos_token_id,
                       lora_request)

        # Create a SequenceGroup based on SamplingParams or PoolingParams
        if isinstance(params, SamplingParams):
            seq_group = self._create_sequence_group_with_sampling(
                request_id,
                seq,
                params,
                arrival_time=arrival_time,
                lora_request=lora_request,
            )
        elif isinstance(params, PoolingParams):
            seq_group = self._create_sequence_group_with_pooling(
                request_id,
                seq,
                params,
                arrival_time=arrival_time,
                lora_request=lora_request,
            )
        else:
            raise ValueError(
                "Either SamplingParams or PoolingParams must be provided.")

        # Add the sequence group to the scheduler.
        self.scheduler.add_seq_group(seq_group)

    def process_model_inputs(
        self,
        request_id: str,
        inputs: PromptInputs,
        lora_request: Optional[LoRARequest] = None,
    ) -> LLMInputs:
        if isinstance(inputs, str):
            inputs = {"prompt": inputs}

        if "prompt_token_ids" not in inputs:
            tokenizer = self.get_tokenizer_group("prompts must be None if "
                                                 "skip_tokenizer_init is True")

            prompt_token_ids = tokenizer.encode(request_id=request_id,
                                                prompt=inputs["prompt"],
                                                lora_request=lora_request)
        else:
            prompt_token_ids = inputs["prompt_token_ids"]

        return LLMInputs(prompt_token_ids=prompt_token_ids,
                         prompt=inputs.get("prompt"),
                         multi_modal_data=inputs.get("multi_modal_data"))

    def add_request(
        self,
        request_id: str,
        inputs: PromptInputs,
        params: Union[SamplingParams, PoolingParams],
        arrival_time: Optional[float] = None,
        lora_request: Optional[LoRARequest] = None,
    ) -> None:
        """Add a request to the engine's request pool.

        The request is added to the request pool and will be processed by the
        scheduler as `engine.step()` is called. The exact scheduling policy is
        determined by the scheduler.

        Args:
            request_id: The unique ID of the request.
            inputs: The inputs to the LLM. See
                :class:`~vllm.inputs.PromptInputs`
                for more details about the format of each input.
            params: Parameters for sampling or pooling.
                :class:`~vllm.SamplingParams` for text generation.
                :class:`~vllm.PoolingParams` for pooling.
            arrival_time: The arrival time of the request. If None, we use
                the current monotonic time.

        Details:
            - Set arrival_time to the current time if it is None.
            - Set prompt_token_ids to the encoded prompt if it is None.
            - Create `best_of` number of :class:`~vllm.Sequence` objects.
            - Create a :class:`~vllm.SequenceGroup` object
              from the list of :class:`~vllm.Sequence`.
            - Add the :class:`~vllm.SequenceGroup` object to the scheduler.

        Example:
            >>> # initialize engine
            >>> engine = LLMEngine.from_engine_args(engine_args)
            >>> # set request arguments
            >>> example_prompt = "Who is the president of the United States?"
            >>> sampling_params = SamplingParams(temperature=0.0)
            >>> request_id = 0
            >>>
            >>> # add the request to the engine
            >>> engine.add_request(
            >>>    str(request_id),
            >>>    example_prompt,
            >>>    SamplingParams(temperature=0.0))
            >>> # continue the request processing
            >>> ...
        """
        if lora_request is not None and not self.lora_config:
            raise ValueError(f"Got lora_request {lora_request} but LoRA is "
                             "not enabled!")
        if arrival_time is None:
            arrival_time = time.time()

        processed_inputs = self.process_model_inputs(request_id=request_id,
                                                     inputs=inputs,
                                                     lora_request=lora_request)

        self._add_processed_request(
            request_id=request_id,
            processed_inputs=processed_inputs,
            params=params,
            arrival_time=arrival_time,
            lora_request=lora_request,
        )

    def _create_sequence_group_with_sampling(
        self,
        request_id: str,
        seq: Sequence,
        sampling_params: SamplingParams,
        arrival_time: float,
        lora_request: Optional[LoRARequest],
    ) -> SequenceGroup:
        """Creates a SequenceGroup with SamplingParams."""
        max_logprobs = self.get_model_config().max_logprobs
        if (sampling_params.logprobs
                and sampling_params.logprobs > max_logprobs) or (
                    sampling_params.prompt_logprobs
                    and sampling_params.prompt_logprobs > max_logprobs):
            raise ValueError(f"Cannot request more than "
                             f"{max_logprobs} logprobs.")

        # Defensive copy of SamplingParams, which are used by the sampler,
        # this doesn't deep-copy LogitsProcessor objects
        sampling_params = sampling_params.clone()
        # Add the eos token id into the sampling_params to support min_tokens
        # processing
        if seq.eos_token_id is not None:
            sampling_params.all_stop_token_ids.add(seq.eos_token_id)
        sampling_params.update_from_generation_config(
            self.generation_config_fields)

        # Create the sequence group.
        seq_group = SequenceGroup(request_id=request_id,
                                  seqs=[seq],
                                  arrival_time=arrival_time,
                                  sampling_params=sampling_params,
                                  lora_request=lora_request)

        return seq_group

    def _create_sequence_group_with_pooling(
        self,
        request_id: str,
        seq: Sequence,
        pooling_params: PoolingParams,
        arrival_time: float,
        lora_request: Optional[LoRARequest],
    ) -> SequenceGroup:
        """Creates a SequenceGroup with PoolingParams."""
        # Defensive copy of PoolingParams, which are used by the pooler
        pooling_params = pooling_params.clone()
        # Create the sequence group.
        seq_group = SequenceGroup(request_id=request_id,
                                  seqs=[seq],
                                  arrival_time=arrival_time,
                                  lora_request=lora_request,
                                  pooling_params=pooling_params)
        return seq_group

    def abort_request(self, request_id: Union[str, Iterable[str]]) -> None:
        """Aborts a request(s) with the given ID.

        Args:
            request_id: The ID(s) of the request to abort.

        Details:
            - Refer to the
              :meth:`~vllm.core.scheduler.Scheduler.abort_seq_group`
              from class :class:`~vllm.core.scheduler.Scheduler`.

        Example:
            >>> # initialize engine and add a request with request_id
            >>> request_id = str(0)
            >>> # abort the request
            >>> engine.abort_request(request_id)
        """
        self.scheduler.abort_seq_group(request_id)

    def get_model_config(self) -> ModelConfig:
        """Gets the model configuration."""
        return self.model_config

    def get_decoding_config(self) -> DecodingConfig:
        """Gets the decoding configuration."""
        return self.decoding_config

    def get_num_unfinished_requests(self) -> int:
        """Gets the number of unfinished requests."""
        return self.scheduler.get_num_unfinished_seq_groups()

    def has_unfinished_requests(self) -> bool:
        """Returns True if there are unfinished requests."""
        return self.scheduler.has_unfinished_seqs()

    def _process_sequence_group_outputs(
        self,
        seq_group: SequenceGroup,
        outputs: List[EmbeddingSequenceGroupOutput],
    ) -> None:
        seq_group.embeddings = outputs[0].embeddings

        for seq in seq_group.get_seqs():
            seq.status = SequenceStatus.FINISHED_STOPPED

        return

    def _process_model_outputs(
        self,
        output: GenericSequence[Union[SamplerOutput, PoolerOutput]],
        scheduled_seq_groups: List[ScheduledSequenceGroup],
        ignored_seq_groups: List[SequenceGroup],
        seq_group_metadata_list: List[SequenceGroupMetadata],
    ) -> List[Union[RequestOutput, EmbeddingRequestOutput]]:
        """Apply the model output to the sequences in the scheduled seq groups.

        Returns RequestOutputs that can be returned to the client.
        """

        now = time.time()

        # Organize outputs by [sequence group][step] instead of
        # [step][sequence group].
        output_by_sequence_group = create_output_by_sequence_group(
            output, num_seq_groups=len(scheduled_seq_groups))

        # Update the scheduled sequence groups with the model outputs.
        for scheduled_seq_group, outputs, seq_group_meta in zip(
                scheduled_seq_groups, output_by_sequence_group,
                seq_group_metadata_list):
            seq_group = scheduled_seq_group.seq_group
            seq_group.update_num_computed_tokens(
                scheduled_seq_group.token_chunk_size)
            if self.model_config.embedding_mode:
                self._process_sequence_group_outputs(seq_group, outputs)
                continue

            self.output_processor.process_prompt_logprob(seq_group, outputs)
            if seq_group_meta.do_sample:
                self.output_processor.process_outputs(seq_group, outputs)

        # Free the finished sequence groups.
        self.scheduler.free_finished_seq_groups()

        # Create the outputs.
        request_outputs: List[Union[RequestOutput,
                                    EmbeddingRequestOutput]] = []
        for scheduled_seq_group in scheduled_seq_groups:
            seq_group = scheduled_seq_group.seq_group
            seq_group.maybe_set_first_token_time(now)
            request_output = RequestOutputFactory.create(seq_group)
            request_outputs.append(request_output)
        for seq_group in ignored_seq_groups:
            request_output = RequestOutputFactory.create(seq_group)
            request_outputs.append(request_output)
        return request_outputs

    def step(self) -> List[Union[RequestOutput, EmbeddingRequestOutput]]:
        """Performs one decoding iteration and returns newly generated results.

        .. figure:: https://i.imgur.com/sv2HssD.png
            :alt: Overview of the step function
            :align: center

            Overview of the step function.

        Details:
            - Step 1: Schedules the sequences to be executed in the next
              iteration and the token blocks to be swapped in/out/copy.

                - Depending on the scheduling policy,
                  sequences may be `preempted/reordered`.
                - A Sequence Group (SG) refer to a group of sequences
                  that are generated from the same prompt.

            - Step 2: Calls the distributed executor to execute the model.
            - Step 3: Processes the model output. This mainly includes:

                - Decodes the relevant outputs.
                - Updates the scheduled sequence groups with model outputs
                  based on its `sampling parameters` (`use_beam_search` or not).
                - Frees the finished sequence groups.

            - Finally, it creates and returns the newly generated results.

        Example:
            >>> # Please see the example/ folder for more detailed examples.
            >>>
            >>> # initialize engine and request arguments
            >>> engine = LLMEngine.from_engine_args(engine_args)
            >>> example_inputs = [(0, "What is LLM?",
            >>>    SamplingParams(temperature=0.0))]
            >>>
            >>> # Start the engine with an event loop
            >>> while True:
            >>>     if example_inputs:
            >>>         req_id, prompt, sampling_params = example_inputs.pop(0)
            >>>         engine.add_request(str(req_id),prompt,sampling_params)
            >>>
            >>>     # continue the request processing
            >>>     request_outputs = engine.step()
            >>>     for request_output in request_outputs:
            >>>         if request_output.finished:
            >>>             # return or show the request output
            >>>
            >>>     if not (engine.has_unfinished_requests() or example_inputs):
            >>>         break
        """
        seq_group_metadata_list, scheduler_outputs = self.scheduler.schedule()

        if not scheduler_outputs.is_empty():
            execute_model_req = ExecuteModelRequest(
                seq_group_metadata_list=seq_group_metadata_list,
                blocks_to_swap_in=scheduler_outputs.blocks_to_swap_in,
                blocks_to_swap_out=scheduler_outputs.blocks_to_swap_out,
                blocks_to_copy=scheduler_outputs.blocks_to_copy,
                num_lookahead_slots=scheduler_outputs.num_lookahead_slots,
                running_queue_size=scheduler_outputs.running_queue_size,
            )
            output = self.model_executor.execute_model(
                execute_model_req=execute_model_req)
        else:
            output = []

        request_outputs = self._process_model_outputs(
            output, scheduler_outputs.scheduled_seq_groups,
            scheduler_outputs.ignored_seq_groups, seq_group_metadata_list)

        # Log stats.
        self.do_log_stats(scheduler_outputs, output)

        if not request_outputs:
            # Stop the execute model loop in parallel workers until there are
            # more requests to process. This avoids waiting indefinitely in
            # torch.distributed ops which may otherwise timeout, and unblocks
            # the RPC thread in the workers so that they can process any other
            # queued control plane messages, such as add/remove lora adapters.
            self.model_executor.stop_remote_worker_execution_loop()

        return request_outputs

    def do_log_stats(
            self,
            scheduler_outputs: Optional[SchedulerOutputs] = None,
            model_output: Optional[List[SamplerOutput]] = None) -> None:
        """Forced log when no requests active."""
        if self.log_stats:
            self.stat_logger.log(
                self._get_stats(scheduler_outputs, model_output))

    def _get_stats(
            self,
            scheduler_outputs: Optional[SchedulerOutputs],
            model_output: Optional[List[SamplerOutput]] = None) -> Stats:
        """Get Stats to be Logged to Prometheus.

        Args:
            scheduler_outputs: Optional, used to populate metrics related to
                the scheduled batch,
            model_output: Optional, used to emit speculative decoding metrics
                which are created by the workers.
        """
        now = time.time()

        # System State
        #   Scheduler State
        num_running_sys = len(self.scheduler.running)
        num_swapped_sys = len(self.scheduler.swapped)
        num_waiting_sys = len(self.scheduler.waiting)

        # KV Cache Usage in %
        num_total_gpu = self.cache_config.num_gpu_blocks
        gpu_cache_usage_sys = 0.
        if num_total_gpu is not None:
            num_free_gpu = self.scheduler.block_manager.get_num_free_gpu_blocks(
            )
            gpu_cache_usage_sys = 1.0 - (num_free_gpu / num_total_gpu)

        num_total_cpu = self.cache_config.num_cpu_blocks
        cpu_cache_usage_sys = 0.
        if num_total_cpu is not None and num_total_cpu > 0:
            num_free_cpu = self.scheduler.block_manager.get_num_free_cpu_blocks(
            )
            cpu_cache_usage_sys = 1.0 - (num_free_cpu / num_total_cpu)

        # Iteration stats
        num_prompt_tokens_iter = 0
        num_generation_tokens_iter = 0
        time_to_first_tokens_iter: List[float] = []
        time_per_output_tokens_iter: List[float] = []
        num_preemption_iter = (0 if scheduler_outputs is None else
                               scheduler_outputs.preempted)

        # Request stats
        #   Latency
        time_e2e_requests: List[float] = []
        #   Metadata
        num_prompt_tokens_requests: List[int] = []
        num_generation_tokens_requests: List[int] = []
        best_of_requests: List[int] = []
        n_requests: List[int] = []
        finished_reason_requests: List[str] = []

        # NOTE: This loop assumes prefill seq_groups are before
        # decode seq_groups in scheduled_seq_groups.
        if scheduler_outputs is not None:
            num_generation_tokens_from_prefill_groups = 0.
            # NOTE: if scheduler_outputs.num_prefill_groups > 0 and
            # the len of scheduler_outputs.scheduled_seq_groups is !=
            # scheduler_outputs.num_prefill_groups, this means that
            # chunked prefills have been detected.

            for idx, scheduled_seq_group in enumerate(
                    scheduler_outputs.scheduled_seq_groups):
                group_was_prefill = idx < scheduler_outputs.num_prefill_groups
                seq_group = scheduled_seq_group.seq_group

                # NOTE: a seq_group that completed all of its prefill tokens
                # in the last iteration will have seq_group.is_prefill() = False
                # with group_was_prefill = True
                if group_was_prefill:
                    # Number of prompt tokens.
                    num_prompt_tokens_iter += (
                        scheduled_seq_group.token_chunk_size)

                    # If the seq_group just finished the prefill state
                    # get TTFT.
                    if not seq_group.is_prefill():
                        latency = seq_group.get_last_latency(now)
                        time_to_first_tokens_iter.append(latency)

                        # One generation token per finished prefill.
                        num_generation_tokens_from_prefill_groups += (
                            seq_group.num_seqs())
                else:
                    # TPOTs.
                    latency = seq_group.get_last_latency(now)
                    time_per_output_tokens_iter.append(latency)

                # Because of chunked prefill, we can have a single sequence
                # group that does multiple prompt_runs. To prevent logging
                # the same metadata more than once per request, we standardize
                # on logging request level information for finished requests,
                # which can only happen once.
                if seq_group.is_finished():
                    # Latency timings
                    time_e2e_requests.append(now -
                                             seq_group.metrics.arrival_time)

                    # Metadata
                    num_prompt_tokens_requests.append(
                        len(seq_group.prompt_token_ids))
                    num_generation_tokens_requests.extend([
                        seq.get_output_len()
                        for seq in seq_group.get_finished_seqs()
                    ])
                    if seq_group.sampling_params is not None:
                        best_of_requests.append(
                            seq_group.sampling_params.best_of)
                        n_requests.append(seq_group.sampling_params.n)
                    finished_reason_requests.extend([
                        SequenceStatus.get_finished_reason(seq.status)
                        for seq in seq_group.get_finished_seqs()
                    ])

            # Number of generation tokens.
            #   num_batched_tokens equals the number of prompt_tokens plus the
            #   number of decode_tokens in a single iteration. So,
            #   num_generation_tokens = num_batched_tokens - num_prompt_tokens
            #   + num_generation_tokens_from_prefill_groups (since we generate
            #   one token on prefills on iters where the prefill finishes).
            num_generation_tokens_iter = (
                scheduler_outputs.num_batched_tokens - num_prompt_tokens_iter +
                num_generation_tokens_from_prefill_groups)

        # Spec decode, if enabled, emits specialized metrics from the worker in
        # sampler output.
        if model_output and (model_output[0].spec_decode_worker_metrics
                             is not None):
            spec_decode_metrics = model_output[0].spec_decode_worker_metrics
        else:
            spec_decode_metrics = None

        return Stats(
            now=now,
            # System stats
            #   Scheduler State
            num_running_sys=num_running_sys,
            num_swapped_sys=num_swapped_sys,
            num_waiting_sys=num_waiting_sys,
            #   KV Cache Usage in %
            gpu_cache_usage_sys=gpu_cache_usage_sys,
            cpu_cache_usage_sys=cpu_cache_usage_sys,

            # Iteration stats
            num_prompt_tokens_iter=num_prompt_tokens_iter,
            num_generation_tokens_iter=num_generation_tokens_iter,
            time_to_first_tokens_iter=time_to_first_tokens_iter,
            time_per_output_tokens_iter=time_per_output_tokens_iter,
            spec_decode_metrics=spec_decode_metrics,
            num_preemption_iter=num_preemption_iter,

            # Request stats
            #   Latency
            time_e2e_requests=time_e2e_requests,
            #   Metadata
            num_prompt_tokens_requests=num_prompt_tokens_requests,
            num_generation_tokens_requests=num_generation_tokens_requests,
            best_of_requests=best_of_requests,
            n_requests=n_requests,
            finished_reason_requests=finished_reason_requests,
        )

    def add_lora(self, lora_request: LoRARequest) -> bool:
        return self.model_executor.add_lora(lora_request)

    def remove_lora(self, lora_id: int) -> bool:
        return self.model_executor.remove_lora(lora_id)

    def list_loras(self) -> Set[int]:
        return self.model_executor.list_loras()

    def check_health(self) -> None:
        self.model_executor.check_health()<|MERGE_RESOLUTION|>--- conflicted
+++ resolved
@@ -1,12 +1,8 @@
 import time
-<<<<<<< HEAD
-from typing import Iterable, List, Optional, Set, Type, Union
-=======
 from contextlib import contextmanager
 from typing import TYPE_CHECKING, ClassVar, Iterable, List, Optional
 from typing import Sequence as GenericSequence
-from typing import Type, TypeVar, Union
->>>>>>> 616e600e
+from typing import Set, Type, TypeVar, Union
 
 from transformers import GenerationConfig, PreTrainedTokenizer
 
