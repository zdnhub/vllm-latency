--- conflicted
+++ resolved
@@ -7,15 +7,9 @@
 from transformers import PreTrainedTokenizer
 
 from vllm.config import (CacheConfig, DecodingConfig, DeviceConfig, LoadConfig,
-<<<<<<< HEAD
-                         LoRAConfig, ModelConfig, ObservabilityConfig,
-                         ParallelConfig, PromptAdapterConfig, SchedulerConfig,
-                         SpeculativeConfig, VisionLanguageConfig)
-=======
                          LoRAConfig, ModelConfig, MultiModalConfig,
                          ObservabilityConfig, ParallelConfig, SchedulerConfig,
-                         SpeculativeConfig)
->>>>>>> abad5746
+                         SpeculativeConfig, PromptAdapterConfig)
 from vllm.core.scheduler import (ScheduledSequenceGroup, Scheduler,
                                  SchedulerOutputs)
 from vllm.engine.arg_utils import EngineArgs
