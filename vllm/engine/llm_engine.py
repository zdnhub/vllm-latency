--- conflicted
+++ resolved
@@ -176,15 +176,10 @@
             "disable_custom_all_reduce=%s, quantization=%s, "
             "enforce_eager=%s, kv_cache_dtype=%s, "
             "quantization_param_path=%s, device_config=%s, "
-<<<<<<< HEAD
-            "decoding_config=%r, seed=%d, served_model_name=%s)",
-            #vllm.__version__,
-=======
             "decoding_config=%r, observability_config=%r, "
             "seed=%d, served_model_name=%s, use_v2_block_manager=%s, "
             "enable_prefix_caching=%s)",
             VLLM_VERSION,
->>>>>>> 3476ed08
             model_config.model,
             speculative_config,
             model_config.tokenizer,
