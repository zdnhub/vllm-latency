import asyncio
import time
from functools import partial
from typing import (AsyncIterator, Callable, Dict, Iterable, List, Optional,
                    Set, Tuple, Type, Union)

from transformers import PreTrainedTokenizer

import vllm.envs as envs
from vllm.config import DecodingConfig, ModelConfig
from vllm.core.scheduler import SchedulerOutputs
from vllm.engine.arg_utils import AsyncEngineArgs
from vllm.engine.async_timeout import asyncio_timeout
from vllm.engine.llm_engine import LLMEngine
from vllm.executor.ray_utils import initialize_ray_cluster, ray
from vllm.inputs import LLMInputs, PromptInputs
from vllm.logger import init_logger
from vllm.lora.request import LoRARequest
from vllm.outputs import EmbeddingRequestOutput, RequestOutput
from vllm.pooling_params import PoolingParams
from vllm.sampling_params import SamplingParams
from vllm.sequence import ExecuteModelRequest, SamplerOutput
from vllm.usage.usage_lib import UsageContext

logger = init_logger(__name__)
ENGINE_ITERATION_TIMEOUT_S = envs.VLLM_ENGINE_ITERATION_TIMEOUT_S


class AsyncEngineDeadError(RuntimeError):
    pass


def _log_task_completion(task: asyncio.Task,
                         error_callback: Callable[[Exception], None]) -> None:
    """This function is only intended for the `engine.run_engine_loop()` task.

    In particular, that task runs a `while True` loop that can only exit if
    there is an exception.
    """

    exception = None
    try:
        return_value = task.result()
        raise AssertionError(
            f"The engine background task should never finish without an "
            f"exception. {return_value}")
    except asyncio.exceptions.CancelledError:
        # We assume that if the task is cancelled, we are gracefully shutting
        # down. This should only happen on program exit.
        logger.info("Engine is gracefully shutting down.")
    except Exception as e:
        exception = e
        logger.error("Engine background task failed", exc_info=e)
        error_callback(exception)
        raise AsyncEngineDeadError(
            "Task finished unexpectedly. This should never happen! "
            "Please open an issue on Github. See stack trace above for the"
            "actual cause.") from e


class AsyncStream:
    """A stream of RequestOutputs or EmbeddingRequestOutputs for a request
    that can be iterated over asynchronously."""

    def __init__(self, request_id: str) -> None:
        self.request_id = request_id
        self._queue: asyncio.Queue = asyncio.Queue()
        self._finished = False

    def put(self, item: Union[RequestOutput, EmbeddingRequestOutput,
                              Exception]) -> None:
        if self._finished:
            return
        self._queue.put_nowait(item)

    def finish(self) -> None:
        self._queue.put_nowait(StopAsyncIteration())
        self._finished = True

    @property
    def finished(self) -> bool:
        return self._finished

    def __aiter__(self):
        return self

    async def __anext__(self) -> Union[RequestOutput, EmbeddingRequestOutput]:
        result = await self._queue.get()
        if isinstance(result, Exception):
            raise result
        return result


class RequestTracker:
    """Synchronous abstraction for tracking requests."""

    def __init__(self) -> None:
        self._request_streams: Dict[str, AsyncStream] = {}
        self._finished_requests: asyncio.Queue[str] = asyncio.Queue()
        self._new_requests: asyncio.Queue[Tuple[AsyncStream,
                                                dict]] = asyncio.Queue()
        self.new_requests_event = asyncio.Event()

    def __contains__(self, item):
        return item in self._request_streams

    def __len__(self) -> int:
        return len(self._request_streams)

    def propagate_exception(self,
                            exc: Exception,
                            request_id: Optional[str] = None) -> None:
        """Propagate an exception to request streams
        (all if request_id is None)."""
        if request_id is not None:
            self._request_streams[request_id].put(exc)
            self.abort_request(request_id)
        else:
            for rid, stream in self._request_streams.items():
                stream.put(exc)
                self.abort_request(rid)

    def process_request_output(self,
                               request_output: Union[RequestOutput,
                                                     EmbeddingRequestOutput],
                               *,
                               verbose: bool = False) -> None:
        """Process a request output from the engine."""
        request_id = request_output.request_id

        self._request_streams[request_id].put(request_output)
        if request_output.finished:
            if verbose:
                logger.info("Finished request %s.", request_id)
            self.abort_request(request_id)

    def process_exception(self,
                          request_id: str,
                          exception: Exception,
                          *,
                          verbose: bool = False) -> None:
        """Propagate an exception from the engine."""
        self._request_streams[request_id].put(exception)
        if verbose:
            logger.info("Finished request %s.", request_id)
        self.abort_request(request_id)

    def add_request(self, request_id: str,
                    **engine_add_request_kwargs) -> AsyncStream:
        """Add a request to be sent to the engine on the next background
        loop iteration."""
        if request_id in self._request_streams:
            raise KeyError(f"Request {request_id} already exists.")

        stream = AsyncStream(request_id)
        self._new_requests.put_nowait((stream, {
            "request_id": request_id,
            **engine_add_request_kwargs
        }))

        self.new_requests_event.set()

        return stream

    def abort_request(self, request_id: str, *, verbose: bool = False) -> None:
        """Abort a request during next background loop iteration."""
        if verbose:
            logger.info("Aborted request %s.", request_id)

        self._finished_requests.put_nowait(request_id)

        if request_id not in self._request_streams or self._request_streams[
                request_id].finished:
            # The request has already finished or been aborted.
            return

        self._request_streams[request_id].finish()

    def get_new_and_finished_requests(self) -> Tuple[List[Dict], Set[str]]:
        """Get the new requests and finished requests to be
        sent to the engine."""
        new_requests: List[Dict] = []
        finished_requests: Set[str] = set()

        while not self._finished_requests.empty():
            request_id = self._finished_requests.get_nowait()
            finished_requests.add(request_id)
            self._request_streams.pop(request_id, None)

        while not self._new_requests.empty():
            stream, new_request = self._new_requests.get_nowait()
            if stream.request_id in finished_requests:
                # The request has already been aborted.
                stream.finish()
                continue
            self._request_streams[stream.request_id] = stream
            new_requests.append(new_request)

        return new_requests, finished_requests

    async def wait_for_new_requests(self):
        if not self.has_new_requests():
            await self.new_requests_event.wait()
        self.new_requests_event.clear()

    def has_new_requests(self):
        return not self._new_requests.empty()


class _AsyncLLMEngine(LLMEngine):
    """Extension of LLMEngine to add async methods."""

    async def step_async(
            self) -> List[Union[RequestOutput, EmbeddingRequestOutput]]:
        """Performs one decoding iteration and returns newly generated results.
        The workers are ran asynchronously if possible.

        This function performs one decoding iteration of the engine. It first
        schedules the sequences to be executed in the next iteration and the
        token blocks to be swapped in/out/copy. Then, it executes the model
        and updates the scheduler with the model outputs. Finally, it decodes
        the sequences and returns the newly generated results.
        """
        seq_group_metadata_list, scheduler_outputs = self.scheduler.schedule()

        if not scheduler_outputs.is_empty():
            # Execute the model.
            execute_model_req = ExecuteModelRequest(
                seq_group_metadata_list=seq_group_metadata_list,
                blocks_to_swap_in=scheduler_outputs.blocks_to_swap_in,
                blocks_to_swap_out=scheduler_outputs.blocks_to_swap_out,
                blocks_to_copy=scheduler_outputs.blocks_to_copy,
                num_lookahead_slots=scheduler_outputs.num_lookahead_slots,
                running_queue_size=scheduler_outputs.running_queue_size,
            )
            output = await self.model_executor.execute_model_async(
                execute_model_req)
        else:
            output = []

        request_outputs = self._process_model_outputs(
            output, scheduler_outputs.scheduled_seq_groups,
            scheduler_outputs.ignored_seq_groups, seq_group_metadata_list)

        # Log stats.
        self.do_log_stats(scheduler_outputs, output)

        # Tracing
        self.do_tracing(scheduler_outputs)

        if not request_outputs:
            # Stop the execute model loop in parallel workers until there are
            # more requests to process. This avoids waiting indefinitely in
            # torch.distributed ops which may otherwise timeout, and unblocks
            # the RPC thread in the workers so that they can process any other
            # queued control plane messages, such as add/remove lora adapters.
            await self.model_executor.stop_remote_worker_execution_loop_async()

        return request_outputs

    async def process_model_inputs_async(
        self,
        request_id: str,
        inputs: PromptInputs,
        lora_request: Optional[LoRARequest] = None,
    ) -> LLMInputs:
        if isinstance(inputs, str):
            inputs = {"prompt": inputs}

        if "prompt_token_ids" not in inputs:
            tokenizer = self.get_tokenizer_group("prompts must be None if "
                                                 "skip_tokenizer_init is True")

            prompt_token_ids = await tokenizer.encode_async(
                request_id=request_id,
                prompt=inputs["prompt"],
                lora_request=lora_request)
        else:
            prompt_token_ids = inputs["prompt_token_ids"]

        llm_inputs = LLMInputs(prompt_token_ids=prompt_token_ids,
                               prompt=inputs.get("prompt"),
                               multi_modal_data=inputs.get("multi_modal_data"))

        return self.input_processor(llm_inputs)

    async def add_request_async(
        self,
        request_id: str,
        inputs: PromptInputs,
        params: Union[SamplingParams, PoolingParams],
        arrival_time: Optional[float] = None,
        lora_request: Optional[LoRARequest] = None,
        trace_headers: Optional[Dict[str, str]] = None,
    ) -> None:
        if lora_request is not None and not self.lora_config:
            raise ValueError(f"Got lora_request {lora_request} but LoRA is "
                             "not enabled!")
        if arrival_time is None:
            arrival_time = time.time()

        processed_inputs = await self.process_model_inputs_async(
            request_id=request_id, inputs=inputs, lora_request=lora_request)

        self._add_processed_request(
            request_id=request_id,
            processed_inputs=processed_inputs,
            params=params,
            arrival_time=arrival_time,
            lora_request=lora_request,
            trace_headers=trace_headers,
        )

    async def check_health_async(self) -> None:
        if self.tokenizer:
            self.tokenizer.check_health()
        self.model_executor.check_health()


class AsyncLLMEngine:
    """An asynchronous wrapper for :class:`LLMEngine`.

    This class is used to wrap the :class:`LLMEngine` class to make it
    asynchronous. It uses asyncio to create a background loop that keeps
    processing incoming requests. The :class:`LLMEngine` is kicked by the
    generate method when there are requests in the waiting queue. The generate
    method yields the outputs from the :class:`LLMEngine` to the caller.

    Args:
        worker_use_ray: Whether to use Ray for model workers. Required for
            distributed execution. Should be the same as
            `parallel_config.worker_use_ray`.
        engine_use_ray: Whether to make LLMEngine a Ray actor. If so, the
            async frontend will be executed in a separate process as the
            model workers.
        log_requests: Whether to log the requests.
        max_log_len: Maximum number of prompt characters or prompt ID numbers
            being printed in log.
        start_engine_loop: If True, the background task to run the engine
            will be automatically started in the generate call.
        *args: Arguments for :class:`LLMEngine`.
        **kwargs: Arguments for :class:`LLMEngine`.
    """

    _engine_class: Type[_AsyncLLMEngine] = _AsyncLLMEngine

    def __init__(self,
                 worker_use_ray: bool,
                 engine_use_ray: bool,
                 *args,
                 log_requests: bool = True,
                 max_log_len: Optional[int] = None,
                 start_engine_loop: bool = True,
                 **kwargs) -> None:
        self.worker_use_ray = worker_use_ray
        self.engine_use_ray = engine_use_ray
        self.log_requests = log_requests
        self.max_log_len = max_log_len
        self.engine = self._init_engine(*args, **kwargs)

        self.background_loop: Optional[asyncio.Future] = None
        # We need to keep a reference to unshielded
        # task as well to prevent it from being garbage
        # collected
        self._background_loop_unshielded: Optional[asyncio.Task] = None
        self.start_engine_loop = start_engine_loop
        self._errored_with: Optional[BaseException] = None

        # Lazy initialized fields
        self._request_tracker: RequestTracker

    @classmethod
    def from_engine_args(
        cls,
        engine_args: AsyncEngineArgs,
        start_engine_loop: bool = True,
        usage_context: UsageContext = UsageContext.ENGINE_CONTEXT,
    ) -> "AsyncLLMEngine":
        """Creates an async LLM engine from the engine arguments."""
        # Create the engine configs.
        engine_config = engine_args.create_engine_config()
        distributed_executor_backend = (
            engine_config.parallel_config.distributed_executor_backend)

        if engine_config.device_config.device_type == "neuron":
            from vllm.executor.neuron_executor import NeuronExecutorAsync
            executor_class = NeuronExecutorAsync
        elif engine_config.device_config.device_type == "tpu":
            from vllm.executor.tpu_executor import TPUExecutorAsync
            executor_class = TPUExecutorAsync
        elif engine_config.device_config.device_type == "cpu":
            assert distributed_executor_backend is None, (
                "Distributed execution is not supported with the CPU backend.")
            from vllm.executor.cpu_executor import CPUExecutorAsync
            executor_class = CPUExecutorAsync
<<<<<<< HEAD
        elif engine_config.device_config.device_type == "hpu":
            if distributed_executor_backend == "ray":
                initialize_ray_cluster(engine_config.parallel_config)
                from vllm.executor.ray_habana_executor import RayHabanaExecutorAsync
                executor_class = RayHabanaExecutorAsync
            else:
                from vllm.executor.habana_executor import HabanaExecutorAsync
                executor_class = HabanaExecutorAsync
=======
        elif engine_config.device_config.device_type == "openvino":
            assert distributed_executor_backend is None, (
                "Distributed execution is not supported with "
                "the OpenVINO backend.")
            from vllm.executor.openvino_executor import OpenVINOExecutorAsync
            executor_class = OpenVINOExecutorAsync
>>>>>>> 80ca1e6a
        elif engine_config.device_config.device_type == "xpu":
            if distributed_executor_backend is None:
                from vllm.executor.xpu_executor import XPUExecutorAsync
                executor_class = XPUExecutorAsync
            elif distributed_executor_backend == "ray":
                initialize_ray_cluster(engine_config.parallel_config)
                from vllm.executor.ray_xpu_executor import RayXPUExecutorAsync
                executor_class = RayXPUExecutorAsync
            else:
                raise RuntimeError(
                    "Not supported distributed execution model on XPU device.")
        elif distributed_executor_backend == "ray":
            initialize_ray_cluster(engine_config.parallel_config)
            from vllm.executor.ray_gpu_executor import RayGPUExecutorAsync
            executor_class = RayGPUExecutorAsync
        elif distributed_executor_backend == "mp":
            from vllm.executor.multiproc_gpu_executor import (
                MultiprocessingGPUExecutorAsync)
            executor_class = MultiprocessingGPUExecutorAsync
        else:
            from vllm.executor.gpu_executor import GPUExecutorAsync
            executor_class = GPUExecutorAsync
        # Create the async LLM engine.
        engine = cls(
            distributed_executor_backend == "ray",
            engine_args.engine_use_ray,
            **engine_config.to_dict(),
            executor_class=executor_class,
            log_requests=not engine_args.disable_log_requests,
            log_stats=not engine_args.disable_log_stats,
            max_log_len=engine_args.max_log_len,
            start_engine_loop=start_engine_loop,
            usage_context=usage_context,
        )
        return engine

    @property
    def is_running(self) -> bool:
        return (self.background_loop is not None
                and self._background_loop_unshielded is not None
                and not self._background_loop_unshielded.done())

    @property
    def is_stopped(self) -> bool:
        return self.errored or (self.background_loop is not None and
                                self._background_loop_unshielded is not None
                                and self._background_loop_unshielded.done())

    @property
    def errored(self) -> bool:
        return self._errored_with is not None

    def set_errored(self, exc: Exception) -> None:
        self._errored_with = exc

    def _error_callback(self, exc: Exception) -> None:
        self.set_errored(exc)
        self._request_tracker.propagate_exception(exc)

    async def get_tokenizer(self) -> "PreTrainedTokenizer":
        if self.engine_use_ray:
            return await self.engine.get_tokenizer.remote()  # type: ignore
        else:
            return self.engine.get_tokenizer()

    def start_background_loop(self) -> None:
        """Start the background loop."""
        if self.errored:
            raise AsyncEngineDeadError(
                "Background loop has errored already.") from self._errored_with
        if self.is_running:
            raise RuntimeError("Background loop is already running.")
        # Initialize the RequestTracker here so it uses the right event loop.
        self._request_tracker = RequestTracker()

        self._background_loop_unshielded = asyncio.get_event_loop(
        ).create_task(self.run_engine_loop())
        self._background_loop_unshielded.add_done_callback(
            partial(_log_task_completion, error_callback=self._error_callback))
        self.background_loop = asyncio.shield(self._background_loop_unshielded)

    def _init_engine(self, *args,
                     **kwargs) -> Union[_AsyncLLMEngine, "ray.ObjectRef"]:
        if not self.engine_use_ray:
            engine_class = self._engine_class
        elif self.worker_use_ray:
            engine_class = ray.remote(num_cpus=0)(self._engine_class).remote
        else:
            # FIXME(woosuk): This is a bit hacky. Be careful when changing the
            # order of the arguments.
            cache_config = kwargs["cache_config"]
            parallel_config = kwargs["parallel_config"]
            if parallel_config.tensor_parallel_size == 1:
                num_gpus = cache_config.gpu_memory_utilization
            else:
                num_gpus = 1
            engine_class = ray.remote(num_gpus=num_gpus)(
                self._engine_class).remote
        return engine_class(*args, **kwargs)

    async def engine_step(self) -> bool:
        """Kick the engine to process the waiting requests.

        Returns True if there are in-progress requests."""

        new_requests, finished_requests = (
            self._request_tracker.get_new_and_finished_requests())

        for new_request in new_requests:
            # Add the request into the vLLM engine's waiting queue.
            # TODO: Maybe add add_request_batch to reduce Ray overhead
            try:
                if self.engine_use_ray:
                    await self.engine.add_request.remote(  # type: ignore
                        **new_request)
                else:
                    await self.engine.add_request_async(**new_request)
            except ValueError as e:
                # TODO: use a vLLM specific error for failed validation
                self._request_tracker.process_exception(
                    new_request["request_id"],
                    e,
                    verbose=self.log_requests,
                )

        if finished_requests:
            await self._engine_abort(finished_requests)

        if self.engine_use_ray:
            request_outputs = await self.engine.step.remote()  # type: ignore
        else:
            request_outputs = await self.engine.step_async()

        # Put the outputs into the corresponding streams.
        for request_output in request_outputs:
            self._request_tracker.process_request_output(
                request_output, verbose=self.log_requests)

        return len(request_outputs) > 0

    async def _engine_abort(self, request_ids: Iterable[str]):
        if self.engine_use_ray:
            await self.engine.abort_request.remote(request_ids)  # type: ignore
        else:
            self.engine.abort_request(request_ids)

    async def run_engine_loop(self):
        has_requests_in_progress = False
        while True:
            if not has_requests_in_progress:
                logger.debug("Waiting for new requests...")
                await self._request_tracker.wait_for_new_requests()
                logger.debug("Got new requests!")

            # Abort if iteration takes too long due to unrecoverable errors
            # (eg. NCCL timeouts).
            try:
                async with asyncio_timeout(ENGINE_ITERATION_TIMEOUT_S):
                    has_requests_in_progress = await self.engine_step()
            except asyncio.TimeoutError as exc:
                logger.error(
                    "Engine iteration timed out. This should never happen!")
                self.set_errored(exc)
                raise
            await asyncio.sleep(0)

    async def add_request(
        self,
        request_id: str,
        inputs: PromptInputs,
        params: Union[SamplingParams, PoolingParams],
        arrival_time: Optional[float] = None,
        lora_request: Optional[LoRARequest] = None,
        trace_headers: Optional[Dict[str, str]] = None,
    ) -> AsyncStream:
        if self.log_requests:
            if isinstance(inputs, str):
                shortened_prompt = inputs
                shortened_token_ids = None
            else:
                shortened_prompt = inputs.get("prompt")
                shortened_token_ids = inputs.get("prompt_token_ids")

            max_log_len = self.max_log_len
            if max_log_len is not None:
                if shortened_prompt is not None:
                    shortened_prompt = shortened_prompt[:max_log_len]
                if shortened_token_ids is not None:
                    shortened_token_ids = shortened_token_ids[:max_log_len]

            logger.info(
                "Received request %s: prompt: %r, "
                "params: %s, prompt_token_ids: %s, "
                "lora_request: %s.", request_id, shortened_prompt, params,
                shortened_token_ids, lora_request)

        if not self.is_running:
            if self.start_engine_loop:
                self.start_background_loop()
            else:
                raise AsyncEngineDeadError(
                    "Background loop is not running. If it was running, "
                    "inspect the output to find the stacktrace of the "
                    "error that caused the background loop to stop "
                    "(AsyncEngineDeadError).")

        if arrival_time is None:
            arrival_time = time.time()

        stream = self._request_tracker.add_request(
            request_id,
            inputs=inputs,
            params=params,
            arrival_time=arrival_time,
            lora_request=lora_request,
            trace_headers=trace_headers,
        )

        return stream

    async def generate(
        self,
        inputs: PromptInputs,
        sampling_params: SamplingParams,
        request_id: str,
        lora_request: Optional[LoRARequest] = None,
        trace_headers: Optional[Dict[str, str]] = None,
    ) -> AsyncIterator[RequestOutput]:
        """Generate outputs for a request.

        Generate outputs for a request. This method is a coroutine. It adds the
        request into the waiting queue of the LLMEngine and streams the outputs
        from the LLMEngine to the caller.

        Args:
            inputs: The inputs to the LLM. See
                :class:`~vllm.inputs.PromptInputs`
                for more details about the format of each input.
            sampling_params: The sampling parameters of the request.
            request_id: The unique id of the request.
            lora_request: LoRA request to use for generation, if any.
            trace_headers: OpenTelemetry trace headers.

        Yields:
            The output `RequestOutput` objects from the LLMEngine
            for the request.

        Details:
            - If the engine is not running, start the background loop,
              which iteratively invokes
              :meth:`~vllm.engine.async_llm_engine.AsyncLLMEngine.engine_step`
              to process the waiting requests.
            - Add the request to the engine's `RequestTracker`.
              On the next background loop, this request will be sent to
              the underlying engine.
              Also, a corresponding `AsyncStream` will be created.
            - Wait for the request outputs from `AsyncStream` and yield them.

        Example:
            >>> # Please refer to entrypoints/api_server.py for
            >>> # the complete example.
            >>>
            >>> # initialize the engine and the example input
            >>> engine = AsyncLLMEngine.from_engine_args(engine_args)
            >>> example_input = {
            >>>     "prompt": "What is LLM?",
            >>>     "stream": False, # assume the non-streaming case
            >>>     "temperature": 0.0,
            >>>     "request_id": 0,
            >>> }
            >>>
            >>> # start the generation
            >>> results_generator = engine.generate(
            >>>    example_input["prompt"],
            >>>    SamplingParams(temperature=example_input["temperature"]),
            >>>    example_input["request_id"])
            >>>
            >>> # get the results
            >>> final_output = None
            >>> async for request_output in results_generator:
            >>>     if await request.is_disconnected():
            >>>         # Abort the request if the client disconnects.
            >>>         await engine.abort(request_id)
            >>>         # Return or raise an error
            >>>         ...
            >>>     final_output = request_output
            >>>
            >>> # Process and return the final output
            >>> ...
        """
        async for output in self._process_request(
                request_id,
                inputs,
                sampling_params,
                lora_request=lora_request,
                trace_headers=trace_headers,
        ):
            yield LLMEngine.validate_output(output, RequestOutput)

    async def encode(
        self,
        inputs: PromptInputs,
        pooling_params: PoolingParams,
        request_id: str,
        lora_request: Optional[LoRARequest] = None,
        trace_headers: Optional[Dict[str, str]] = None,
    ) -> AsyncIterator[EmbeddingRequestOutput]:
        """Generate outputs for a request from an embedding model.

        Generate outputs for a request. This method is a coroutine. It adds the
        request into the waiting queue of the LLMEngine and streams the outputs
        from the LLMEngine to the caller.

        Args:
            inputs: The inputs to the LLM. See
                :class:`~vllm.inputs.PromptInputs`
                for more details about the format of each input.
            pooling_params: The pooling parameters of the request.
            request_id: The unique id of the request.
            lora_request: LoRA request to use for generation, if any.
            trace_headers: OpenTelemetry trace headers.

        Yields:
            The output `EmbeddingRequestOutput` objects from the LLMEngine
            for the request.

        Details:
            - If the engine is not running, start the background loop,
              which iteratively invokes
              :meth:`~vllm.engine.async_llm_engine.AsyncLLMEngine.engine_step`
              to process the waiting requests.
            - Add the request to the engine's `RequestTracker`.
              On the next background loop, this request will be sent to
              the underlying engine.
              Also, a corresponding `AsyncStream` will be created.
            - Wait for the request outputs from `AsyncStream` and yield them.

        Example:
            >>> # Please refer to entrypoints/api_server.py for
            >>> # the complete example.
            >>>
            >>> # initialize the engine and the example input
            >>> engine = AsyncLLMEngine.from_engine_args(engine_args)
            >>> example_input = {
            >>>     "input": "What is LLM?",
            >>>     "request_id": 0,
            >>> }
            >>>
            >>> # start the generation
            >>> results_generator = engine.encode(
            >>>    example_input["input"],
            >>>    PoolingParams(),
            >>>    example_input["request_id"])
            >>>
            >>> # get the results
            >>> final_output = None
            >>> async for request_output in results_generator:
            >>>     if await request.is_disconnected():
            >>>         # Abort the request if the client disconnects.
            >>>         await engine.abort(request_id)
            >>>         # Return or raise an error
            >>>         ...
            >>>     final_output = request_output
            >>>
            >>> # Process and return the final output
            >>> ...
        """
        async for output in self._process_request(
                request_id,
                inputs,
                pooling_params,
                lora_request=lora_request,
                trace_headers=trace_headers,
        ):
            yield LLMEngine.validate_output(output, EmbeddingRequestOutput)

    async def _process_request(
        self,
        request_id: str,
        inputs: PromptInputs,
        params: Union[SamplingParams, PoolingParams],
        *,
        lora_request: Optional[LoRARequest] = None,
        trace_headers: Optional[Dict[str, str]] = None,
    ) -> AsyncIterator[Union[RequestOutput, EmbeddingRequestOutput]]:
        """Common logic to process requests with SamplingParams or
        PoolingParams."""
        arrival_time = time.time()

        stream = await self.add_request(
            request_id,
            inputs,
            params,
            arrival_time=arrival_time,
            lora_request=lora_request,
            trace_headers=trace_headers,
        )

        try:
            async for request_output in stream:
                yield request_output
        except (Exception, asyncio.CancelledError) as e:
            self._abort(request_id)
            raise e

    async def abort(self, request_id: str) -> None:
        """Abort a request.

        Abort a submitted request. If the request is finished or not found,
        this method will be a no-op.

        Args:
            request_id: The unique id of the request.
        """
        if not self.is_running:
            raise AsyncEngineDeadError(
                "Background loop is not running. If it was running, "
                "inspect the output to find the stacktrace of the "
                "error that caused the background loop to stop "
                "(AsyncEngineDeadError).")

        return self._abort(request_id)

    def _abort(self, request_id: str) -> None:
        """Abort a request.

        Abort a submitted request. If the request is finished or not found,
        this method will be a no-op.

        Args:
            request_id: The unique id of the request.
        """
        self._request_tracker.abort_request(request_id,
                                            verbose=self.log_requests)

    async def get_model_config(self) -> ModelConfig:
        """Get the model configuration of the vLLM engine."""
        if self.engine_use_ray:
            return await self.engine.get_model_config.remote()  # type: ignore
        else:
            return self.engine.get_model_config()

    async def get_decoding_config(self) -> DecodingConfig:
        """Get the decoding configuration of the vLLM engine."""
        if self.engine_use_ray:
            return await self.engine.get_decoding_config.remote(  # type: ignore
            )
        else:
            return self.engine.get_decoding_config()

    async def do_log_stats(
            self,
            scheduler_outputs: Optional[SchedulerOutputs] = None,
            model_output: Optional[List[SamplerOutput]] = None) -> None:
        if self.engine_use_ray:
            await self.engine.do_log_stats.remote(  # type: ignore
                scheduler_outputs, model_output)
        else:
            self.engine.do_log_stats()

    async def check_health(self) -> None:
        """Raises an error if engine is unhealthy."""
        t = time.perf_counter()
        logger.debug("Starting health check...")
        if self.is_stopped:
            raise AsyncEngineDeadError("Background loop is stopped.")

        if self.engine_use_ray:
            try:
                await self.engine.check_health.remote()  # type: ignore
            except ray.exceptions.RayActorError as e:
                raise RuntimeError("Engine is dead.") from e
        else:
            await self.engine.check_health_async()
        logger.debug("Health check took %fs", time.perf_counter() - t)

    async def is_tracing_enabled(self) -> bool:
        if self.engine_use_ray:
            return await self.engine.is_tracing_enabled.remote(  # type: ignore
            )
        else:
            return self.engine.is_tracing_enabled()<|MERGE_RESOLUTION|>--- conflicted
+++ resolved
@@ -393,7 +393,6 @@
                 "Distributed execution is not supported with the CPU backend.")
             from vllm.executor.cpu_executor import CPUExecutorAsync
             executor_class = CPUExecutorAsync
-<<<<<<< HEAD
         elif engine_config.device_config.device_type == "hpu":
             if distributed_executor_backend == "ray":
                 initialize_ray_cluster(engine_config.parallel_config)
@@ -402,14 +401,12 @@
             else:
                 from vllm.executor.habana_executor import HabanaExecutorAsync
                 executor_class = HabanaExecutorAsync
-=======
         elif engine_config.device_config.device_type == "openvino":
             assert distributed_executor_backend is None, (
                 "Distributed execution is not supported with "
                 "the OpenVINO backend.")
             from vllm.executor.openvino_executor import OpenVINOExecutorAsync
             executor_class = OpenVINOExecutorAsync
->>>>>>> 80ca1e6a
         elif engine_config.device_config.device_type == "xpu":
             if distributed_executor_backend is None:
                 from vllm.executor.xpu_executor import XPUExecutorAsync
