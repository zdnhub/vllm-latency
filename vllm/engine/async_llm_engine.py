import asyncio
import time
from http import HTTPStatus
from functools import partial
from typing import (AsyncIterator, Callable, Dict, Iterable, List, Optional,
                    Set, Tuple, Type, Union)

from transformers import PreTrainedTokenizer

import vllm.envs as envs
from vllm.config import DecodingConfig, ModelConfig
from vllm.core.scheduler import SchedulerOutputs
from vllm.engine.arg_utils import AsyncEngineArgs
from vllm.engine.async_timeout import asyncio_timeout
from vllm.engine.llm_engine import LLMEngine, QueueOverflowError
from vllm.executor.ray_utils import initialize_ray_cluster, ray
from vllm.inputs import LLMInputs, PromptInputs
from vllm.logger import init_logger
from vllm.lora.request import LoRARequest
from vllm.outputs import EmbeddingRequestOutput, RequestOutput
from vllm.pooling_params import PoolingParams
from vllm.sampling_params import SamplingParams
from vllm.sequence import ExecuteModelRequest, SamplerOutput
from vllm.usage.usage_lib import UsageContext

logger = init_logger(__name__)
ENGINE_ITERATION_TIMEOUT_S = envs.VLLM_ENGINE_ITERATION_TIMEOUT_S


class AsyncEngineDeadError(RuntimeError):
    pass

def _log_task_completion(task: asyncio.Task,
                         error_callback: Callable[[Exception], None]) -> None:
    """This function is only intended for the `engine.run_engine_loop()` task.

<<<<<<< HEAD
    In particular, that task runs a `while True` loop that can only exit if
    there is an exception.
    """
=======
class QueueOverflowError(BaseException):

    def __init__(self, message, status_code):
        super().__init__(message)
        self.status_code = status_code


def _raise_exception_on_finish(
        task: asyncio.Task, error_callback: Callable[[Exception],
                                                     None]) -> None:
    msg = ("Task finished unexpectedly. This should never happen! "
           "Please open an issue on Github.")
>>>>>>> b669d4b9

    exception = None
    try:
        return_value = task.result()
        raise AssertionError(
            f"The engine background task should never finish without an "
            f"exception. {return_value}")
    except asyncio.exceptions.CancelledError:
        # We assume that if the task is cancelled, we are gracefully shutting
        # down. This should only happen on program exit.
        logger.info("Engine is gracefully shutting down.")
    except Exception as e:
        exception = e
        logger.error("Engine background task failed", exc_info=e)
        error_callback(exception)
        raise AsyncEngineDeadError(
            "Task finished unexpectedly. This should never happen! "
            "Please open an issue on Github. See stack trace above for the"
            "actual cause.") from e


class AsyncStream:
    """A stream of RequestOutputs or EmbeddingRequestOutputs for a request
    that can be iterated over asynchronously."""

    def __init__(self, request_id: str) -> None:
        self.request_id = request_id
        self._queue: asyncio.Queue = asyncio.Queue()
        self._finished = False

    def put(self, item: Union[RequestOutput, EmbeddingRequestOutput,
                              Exception]) -> None:
        if self._finished:
            return
        self._queue.put_nowait(item)

    def finish(self) -> None:
        self._queue.put_nowait(StopAsyncIteration())
        self._finished = True

    @property
    def finished(self) -> bool:
        return self._finished

    def __aiter__(self):
        return self

    async def __anext__(self) -> Union[RequestOutput, EmbeddingRequestOutput]:
        result = await self._queue.get()
        if isinstance(result, Exception):
            raise result
        return result


class RequestTracker:
    """Synchronous abstraction for tracking requests."""

    def __init__(self) -> None:
        self._request_streams: Dict[str, AsyncStream] = {}
        self._finished_requests: asyncio.Queue[str] = asyncio.Queue()
        self._new_requests: asyncio.Queue[Tuple[AsyncStream,
                                                dict]] = asyncio.Queue()
        self.new_requests_event = asyncio.Event()

    def __contains__(self, item):
        return item in self._request_streams

    def __len__(self) -> int:
        return len(self._request_streams)

    def propagate_exception(self,
                            exc: Exception,
                            request_id: Optional[str] = None) -> None:
        """Propagate an exception to request streams
        (all if request_id is None)."""
        if request_id is not None:
            self._request_streams[request_id].put(exc)
            self.abort_request(request_id)
        else:
            for rid, stream in self._request_streams.items():
                stream.put(exc)
                self.abort_request(rid)

    def process_request_output(self,
                               request_output: Union[RequestOutput,
                                                     EmbeddingRequestOutput],
                               *,
                               verbose: bool = False) -> None:
        """Process a request output from the engine."""
        request_id = request_output.request_id

        self._request_streams[request_id].put(request_output)
        if request_output.finished:
            if verbose:
                logger.info("Finished request %s.", request_id)
            self.abort_request(request_id)

    def process_exception(self,
                          request_id: str,
                          exception: Exception,
                          *,
                          verbose: bool = False) -> None:
        """Propagate an exception from the engine."""
        self._request_streams[request_id].put(exception)
        if verbose:
            logger.info("Finished request %s.", request_id)
        self.abort_request(request_id)

    def add_request(self, request_id: str,
                    **engine_add_request_kwargs) -> AsyncStream:
        """Add a request to be sent to the engine on the next background
        loop iteration."""
        if request_id in self._request_streams:
            raise KeyError(f"Request {request_id} already exists.")

        stream = AsyncStream(request_id)
        self._new_requests.put_nowait((stream, {
            "request_id": request_id,
            **engine_add_request_kwargs
        }))

        self.new_requests_event.set()

        return stream

    def abort_request(self, request_id: str, *, verbose: bool = False) -> None:
        """Abort a request during next background loop iteration."""
        if verbose:
            logger.info("Aborted request %s.", request_id)

        self._finished_requests.put_nowait(request_id)

        if request_id not in self._request_streams or self._request_streams[
                request_id].finished:
            # The request has already finished or been aborted.
            return

        self._request_streams[request_id].finish()

    def get_new_and_finished_requests(self) -> Tuple[List[Dict], Set[str]]:
        """Get the new requests and finished requests to be
        sent to the engine."""
        new_requests: List[Dict] = []
        finished_requests: Set[str] = set()

        while not self._finished_requests.empty():
            request_id = self._finished_requests.get_nowait()
            finished_requests.add(request_id)
            self._request_streams.pop(request_id, None)

        while not self._new_requests.empty():
            stream, new_request = self._new_requests.get_nowait()
            if stream.request_id in finished_requests:
                # The request has already been aborted.
                stream.finish()
                continue
            self._request_streams[stream.request_id] = stream
            new_requests.append(new_request)

        return new_requests, finished_requests

    async def wait_for_new_requests(self):
        if not self.has_new_requests():
            await self.new_requests_event.wait()
        self.new_requests_event.clear()

    def has_new_requests(self):
        return not self._new_requests.empty()


class _AsyncLLMEngine(LLMEngine):
    """Extension of LLMEngine to add async methods."""

    async def step_async(
            self) -> List[Union[RequestOutput, EmbeddingRequestOutput]]:
        """Performs one decoding iteration and returns newly generated results.
        The workers are ran asynchronously if possible.

        This function performs one decoding iteration of the engine. It first
        schedules the sequences to be executed in the next iteration and the
        token blocks to be swapped in/out/copy. Then, it executes the model
        and updates the scheduler with the model outputs. Finally, it decodes
        the sequences and returns the newly generated results.
        """
        seq_group_metadata_list, scheduler_outputs = self.scheduler.schedule()

        if not scheduler_outputs.is_empty():
            # Execute the model.
            execute_model_req = ExecuteModelRequest(
                seq_group_metadata_list=seq_group_metadata_list,
                blocks_to_swap_in=scheduler_outputs.blocks_to_swap_in,
                blocks_to_swap_out=scheduler_outputs.blocks_to_swap_out,
                blocks_to_copy=scheduler_outputs.blocks_to_copy,
                num_lookahead_slots=scheduler_outputs.num_lookahead_slots,
                running_queue_size=scheduler_outputs.running_queue_size,
            )
            output = await self.model_executor.execute_model_async(
                execute_model_req)
        else:
            output = []

        request_outputs = self._process_model_outputs(
            output, scheduler_outputs.scheduled_seq_groups,
            scheduler_outputs.ignored_seq_groups, seq_group_metadata_list)

        # Log stats.
        self.do_log_stats(scheduler_outputs, output)

        # Tracing
        self.do_tracing(scheduler_outputs)

        if not request_outputs:
            # Stop the execute model loop in parallel workers until there are
            # more requests to process. This avoids waiting indefinitely in
            # torch.distributed ops which may otherwise timeout, and unblocks
            # the RPC thread in the workers so that they can process any other
            # queued control plane messages, such as add/remove lora adapters.
            await self.model_executor.stop_remote_worker_execution_loop_async()

        return request_outputs

    async def process_model_inputs_async(
        self,
        request_id: str,
        inputs: PromptInputs,
        lora_request: Optional[LoRARequest] = None,
    ) -> LLMInputs:
        if isinstance(inputs, str):
            inputs = {"prompt": inputs}

        if "prompt_token_ids" not in inputs:
            tokenizer = self.get_tokenizer_group("prompts must be None if "
                                                 "skip_tokenizer_init is True")

            prompt_token_ids = await tokenizer.encode_async(
                request_id=request_id,
                prompt=inputs["prompt"],
                lora_request=lora_request)
        else:
            prompt_token_ids = inputs["prompt_token_ids"]

        return LLMInputs(prompt_token_ids=prompt_token_ids,
                         prompt=inputs.get("prompt"),
                         multi_modal_data=inputs.get("multi_modal_data"))

    async def add_request_async(
        self,
        request_id: str,
        inputs: PromptInputs,
        params: Union[SamplingParams, PoolingParams],
        arrival_time: Optional[float] = None,
        lora_request: Optional[LoRARequest] = None,
        trace_headers: Optional[Dict[str, str]] = None,
    ) -> None:
        if lora_request is not None and not self.lora_config:
            raise ValueError(f"Got lora_request {lora_request} but LoRA is "
                             "not enabled!")
        if arrival_time is None:
            arrival_time = time.time()

        processed_inputs = await self.process_model_inputs_async(
            request_id=request_id, inputs=inputs, lora_request=lora_request)

        self._add_processed_request(
            request_id=request_id,
            processed_inputs=processed_inputs,
            params=params,
            arrival_time=arrival_time,
            lora_request=lora_request,
            trace_headers=trace_headers,
        )

    async def check_health_async(self) -> None:
        if self.tokenizer:
            self.tokenizer.check_health()
        self.model_executor.check_health()


class AsyncLLMEngine:
    """An asynchronous wrapper for :class:`LLMEngine`.

    This class is used to wrap the :class:`LLMEngine` class to make it
    asynchronous. It uses asyncio to create a background loop that keeps
    processing incoming requests. The :class:`LLMEngine` is kicked by the
    generate method when there are requests in the waiting queue. The generate
    method yields the outputs from the :class:`LLMEngine` to the caller.

    Args:
        worker_use_ray: Whether to use Ray for model workers. Required for
            distributed execution. Should be the same as
            `parallel_config.worker_use_ray`.
        engine_use_ray: Whether to make LLMEngine a Ray actor. If so, the
            async frontend will be executed in a separate process as the
            model workers.
        log_requests: Whether to log the requests.
        max_log_len: Maximum number of prompt characters or prompt ID numbers
            being printed in log.
        start_engine_loop: If True, the background task to run the engine
            will be automatically started in the generate call.
        *args: Arguments for :class:`LLMEngine`.
        **kwargs: Arguments for :class:`LLMEngine`.
    """

    _engine_class: Type[_AsyncLLMEngine] = _AsyncLLMEngine

    def __init__(self,
                 worker_use_ray: bool,
                 engine_use_ray: bool,
                 *args,
                 log_requests: bool = True,
                 max_log_len: Optional[int] = None,
                 start_engine_loop: bool = True,
                 **kwargs) -> None:
        self.worker_use_ray = worker_use_ray
        self.engine_use_ray = engine_use_ray
        self.log_requests = log_requests
        self.max_log_len = max_log_len
        self.engine = self._init_engine(*args, **kwargs)

        self.background_loop: Optional[asyncio.Future] = None
        # We need to keep a reference to unshielded
        # task as well to prevent it from being garbage
        # collected
        self._background_loop_unshielded: Optional[asyncio.Task] = None
        self.start_engine_loop = start_engine_loop
        self._errored_with: Optional[BaseException] = None

        # Lazy initialized fields
        self._request_tracker: RequestTracker

    @classmethod
    def from_engine_args(
        cls,
        engine_args: AsyncEngineArgs,
        start_engine_loop: bool = True,
        usage_context: UsageContext = UsageContext.ENGINE_CONTEXT,
    ) -> "AsyncLLMEngine":
        """Creates an async LLM engine from the engine arguments."""
        # Create the engine configs.
        engine_config = engine_args.create_engine_config()
        distributed_executor_backend = (
            engine_config.parallel_config.distributed_executor_backend)

        if engine_config.device_config.device_type == "neuron":
            from vllm.executor.neuron_executor import NeuronExecutorAsync
            executor_class = NeuronExecutorAsync
        elif engine_config.device_config.device_type == "tpu":
            from vllm.executor.tpu_executor import TPUExecutorAsync
            executor_class = TPUExecutorAsync
        elif engine_config.device_config.device_type == "cpu":
            assert distributed_executor_backend is None, (
                "Distributed execution is not supported with the CPU backend.")
            from vllm.executor.cpu_executor import CPUExecutorAsync
            executor_class = CPUExecutorAsync
        elif engine_config.device_config.device_type == "xpu":
            if distributed_executor_backend is None:
                from vllm.executor.xpu_executor import XPUExecutorAsync
                executor_class = XPUExecutorAsync
            elif distributed_executor_backend == "ray":
                initialize_ray_cluster(engine_config.parallel_config)
                from vllm.executor.ray_xpu_executor import RayXPUExecutorAsync
                executor_class = RayXPUExecutorAsync
            else:
                raise RuntimeError(
                    "Not supported distributed execution model on XPU device.")
        elif distributed_executor_backend == "ray":
            initialize_ray_cluster(engine_config.parallel_config)
            from vllm.executor.ray_gpu_executor import RayGPUExecutorAsync
            executor_class = RayGPUExecutorAsync
        elif distributed_executor_backend == "mp":
            from vllm.executor.multiproc_gpu_executor import (
                MultiprocessingGPUExecutorAsync)
            executor_class = MultiprocessingGPUExecutorAsync
        else:
            from vllm.executor.gpu_executor import GPUExecutorAsync
            executor_class = GPUExecutorAsync
        # Create the async LLM engine.
        engine = cls(
            distributed_executor_backend == "ray",
            engine_args.engine_use_ray,
            **engine_config.to_dict(),
            executor_class=executor_class,
            log_requests=not engine_args.disable_log_requests,
            log_stats=not engine_args.disable_log_stats,
            max_log_len=engine_args.max_log_len,
            start_engine_loop=start_engine_loop,
            usage_context=usage_context,
        )
        return engine

    @property
    def is_running(self) -> bool:
        return (self.background_loop is not None
                and self._background_loop_unshielded is not None
                and not self._background_loop_unshielded.done())

    @property
    def is_stopped(self) -> bool:
        return self.errored or (self.background_loop is not None and
                                self._background_loop_unshielded is not None
                                and self._background_loop_unshielded.done())

    @property
    def errored(self) -> bool:
        return self._errored_with is not None

    def set_errored(self, exc: Exception) -> None:
        self._errored_with = exc

    def _error_callback(self, exc: Exception) -> None:
        self.set_errored(exc)
        self._request_tracker.propagate_exception(exc)

    async def get_tokenizer(self) -> "PreTrainedTokenizer":
        if self.engine_use_ray:
            return await self.engine.get_tokenizer.remote()  # type: ignore
        else:
            return self.engine.get_tokenizer()

    def start_background_loop(self) -> None:
        """Start the background loop."""
        if self.errored:
            raise AsyncEngineDeadError(
                "Background loop has errored already.") from self._errored_with
        if self.is_running:
            raise RuntimeError("Background loop is already running.")
        # Initialize the RequestTracker here so it uses the right event loop.
        self._request_tracker = RequestTracker()

        self._background_loop_unshielded = asyncio.get_event_loop(
        ).create_task(self.run_engine_loop())
        self._background_loop_unshielded.add_done_callback(
            partial(_log_task_completion, error_callback=self._error_callback))
        self.background_loop = asyncio.shield(self._background_loop_unshielded)

    def _init_engine(self, *args,
                     **kwargs) -> Union[_AsyncLLMEngine, "ray.ObjectRef"]:
        if not self.engine_use_ray:
            engine_class = self._engine_class
        elif self.worker_use_ray:
            engine_class = ray.remote(num_cpus=0)(self._engine_class).remote
        else:
            # FIXME(woosuk): This is a bit hacky. Be careful when changing the
            # order of the arguments.
            cache_config = kwargs["cache_config"]
            parallel_config = kwargs["parallel_config"]
            if parallel_config.tensor_parallel_size == 1:
                num_gpus = cache_config.gpu_memory_utilization
            else:
                num_gpus = 1
            engine_class = ray.remote(num_gpus=num_gpus)(
                self._engine_class).remote
        return engine_class(*args, **kwargs)

    async def engine_step(self) -> bool:
        """Kick the engine to process the waiting requests.

        Returns True if there are in-progress requests."""
        new_requests, finished_requests = (
            self._request_tracker.get_new_and_finished_requests())

        for new_request in new_requests:
            # Add the request into the vLLM engine's waiting queue.
            # TODO: Maybe add add_request_batch to reduce Ray overhead
            try:
                if self.engine_use_ray:
                    await self.engine.add_request.remote(  # type: ignore
                        **new_request)
                else:
                    result = await self.engine.add_request_async(**new_request)
            except ValueError as e:
                # TODO: use a vLLM specific error for failed validation
                self._request_tracker.process_exception(
                    new_request["request_id"],
                    e,
                    verbose=self.log_requests,
                )

        if finished_requests:
            await self._engine_abort(finished_requests)

        if self.engine_use_ray:
            request_outputs = await self.engine.step.remote()  # type: ignore
        else:
            request_outputs = await self.engine.step_async()

        # Put the outputs into the corresponding streams.
        for request_output in request_outputs:
            self._request_tracker.process_request_output(
                request_output, verbose=self.log_requests)

        return len(request_outputs) > 0

    async def _engine_abort(self, request_ids: Iterable[str]):
        if self.engine_use_ray:
            await self.engine.abort_request.remote(request_ids)  # type: ignore
        else:
            self.engine.abort_request(request_ids)

    async def run_engine_loop(self):
        has_requests_in_progress = False
        while True:
            if not has_requests_in_progress:
                logger.debug("Waiting for new requests...")
                await self._request_tracker.wait_for_new_requests()
                logger.debug("Got new requests!")

            # Abort if iteration takes too long due to unrecoverable errors
            # (eg. NCCL timeouts).
            try:
                async with asyncio_timeout(ENGINE_ITERATION_TIMEOUT_S):
                    has_requests_in_progress = await self.engine_step()
            except asyncio.TimeoutError as exc:
                logger.error(
                    "Engine iteration timed out. This should never happen!")
                self.set_errored(exc)
                raise
            await asyncio.sleep(0)

    async def add_request(
        self,
        request_id: str,
        inputs: PromptInputs,
        params: Union[SamplingParams, PoolingParams],
        arrival_time: Optional[float] = None,
        lora_request: Optional[LoRARequest] = None,
        trace_headers: Optional[Dict[str, str]] = None,
    ) -> AsyncStream:
        curr_queue_len = len(self.engine.scheduler.waiting)
        max_queue_len = self.engine.scheduler.scheduler_config.get_max_queue_length(
        )
<<<<<<< HEAD
        print("async llm engine add_request")
        print(f"request_id: {request_id}, curr_queue_len {curr_queue_len}")
        if max_queue_len > -1 and curr_queue_len >= max_queue_len:
            raise QueueOverflowError(
                message="Request would exceed the indicated maximum queue length.",
                status_code=HTTPStatus.SERVICE_UNAVAILABLE)
=======
        if max_queue_len > -1 and curr_queue_len >= max_queue_len:
            raise QueueOverflowError(
                "Request would exceed the indicated maximum queue length.",
                HTTPStatus.SERVICE_UNAVAILABLE)
>>>>>>> b669d4b9
        if self.log_requests:
            if isinstance(inputs, str):
                shortened_prompt = inputs
                shortened_token_ids = None
            else:
                shortened_prompt = inputs.get("prompt")
                shortened_token_ids = inputs.get("prompt_token_ids")

            max_log_len = self.max_log_len
            if max_log_len is not None:
                if shortened_prompt is not None:
                    shortened_prompt = shortened_prompt[:max_log_len]
                if shortened_token_ids is not None:
                    shortened_token_ids = shortened_token_ids[:max_log_len]

            logger.info(
                "Received request %s: prompt: %r, "
                "params: %s, prompt_token_ids: %s, "
                "lora_request: %s.", request_id, shortened_prompt, params,
                shortened_token_ids, lora_request)

        if not self.is_running:
            if self.start_engine_loop:
                self.start_background_loop()
            else:
                raise AsyncEngineDeadError(
                    "Background loop is not running. If it was running, "
                    "inspect the output to find the stacktrace of the "
                    "error that caused the background loop to stop "
                    "(AsyncEngineDeadError).")

        if arrival_time is None:
            arrival_time = time.time()

        stream = self._request_tracker.add_request(
            request_id,
            inputs=inputs,
            params=params,
            arrival_time=arrival_time,
            lora_request=lora_request,
            trace_headers=trace_headers,
        )

        return stream

    async def generate(
        self,
        inputs: PromptInputs,
        sampling_params: SamplingParams,
        request_id: str,
        lora_request: Optional[LoRARequest] = None,
        trace_headers: Optional[Dict[str, str]] = None,
    ) -> AsyncIterator[RequestOutput]:
        """Generate outputs for a request.

        Generate outputs for a request. This method is a coroutine. It adds the
        request into the waiting queue of the LLMEngine and streams the outputs
        from the LLMEngine to the caller.

        Args:
            inputs: The inputs to the LLM. See
                :class:`~vllm.inputs.PromptInputs`
                for more details about the format of each input.
            sampling_params: The sampling parameters of the request.
            request_id: The unique id of the request.
            lora_request: LoRA request to use for generation, if any.
            trace_headers: OpenTelemetry trace headers.

        Yields:
            The output `RequestOutput` objects from the LLMEngine
            for the request.

        Details:
            - If the engine is not running, start the background loop,
              which iteratively invokes
              :meth:`~vllm.engine.async_llm_engine.AsyncLLMEngine.engine_step`
              to process the waiting requests.
            - Add the request to the engine's `RequestTracker`.
              On the next background loop, this request will be sent to
              the underlying engine.
              Also, a corresponding `AsyncStream` will be created.
            - Wait for the request outputs from `AsyncStream` and yield them.

        Example:
            >>> # Please refer to entrypoints/api_server.py for
            >>> # the complete example.
            >>>
            >>> # initialize the engine and the example input
            >>> engine = AsyncLLMEngine.from_engine_args(engine_args)
            >>> example_input = {
            >>>     "prompt": "What is LLM?",
            >>>     "stream": False, # assume the non-streaming case
            >>>     "temperature": 0.0,
            >>>     "request_id": 0,
            >>> }
            >>>
            >>> # start the generation
            >>> results_generator = engine.generate(
            >>>    example_input["prompt"],
            >>>    SamplingParams(temperature=example_input["temperature"]),
            >>>    example_input["request_id"])
            >>>
            >>> # get the results
            >>> final_output = None
            >>> async for request_output in results_generator:
            >>>     if await request.is_disconnected():
            >>>         # Abort the request if the client disconnects.
            >>>         await engine.abort(request_id)
            >>>         # Return or raise an error
            >>>         ...
            >>>     final_output = request_output
            >>>
            >>> # Process and return the final output
            >>> ...
        """
        async for output in self._process_request(
                request_id,
                inputs,
                sampling_params,
                lora_request=lora_request,
                trace_headers=trace_headers,
        ):
            yield LLMEngine.validate_output(output, RequestOutput)

    async def encode(
        self,
        inputs: PromptInputs,
        pooling_params: PoolingParams,
        request_id: str,
        lora_request: Optional[LoRARequest] = None,
        trace_headers: Optional[Dict[str, str]] = None,
    ) -> AsyncIterator[EmbeddingRequestOutput]:
        """Generate outputs for a request from an embedding model.

        Generate outputs for a request. This method is a coroutine. It adds the
        request into the waiting queue of the LLMEngine and streams the outputs
        from the LLMEngine to the caller.

        Args:
            inputs: The inputs to the LLM. See
                :class:`~vllm.inputs.PromptInputs`
                for more details about the format of each input.
            pooling_params: The pooling parameters of the request.
            request_id: The unique id of the request.
            lora_request: LoRA request to use for generation, if any.
            trace_headers: OpenTelemetry trace headers.

        Yields:
            The output `EmbeddingRequestOutput` objects from the LLMEngine
            for the request.

        Details:
            - If the engine is not running, start the background loop,
              which iteratively invokes
              :meth:`~vllm.engine.async_llm_engine.AsyncLLMEngine.engine_step`
              to process the waiting requests.
            - Add the request to the engine's `RequestTracker`.
              On the next background loop, this request will be sent to
              the underlying engine.
              Also, a corresponding `AsyncStream` will be created.
            - Wait for the request outputs from `AsyncStream` and yield them.

        Example:
            >>> # Please refer to entrypoints/api_server.py for
            >>> # the complete example.
            >>>
            >>> # initialize the engine and the example input
            >>> engine = AsyncLLMEngine.from_engine_args(engine_args)
            >>> example_input = {
            >>>     "input": "What is LLM?",
            >>>     "request_id": 0,
            >>> }
            >>>
            >>> # start the generation
            >>> results_generator = engine.encode(
            >>>    example_input["input"],
            >>>    PoolingParams(),
            >>>    example_input["request_id"])
            >>>
            >>> # get the results
            >>> final_output = None
            >>> async for request_output in results_generator:
            >>>     if await request.is_disconnected():
            >>>         # Abort the request if the client disconnects.
            >>>         await engine.abort(request_id)
            >>>         # Return or raise an error
            >>>         ...
            >>>     final_output = request_output
            >>>
            >>> # Process and return the final output
            >>> ...
        """
        async for output in self._process_request(
                request_id,
                inputs,
                pooling_params,
                lora_request=lora_request,
                trace_headers=trace_headers,
        ):
            yield LLMEngine.validate_output(output, EmbeddingRequestOutput)

    async def _process_request(
        self,
        request_id: str,
        inputs: PromptInputs,
        params: Union[SamplingParams, PoolingParams],
        *,
        lora_request: Optional[LoRARequest] = None,
        trace_headers: Optional[Dict[str, str]] = None,
    ) -> AsyncIterator[Union[RequestOutput, EmbeddingRequestOutput]]:
        """Common logic to process requests with SamplingParams or
        PoolingParams."""
        arrival_time = time.time()

        stream = await self.add_request(
            request_id,
            inputs,
            params,
            arrival_time=arrival_time,
            lora_request=lora_request,
            trace_headers=trace_headers,
        )

        try:
            async for request_output in stream:
                yield request_output
        except (Exception, asyncio.CancelledError) as e:
            self._abort(request_id)
            raise e

    async def abort(self, request_id: str) -> None:
        """Abort a request.

        Abort a submitted request. If the request is finished or not found,
        this method will be a no-op.

        Args:
            request_id: The unique id of the request.
        """
        if not self.is_running:
            raise AsyncEngineDeadError(
                "Background loop is not running. If it was running, "
                "inspect the output to find the stacktrace of the "
                "error that caused the background loop to stop "
                "(AsyncEngineDeadError).")

        return self._abort(request_id)

    def _abort(self, request_id: str) -> None:
        """Abort a request.

        Abort a submitted request. If the request is finished or not found,
        this method will be a no-op.

        Args:
            request_id: The unique id of the request.
        """
        self._request_tracker.abort_request(request_id,
                                            verbose=self.log_requests)

    async def get_model_config(self) -> ModelConfig:
        """Get the model configuration of the vLLM engine."""
        if self.engine_use_ray:
            return await self.engine.get_model_config.remote()  # type: ignore
        else:
            return self.engine.get_model_config()

    async def get_decoding_config(self) -> DecodingConfig:
        """Get the decoding configuration of the vLLM engine."""
        if self.engine_use_ray:
            return await self.engine.get_decoding_config.remote(  # type: ignore
            )
        else:
            return self.engine.get_decoding_config()

    async def do_log_stats(
            self,
            scheduler_outputs: Optional[SchedulerOutputs] = None,
            model_output: Optional[List[SamplerOutput]] = None) -> None:
        if self.engine_use_ray:
            await self.engine.do_log_stats.remote(  # type: ignore
                scheduler_outputs, model_output)
        else:
            self.engine.do_log_stats()

    async def check_health(self) -> None:
        """Raises an error if engine is unhealthy."""
        t = time.perf_counter()
        logger.debug("Starting health check...")
        if self.is_stopped:
            raise AsyncEngineDeadError("Background loop is stopped.")

        if self.engine_use_ray:
            try:
                await self.engine.check_health.remote()  # type: ignore
            except ray.exceptions.RayActorError as e:
                raise RuntimeError("Engine is dead.") from e
        else:
            await self.engine.check_health_async()
        logger.debug("Health check took %fs", time.perf_counter() - t)

    async def is_tracing_enabled(self) -> bool:
        if self.engine_use_ray:
            return await self.engine.is_tracing_enabled.remote(  # type: ignore
            )
        else:
            return self.engine.is_tracing_enabled()<|MERGE_RESOLUTION|>--- conflicted
+++ resolved
@@ -34,24 +34,9 @@
                          error_callback: Callable[[Exception], None]) -> None:
     """This function is only intended for the `engine.run_engine_loop()` task.
 
-<<<<<<< HEAD
     In particular, that task runs a `while True` loop that can only exit if
     there is an exception.
     """
-=======
-class QueueOverflowError(BaseException):
-
-    def __init__(self, message, status_code):
-        super().__init__(message)
-        self.status_code = status_code
-
-
-def _raise_exception_on_finish(
-        task: asyncio.Task, error_callback: Callable[[Exception],
-                                                     None]) -> None:
-    msg = ("Task finished unexpectedly. This should never happen! "
-           "Please open an issue on Github.")
->>>>>>> b669d4b9
 
     exception = None
     try:
@@ -583,19 +568,10 @@
         curr_queue_len = len(self.engine.scheduler.waiting)
         max_queue_len = self.engine.scheduler.scheduler_config.get_max_queue_length(
         )
-<<<<<<< HEAD
-        print("async llm engine add_request")
-        print(f"request_id: {request_id}, curr_queue_len {curr_queue_len}")
         if max_queue_len > -1 and curr_queue_len >= max_queue_len:
             raise QueueOverflowError(
                 message="Request would exceed the indicated maximum queue length.",
                 status_code=HTTPStatus.SERVICE_UNAVAILABLE)
-=======
-        if max_queue_len > -1 and curr_queue_len >= max_queue_len:
-            raise QueueOverflowError(
-                "Request would exceed the indicated maximum queue length.",
-                HTTPStatus.SERVICE_UNAVAILABLE)
->>>>>>> b669d4b9
         if self.log_requests:
             if isinstance(inputs, str):
                 shortened_prompt = inputs
