--- conflicted
+++ resolved
@@ -280,23 +280,17 @@
         else:
             prompt_token_ids = inputs["prompt_token_ids"]
 
-<<<<<<< HEAD
         if prompt_adapter_request:
             prompt_token_ids = [
                 0
             ] * prompt_adapter_request.prompt_adapter_num_virtual_tokens + \
                 prompt_token_ids
 
-        return LLMInputs(prompt_token_ids=prompt_token_ids,
-                         prompt=inputs.get("prompt"),
-                         multi_modal_data=inputs.get("multi_modal_data"))
-=======
         llm_inputs = LLMInputs(prompt_token_ids=prompt_token_ids,
                                prompt=inputs.get("prompt"),
                                multi_modal_data=inputs.get("multi_modal_data"))
 
         return self.input_processor(llm_inputs)
->>>>>>> af9ad46f
 
     async def add_request_async(
             self,
