from typing import Optional, Union, ClassVar
from dataclasses import dataclass
import os
from packaging.version import Version

import torch
from transformers import PretrainedConfig

from vllm.logger import init_logger
from vllm.transformers_utils.config import get_config
from vllm.utils import get_cpu_memory, is_hip, is_neuron, get_nvcc_cuda_version

logger = init_logger(__name__)

_GB = 1 << 30


class ModelConfig:
    """Configuration for the model.

    Args:
        model: Name or path of the huggingface model to use.
        tokenizer: Name or path of the huggingface tokenizer to use.
        tokenizer_mode: Tokenizer mode. "auto" will use the fast tokenizer if
            available, and "slow" will always use the slow tokenizer.
        trust_remote_code: Trust remote code (e.g., from HuggingFace) when
            downloading the model and tokenizer.
        download_dir: Directory to download and load the weights, default to the
            default cache directory of huggingface.
        load_format: The format of the model weights to load:
            "auto" will try to load the weights in the safetensors format and
                fall back to the pytorch bin format if safetensors format is
                not available.
            "pt" will load the weights in the pytorch bin format.
            "safetensors" will load the weights in the safetensors format.
            "npcache" will load the weights in pytorch format and store
                a numpy cache to speed up the loading.
            "dummy" will initialize the weights with random values, which is
                mainly for profiling.
        dtype: Data type for model weights and activations. The "auto" option
            will use FP16 precision for FP32 and FP16 models, and BF16 precision
            for BF16 models.
        seed: Random seed for reproducibility.
        revision: The specific model version to use. It can be a branch name,
            a tag name, or a commit id. If unspecified, will use the default
            version.
        code_revision: The specific revision to use for the model code on
            Hugging Face Hub. It can be a branch name, a tag name, or a 
            commit id. If unspecified, will use the default version.
        tokenizer_revision: The specific tokenizer version to use. It can be a
            branch name, a tag name, or a commit id. If unspecified, will use
            the default version.
        max_model_len: Maximum length of a sequence (including prompt and
            output). If None, will be derived from the model.
        quantization: Quantization method that was used to quantize the model
            weights. If None, we assume the model weights are not quantized.
        enforce_eager: Whether to enforce eager execution. If True, we will
            disable CUDA graph and always execute the model in eager mode.
            If False, we will use CUDA graph and eager execution in hybrid.
        max_context_len_to_capture: Maximum context len covered by CUDA graphs.
            When a sequence has context length larger than this, we fall back
            to eager mode.
    """

    def __init__(
        self,
        model: str,
        tokenizer: str,
        tokenizer_mode: str,
        trust_remote_code: bool,
        download_dir: Optional[str],
        load_format: str,
        dtype: Union[str, torch.dtype],
        seed: int,
        revision: Optional[str] = None,
        code_revision: Optional[str] = None,
        tokenizer_revision: Optional[str] = None,
        max_model_len: Optional[int] = None,
        quantization: Optional[str] = None,
        enforce_eager: bool = False,
        max_context_len_to_capture: Optional[int] = None,
    ) -> None:
        self.model = model
        self.tokenizer = tokenizer
        self.tokenizer_mode = tokenizer_mode
        self.trust_remote_code = trust_remote_code
        self.download_dir = download_dir
        self.load_format = load_format
        self.seed = seed
        self.revision = revision
        self.code_revision = code_revision
        self.tokenizer_revision = tokenizer_revision
        self.quantization = quantization
        self.enforce_eager = enforce_eager
        self.max_context_len_to_capture = max_context_len_to_capture

        if os.environ.get("VLLM_USE_MODELSCOPE", "False").lower() == "true":
            # download model from ModelScope hub,
            # lazy import so that modelscope is not required for normal use.
            from modelscope.hub.snapshot_download import snapshot_download  # pylint: disable=C
            if not os.path.exists(model):
                model_path = snapshot_download(model_id=model,
                                               cache_dir=download_dir,
                                               revision=revision)
            else:
                model_path = model
            self.model = model_path
            self.download_dir = model_path
            self.tokenizer = model_path

        self.hf_config = get_config(self.model, trust_remote_code, revision,
                                    code_revision)
        self.dtype = _get_and_verify_dtype(self.hf_config, dtype)
        self.max_model_len = _get_and_verify_max_len(self.hf_config,
                                                     max_model_len)
        self._verify_load_format()
        self._verify_tokenizer_mode()
        self._verify_quantization()
        self._verify_cuda_graph()

    def _verify_load_format(self) -> None:
        load_format = self.load_format.lower()
        supported_load_format = [
            "auto", "pt", "safetensors", "npcache", "dummy"
        ]
        rocm_not_supported_load_format = []
        if load_format not in supported_load_format:
            raise ValueError(
                f"Unknown load format: {self.load_format}. Must be one of "
                "'auto', 'pt', 'safetensors', 'npcache', or 'dummy'.")
        if is_hip() and load_format in rocm_not_supported_load_format:
            rocm_supported_load_format = [
                f for f in supported_load_format
                if (f not in rocm_not_supported_load_format)
            ]
            raise ValueError(
                f"load format \'{load_format}\' is not supported in ROCm. "
                f"Supported load format are "
                f"{rocm_supported_load_format}")

        # TODO: Remove this check once HF updates the pt weights of Mixtral.
        architectures = getattr(self.hf_config, "architectures", [])
        if "MixtralForCausalLM" in architectures and load_format == "pt":
            raise ValueError(
                "Currently, the 'pt' format is not supported for Mixtral. "
                "Please use the 'safetensors' format instead. ")
        self.load_format = load_format

    def _verify_tokenizer_mode(self) -> None:
        tokenizer_mode = self.tokenizer_mode.lower()
        if tokenizer_mode not in ["auto", "slow"]:
            raise ValueError(
                f"Unknown tokenizer mode: {self.tokenizer_mode}. Must be "
                "either 'auto' or 'slow'.")
        self.tokenizer_mode = tokenizer_mode

    def _verify_quantization(self) -> None:
<<<<<<< HEAD
        supported_quantization = ["awq", "gptq", "squeezellm", "autoquant"]
        rocm_not_supported_quantization = ["awq", "autoquant"]
=======
        supported_quantization = ["awq", "gptq", "squeezellm", "marlin"]
        rocm_not_supported_quantization = ["awq", "marlin"]
>>>>>>> 29e70e3e
        if self.quantization is not None:
            self.quantization = self.quantization.lower()

        # Parse quantization method from the HF model config, if available.
        hf_quant_config = getattr(self.hf_config, "quantization_config", None)
        if hf_quant_config is not None:

            hf_quant_method = str(hf_quant_config["quant_method"]).lower()
            # If the GPTQ model is serialized in marlin format, use marlin.
            if (hf_quant_method == "gptq"
                    and "is_marlin_format" in hf_quant_config
                    and hf_quant_config["is_marlin_format"]):
                hf_quant_method = "marlin"
            if self.quantization is None:
                self.quantization = hf_quant_method
            elif self.quantization != hf_quant_method:
                raise ValueError(
                    "Quantization method specified in the model config "
                    f"({hf_quant_method}) does not match the quantization "
                    f"method specified in the `quantization` argument "
                    f"({self.quantization}).")

        if self.quantization is not None:
            if self.quantization not in supported_quantization:
                raise ValueError(
                    f"Unknown quantization method: {self.quantization}. Must "
                    f"be one of {supported_quantization}.")
            if is_hip(
            ) and self.quantization in rocm_not_supported_quantization:
                raise ValueError(
                    f"{self.quantization} quantization is currently not supported "
                    f"in ROCm.")
            if self.quantization != "marlin":
                logger.warning(
                    f"{self.quantization} quantization is not fully "
                    "optimized yet. The speed can be slower than "
                    "non-quantized models.")

    def _verify_cuda_graph(self) -> None:
        if self.max_context_len_to_capture is None:
            self.max_context_len_to_capture = self.max_model_len
        self.max_context_len_to_capture = min(self.max_context_len_to_capture,
                                              self.max_model_len)

    def verify_with_parallel_config(
        self,
        parallel_config: "ParallelConfig",
    ) -> None:
        total_num_attention_heads = self.hf_config.num_attention_heads
        tensor_parallel_size = parallel_config.tensor_parallel_size
        if total_num_attention_heads % tensor_parallel_size != 0:
            raise ValueError(
                f"Total number of attention heads ({total_num_attention_heads})"
                " must be divisible by tensor parallel size "
                f"({tensor_parallel_size}).")

        total_num_hidden_layers = self.hf_config.num_hidden_layers
        pipeline_parallel_size = parallel_config.pipeline_parallel_size
        if total_num_hidden_layers % pipeline_parallel_size != 0:
            raise ValueError(
                f"Total number of hidden layers ({total_num_hidden_layers}) "
                "must be divisible by pipeline parallel size "
                f"({pipeline_parallel_size}).")

    def get_sliding_window(self) -> Optional[int]:
        return getattr(self.hf_config, "sliding_window", None)

    def get_vocab_size(self) -> int:
        return self.hf_config.vocab_size

    def get_hidden_size(self) -> int:
        return self.hf_config.hidden_size

    def get_head_size(self) -> int:
        if hasattr(self.hf_config, "head_dim"):
            return self.hf_config.head_dim
        # FIXME(woosuk): This may not be true for all models.
        return self.hf_config.hidden_size // self.hf_config.num_attention_heads

    def get_total_num_kv_heads(self) -> int:
        """Returns the total number of KV heads."""
        # For GPTBigCode & Falcon:
        # NOTE: for falcon, when new_decoder_architecture is True, the
        # multi_query flag is ignored and we use n_head_kv for the number of
        # KV heads.
        falcon_model_types = ["falcon", "RefinedWeb", "RefinedWebModel"]
        new_decoder_arch_falcon = (
            self.hf_config.model_type in falcon_model_types
            and getattr(self.hf_config, "new_decoder_architecture", False))
        if not new_decoder_arch_falcon and getattr(self.hf_config,
                                                   "multi_query", False):
            # Multi-query attention, only one KV head.
            # Currently, tensor parallelism is not supported in this case.
            return 1

        attributes = [
            # For Falcon:
            "n_head_kv",
            "num_kv_heads",
            # For LLaMA-2:
            "num_key_value_heads",
            # For ChatGLM:
            "multi_query_group_num",
        ]
        for attr in attributes:
            num_kv_heads = getattr(self.hf_config, attr, None)
            if num_kv_heads is not None:
                return num_kv_heads

        # For non-grouped-query attention models, the number of KV heads is
        # equal to the number of attention heads.
        return self.hf_config.num_attention_heads

    def get_num_kv_heads(self, parallel_config: "ParallelConfig") -> int:
        """Returns the number of KV heads per GPU."""
        total_num_kv_heads = self.get_total_num_kv_heads()
        # If tensor parallelism is used, we divide the number of KV heads by
        # the tensor parallel size. We will replicate the KV heads in the
        # case where the number of KV heads is smaller than the tensor
        # parallel size so each GPU has at least one KV head.
        return max(1,
                   total_num_kv_heads // parallel_config.tensor_parallel_size)

    def get_num_layers(self, parallel_config: "ParallelConfig") -> int:
        total_num_hidden_layers = self.hf_config.num_hidden_layers
        return total_num_hidden_layers // parallel_config.pipeline_parallel_size


class CacheConfig:
    """Configuration for the KV cache.

    Args:
        block_size: Size of a cache block in number of tokens.
        gpu_memory_utilization: Fraction of GPU memory to use for the
            vLLM execution.
        swap_space: Size of the CPU swap space per GPU (in GiB).
        cache_dtype: Data type for kv cache storage.
    """

    def __init__(
        self,
        block_size: int,
        gpu_memory_utilization: float,
        swap_space: int,
        cache_dtype: str,
        sliding_window: Optional[int] = None,
    ) -> None:
        self.block_size = block_size
        self.gpu_memory_utilization = gpu_memory_utilization
        self.swap_space_bytes = swap_space * _GB
        self.cache_dtype = cache_dtype
        self.sliding_window = sliding_window
        self._verify_args()
        self._verify_cache_dtype()

        # Will be set after profiling.
        self.num_gpu_blocks = None
        self.num_cpu_blocks = None

    def metrics_info(self):
        # convert cache_config to dict(key: str, value: str) for prometheus metrics info
        return {key: str(value) for key, value in self.__dict__.items()}

    def _verify_args(self) -> None:
        if self.gpu_memory_utilization > 1.0:
            raise ValueError(
                "GPU memory utilization must be less than 1.0. Got "
                f"{self.gpu_memory_utilization}.")

    def _verify_cache_dtype(self) -> None:
        if self.cache_dtype == "auto":
            pass
        elif self.cache_dtype == "fp8_e5m2":
            nvcc_cuda_version = get_nvcc_cuda_version()
            if nvcc_cuda_version and nvcc_cuda_version < Version("11.8"):
                raise ValueError(
                    "FP8 is not supported when cuda version is lower than 11.8."
                )
            device_name = torch.cuda.get_device_name()
            if "AMD" in device_name:
                raise NotImplementedError(
                    "FP8_E5M2 KV Cache on AMD GPU has not been supported yet.")
            logger.info(
                "Using fp8_e5m2 data type to store kv cache. It reduces "
                "the GPU memory footprint and boosts the performance. "
                "But it may cause slight accuracy drop. "
                "Currently we only support fp8 without scaling factors and "
                "make e5m2 as a default format.")
        else:
            raise ValueError(f"Unknown kv cache dtype: {self.cache_dtype}")

    def verify_with_parallel_config(
        self,
        parallel_config: "ParallelConfig",
    ) -> None:
        total_cpu_memory = get_cpu_memory()
        # FIXME(woosuk): Here, it is assumed that the GPUs in a tensor parallel
        # group are in the same node. However, the GPUs may span multiple nodes.
        num_gpus_per_node = parallel_config.tensor_parallel_size
        cpu_memory_usage = self.swap_space_bytes * num_gpus_per_node

        msg = (f"{cpu_memory_usage / _GB:.2f} GiB out of "
               f"the {total_cpu_memory / _GB:.2f} GiB total CPU memory is "
               "allocated for the swap space.")
        if cpu_memory_usage > 0.7 * total_cpu_memory:
            raise ValueError("Too large swap space. " + msg)
        elif cpu_memory_usage > 0.4 * total_cpu_memory:
            logger.warning("Possibly too large swap space. " + msg)


class ParallelConfig:
    """Configuration for the distributed execution.

    Args:
        pipeline_parallel_size: Number of pipeline parallel groups.
        tensor_parallel_size: Number of tensor parallel groups.
        worker_use_ray: Whether to use Ray for model workers. Will be set to
            True if either pipeline_parallel_size or tensor_parallel_size is
            greater than 1.
        max_parallel_loading_workers: Maximum number of multiple batches
            when load model sequentially. To avoid RAM OOM when using tensor
            parallel and large models.
        disable_custom_all_reduce: Disable the custom all-reduce kernel and
            fall back to NCCL.
    """

    def __init__(
        self,
        pipeline_parallel_size: int,
        tensor_parallel_size: int,
        worker_use_ray: bool,
        max_parallel_loading_workers: Optional[int] = None,
        disable_custom_all_reduce: bool = False,
    ) -> None:
        self.pipeline_parallel_size = pipeline_parallel_size
        if is_neuron():
            # For Neuron device support, here we assign TP=1 to avoid sharding within vLLM directly.
            # Transformer-neuronx would take neuron_tp_degree attribute, and distribute the workload
            # to multiple NeuronCores.
            self.tensor_parallel_size = 1
            self.neuron_tp_degree = tensor_parallel_size
        else:
            self.tensor_parallel_size = tensor_parallel_size
        self.worker_use_ray = worker_use_ray
        self.max_parallel_loading_workers = max_parallel_loading_workers
        self.disable_custom_all_reduce = disable_custom_all_reduce

        self.world_size = pipeline_parallel_size * self.tensor_parallel_size
        # Ray worker is not supported for Neuron backend.
        if self.world_size > 1 and not is_neuron():
            self.worker_use_ray = True
        self._verify_args()

    def _verify_args(self) -> None:
        if self.pipeline_parallel_size > 1:
            raise NotImplementedError(
                "Pipeline parallelism is not supported yet.")
        if not self.disable_custom_all_reduce and self.world_size > 1:
            if is_hip():
                self.disable_custom_all_reduce = True
                logger.info(
                    "Disabled the custom all-reduce kernel because it is not "
                    "supported on AMD GPUs.")
            elif self.pipeline_parallel_size > 1:
                self.disable_custom_all_reduce = True
                logger.info(
                    "Disabled the custom all-reduce kernel because it is not "
                    "supported with pipeline parallelism.")

        # FIXME(woosuk): Fix the stability issues and re-enable the custom
        # all-reduce kernel.
        if not self.disable_custom_all_reduce and self.world_size > 1:
            self.disable_custom_all_reduce = True
            logger.info(
                "Custom all-reduce kernels are temporarily disabled due to "
                "stability issues. We will re-enable them once the issues are "
                "resolved.")


class SchedulerConfig:
    """Scheduler configuration.

    Args:
        max_num_batched_tokens: Maximum number of tokens to be processed in
            a single iteration.
        max_num_seqs: Maximum number of sequences to be processed in a single
            iteration.
        max_model_len: Maximum length of a sequence (including prompt
            and generated text).
        max_paddings: Maximum number of paddings to be added to a batch.
    """

    def __init__(
        self,
        max_num_batched_tokens: Optional[int],
        max_num_seqs: int,
        max_model_len: int,
        max_paddings: int,
    ) -> None:
        if max_num_batched_tokens is not None:
            self.max_num_batched_tokens = max_num_batched_tokens
        else:
            # If max_model_len is too short, use 2048 as the default value for
            # higher throughput.
            self.max_num_batched_tokens = max(max_model_len, 2048)
        self.max_num_seqs = max_num_seqs
        self.max_model_len = max_model_len
        self.max_paddings = max_paddings
        self._verify_args()

    def _verify_args(self) -> None:
        if self.max_num_batched_tokens < self.max_model_len:
            raise ValueError(
                f"max_num_batched_tokens ({self.max_num_batched_tokens}) is "
                f"smaller than max_model_len ({self.max_model_len}). "
                "This effectively limits the maximum sequence length to "
                "max_num_batched_tokens and makes vLLM reject longer "
                "sequences. Please increase max_num_batched_tokens or "
                "decrease max_model_len.")
        if self.max_num_batched_tokens < self.max_num_seqs:
            raise ValueError(
                f"max_num_batched_tokens ({self.max_num_batched_tokens}) must "
                "be greater than or equal to max_num_seqs "
                f"({self.max_num_seqs}).")


class DeviceConfig:

    def __init__(self, device: str = "auto") -> None:
        if device == "auto":
            # Automated device type detection
            if torch.cuda.is_available():
                self.device_type = "cuda"
            elif is_neuron():
                self.device_type = "neuron"
            else:
                raise RuntimeError("No supported device detected.")
        else:
            # Device type is assigned explicitly
            self.device_type = device

        # Some device types require processing inputs on CPU
        if self.device_type in ["neuron"]:
            self.device = torch.device("cpu")
        else:
            # Set device with device type
            self.device = torch.device(self.device_type)

    @property
    def is_neuron(self):
        return self.device_type == "neuron"


@dataclass
class LoRAConfig:
    max_lora_rank: int
    max_loras: int
    max_cpu_loras: Optional[int] = None
    lora_dtype: Optional[torch.dtype] = None
    lora_extra_vocab_size: int = 256
    # This is a constant.
    lora_vocab_padding_size: ClassVar[int] = 256

    def __post_init__(self):
        # Keep this in sync with csrc/punica/bgmv/bgmv_config.h
        possible_max_ranks = (8, 16, 32, 64)
        possible_lora_extra_vocab_size = (0, 256, 512)
        if self.max_lora_rank not in possible_max_ranks:
            raise ValueError(
                f"max_lora_rank ({self.max_lora_rank}) must be one of "
                f"{possible_max_ranks}.")
        if self.lora_extra_vocab_size not in possible_lora_extra_vocab_size:
            raise ValueError(
                f"lora_extra_vocab_size ({self.lora_extra_vocab_size}) "
                f"must be one of {possible_lora_extra_vocab_size}.")
        if self.max_loras < 1:
            raise ValueError(f"max_loras ({self.max_loras}) must be >= 1.")
        if self.max_cpu_loras is None:
            self.max_cpu_loras = self.max_loras
        elif self.max_cpu_loras < self.max_loras:
            raise ValueError(
                f"max_cpu_loras ({self.max_cpu_loras}) must be >= "
                f"max_loras ({self.max_loras})")

    def verify_with_model_config(self, model_config: ModelConfig):
        if self.lora_dtype in (None, "auto"):
            self.lora_dtype = model_config.dtype
        elif isinstance(self.lora_dtype, str):
            self.lora_dtype = getattr(torch, self.lora_dtype)
        if model_config.quantization is not None:
            raise ValueError(
                "LoRA is not supported with quantized models yet.")

    def verify_with_scheduler_config(self, scheduler_config: SchedulerConfig):
        if scheduler_config.max_num_batched_tokens > 65528:
            raise ValueError(
                "Due to limitations of the custom LoRA CUDA kernel, "
                "max_num_batched_tokens must be <= 65528 when "
                "LoRA is enabled.")


_STR_DTYPE_TO_TORCH_DTYPE = {
    "half": torch.float16,
    "float16": torch.float16,
    "float": torch.float32,
    "float32": torch.float32,
    "bfloat16": torch.bfloat16,
}

_ROCM_NOT_SUPPORTED_DTYPE = ["float", "float32"]


def _get_and_verify_dtype(
    config: PretrainedConfig,
    dtype: Union[str, torch.dtype],
) -> torch.dtype:
    # NOTE: getattr(config, "torch_dtype", torch.float32) is not correct
    # because config.torch_dtype can be None.
    config_dtype = getattr(config, "torch_dtype", None)
    if config_dtype is None:
        config_dtype = torch.float32

    if isinstance(dtype, str):
        dtype = dtype.lower()
        if dtype == "auto":
            if config_dtype == torch.float32:
                # Following the common practice, we use float16 for float32
                # models.
                torch_dtype = torch.float16
            else:
                torch_dtype = config_dtype
        else:
            if dtype not in _STR_DTYPE_TO_TORCH_DTYPE:
                raise ValueError(f"Unknown dtype: {dtype}")
            torch_dtype = _STR_DTYPE_TO_TORCH_DTYPE[dtype]
    elif isinstance(dtype, torch.dtype):
        torch_dtype = dtype
    else:
        raise ValueError(f"Unknown dtype: {dtype}")

    if is_hip() and torch_dtype == torch.float32:
        rocm_supported_dtypes = [
            k for k, v in _STR_DTYPE_TO_TORCH_DTYPE.items()
            if (k not in _ROCM_NOT_SUPPORTED_DTYPE)
        ]
        raise ValueError(f"dtype \'{dtype}\' is not supported in ROCm. "
                         f"Supported dtypes are {rocm_supported_dtypes}")

    # Verify the dtype.
    if torch_dtype != config_dtype:
        if torch_dtype == torch.float32:
            # Upcasting to float32 is allowed.
            pass
        elif config_dtype == torch.float32:
            # Downcasting from float32 to float16 or bfloat16 is allowed.
            pass
        else:
            # Casting between float16 and bfloat16 is allowed with a warning.
            logger.warning(f"Casting {config_dtype} to {torch_dtype}.")

    return torch_dtype


def _get_and_verify_max_len(
    hf_config: PretrainedConfig,
    max_model_len: Optional[int],
) -> int:
    """Get and verify the model's maximum length."""
    derived_max_model_len = float("inf")
    possible_keys = [
        # OPT
        "max_position_embeddings",
        # GPT-2
        "n_positions",
        # MPT
        "max_seq_len",
        # ChatGLM2
        "seq_length",
        # Others
        "max_sequence_length",
        "max_seq_length",
        "seq_len",
    ]
    for key in possible_keys:
        max_len_key = getattr(hf_config, key, None)
        if max_len_key is not None:
            derived_max_model_len = min(derived_max_model_len, max_len_key)
    if derived_max_model_len == float("inf"):
        if max_model_len is not None:
            # If max_model_len is specified, we use it.
            return max_model_len

        default_max_len = 2048
        logger.warning(
            "The model's config.json does not contain any of the following "
            "keys to determine the original maximum length of the model: "
            f"{possible_keys}. Assuming the model's maximum length is "
            f"{default_max_len}.")
        derived_max_model_len = default_max_len

    rope_scaling = getattr(hf_config, "rope_scaling", None)
    if rope_scaling is not None:
        assert "factor" in rope_scaling
        scaling_factor = rope_scaling["factor"]
        if rope_scaling["type"] == "yarn":
            derived_max_model_len = rope_scaling[
                "original_max_position_embeddings"]
        derived_max_model_len *= scaling_factor

    if max_model_len is None:
        max_model_len = derived_max_model_len
    elif max_model_len > derived_max_model_len:
        raise ValueError(
            f"User-specified max_model_len ({max_model_len}) is greater than "
            f"the derived max_model_len ({max_len_key}={derived_max_model_len}"
            " in model's config.json). This may lead to incorrect model "
            "outputs or CUDA errors. Make sure the value is correct and "
            "within the model context size.")
    return int(max_model_len)<|MERGE_RESOLUTION|>--- conflicted
+++ resolved
@@ -155,13 +155,10 @@
         self.tokenizer_mode = tokenizer_mode
 
     def _verify_quantization(self) -> None:
-<<<<<<< HEAD
-        supported_quantization = ["awq", "gptq", "squeezellm", "autoquant"]
-        rocm_not_supported_quantization = ["awq", "autoquant"]
-=======
-        supported_quantization = ["awq", "gptq", "squeezellm", "marlin"]
-        rocm_not_supported_quantization = ["awq", "marlin"]
->>>>>>> 29e70e3e
+        supported_quantization = [
+            "awq", "gptq", "squeezellm", "marlin", "autoquant"
+        ]
+        rocm_not_supported_quantization = ["awq", "marlin", "autoquant"]
         if self.quantization is not None:
             self.quantization = self.quantization.lower()
 
