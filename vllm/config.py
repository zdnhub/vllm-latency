--- conflicted
+++ resolved
@@ -134,13 +134,8 @@
         self.disable_sliding_window = disable_sliding_window
         self.skip_tokenizer_init = skip_tokenizer_init
 
-<<<<<<< HEAD
         self.hf_config = get_config(self.model, trust_remote_code, weights_revision,
-                                    code_revision, rope_scaling)
-=======
-        self.hf_config = get_config(self.model, trust_remote_code, revision,
                                     code_revision, rope_scaling, rope_theta)
->>>>>>> e2b85cf8
         self.hf_text_config = get_hf_text_config(self.hf_config)
         self.dtype = _get_and_verify_dtype(self.hf_text_config, dtype)
         self.max_model_len = _get_and_verify_max_len(
