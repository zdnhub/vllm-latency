from typing import Optional, Union
import os

import torch
from transformers import PretrainedConfig

from vllm.logger import init_logger
from vllm.transformers_utils.config import get_config
from vllm.utils import get_cpu_memory, is_hip

logger = init_logger(__name__)

_GB = 1 << 30


class ModelConfig:
    """Configuration for the model.

    Args:
        model: Name or path of the huggingface model to use.
        tokenizer: Name or path of the huggingface tokenizer to use.
        tokenizer_mode: Tokenizer mode. "auto" will use the fast tokenizer if
            available, and "slow" will always use the slow tokenizer.
        trust_remote_code: Trust remote code (e.g., from HuggingFace) when
            downloading the model and tokenizer.
        download_dir: Directory to download and load the weights, default to the
            default cache directory of huggingface.
        load_format: The format of the model weights to load:
            "auto" will try to load the weights in the safetensors format and
                fall back to the pytorch bin format if safetensors format is
                not available.
            "pt" will load the weights in the pytorch bin format.
            "safetensors" will load the weights in the safetensors format.
            "npcache" will load the weights in pytorch format and store
                a numpy cache to speed up the loading.
            "dummy" will initialize the weights with random values, which is
                mainly for profiling.
        dtype: Data type for model weights and activations. The "auto" option
            will use FP16 precision for FP32 and FP16 models, and BF16 precision
            for BF16 models.
        seed: Random seed for reproducibility.
        revision: The specific model version to use. It can be a branch name,
            a tag name, or a commit id. If unspecified, will use the default
            version.
        tokenizer_revision: The specific tokenizer version to use. It can be a
            branch name, a tag name, or a commit id. If unspecified, will use
            the default version.
        max_model_len: Maximum length of a sequence (including prompt and
            output). If None, will be derived from the model.
        quantization: Quantization method that was used to quantize the model
            weights. If None, we assume the model weights are not quantized.
        enforce_eager: Whether to enforce eager execution. If True, we will
            disable CUDA graph and always execute the model in eager mode.
            If False, we will use CUDA graph and eager execution in hybrid.
        max_context_len_to_capture: Maximum context len covered by CUDA graphs.
            When a sequence has context length larger than this, we fall back
            to eager mode.
    """

    def __init__(
<<<<<<< HEAD
            self,
            model: str,
            tokenizer: str,
            tokenizer_mode: str,
            trust_remote_code: bool,
            download_dir: Optional[str],
            load_format: str,
            dtype: str,
            seed: int,
            revision: Optional[str] = None,
            tokenizer_revision: Optional[str] = None,
            max_model_len: Optional[int] = None,
            quantization: Optional[str] = None,
            kv_cache_dtype:
        str = None,  ## for kv cache quantization, only for int8 right now
            kv_quant_params_path:
        str = None,  ## path for kv scales and zero points
=======
        self,
        model: str,
        tokenizer: str,
        tokenizer_mode: str,
        trust_remote_code: bool,
        download_dir: Optional[str],
        load_format: str,
        dtype: Union[str, torch.dtype],
        seed: int,
        revision: Optional[str] = None,
        tokenizer_revision: Optional[str] = None,
        max_model_len: Optional[int] = None,
        quantization: Optional[str] = None,
        enforce_eager: bool = False,
        max_context_len_to_capture: Optional[int] = None,
>>>>>>> 2e0b6e77
    ) -> None:
        self.model = model
        self.tokenizer = tokenizer
        self.tokenizer_mode = tokenizer_mode
        self.trust_remote_code = trust_remote_code
        self.download_dir = download_dir
        self.load_format = load_format
        self.seed = seed
        self.revision = revision
        self.tokenizer_revision = tokenizer_revision
        self.quantization = quantization
        self.enforce_eager = enforce_eager
        self.max_context_len_to_capture = max_context_len_to_capture

        if os.environ.get("VLLM_USE_MODELSCOPE", "False").lower() == "true":
            # download model from ModelScope hub,
            # lazy import so that modelscope is not required for normal use.
            from modelscope.hub.snapshot_download import snapshot_download  # pylint: disable=C
            model_path = snapshot_download(model_id=model,
                                           cache_dir=download_dir,
                                           revision=revision)
            self.model = model_path
            self.download_dir = model_path
            self.tokenizer = model_path

        self.hf_config = get_config(self.model, trust_remote_code, revision)
        self.dtype = _get_and_verify_dtype(self.hf_config, dtype)
        self.max_model_len = _get_and_verify_max_len(self.hf_config,
                                                     max_model_len)
        self._verify_load_format()
        ## for kv cache quantization
        self.kv_cache_dtype = _STR_DTYPE_TO_TORCH_DTYPE[kv_cache_dtype] \
         if kv_cache_dtype else self.dtype
        self.quant_kv_cache = not self.kv_cache_dtype == self.dtype
        self.kv_quant_params_path = kv_quant_params_path
        self._verify_tokenizer_mode()
        self._verify_quantization()
        self._verify_cuda_graph()

    def _verify_load_format(self) -> None:
        load_format = self.load_format.lower()
        supported_load_format = [
            "auto", "pt", "safetensors", "npcache", "dummy"
        ]
        rocm_not_supported_load_format = []
        if load_format not in supported_load_format:
            raise ValueError(
                f"Unknown load format: {self.load_format}. Must be one of "
                "'auto', 'pt', 'safetensors', 'npcache', or 'dummy'.")
        if is_hip() and load_format in rocm_not_supported_load_format:
            rocm_supported_load_format = [
                f for f in supported_load_format
                if (f not in rocm_not_supported_load_format)
            ]
            raise ValueError(
                f"load format \'{load_format}\' is not supported in ROCm. "
                f"Supported load format are "
                f"{rocm_supported_load_format}")

        # TODO: Remove this check once HF updates the pt weights of Mixtral.
        architectures = getattr(self.hf_config, "architectures", [])
        if "MixtralForCausalLM" in architectures and load_format == "pt":
            raise ValueError(
                "Currently, the 'pt' format is not supported for Mixtral. "
                "Please use the 'safetensors' format instead. ")
        self.load_format = load_format

    def _verify_tokenizer_mode(self) -> None:
        tokenizer_mode = self.tokenizer_mode.lower()
        if tokenizer_mode not in ["auto", "slow"]:
            raise ValueError(
                f"Unknown tokenizer mode: {self.tokenizer_mode}. Must be "
                "either 'auto' or 'slow'.")
        self.tokenizer_mode = tokenizer_mode

    def _verify_quantization(self) -> None:
        supported_quantization = ["awq", "gptq", "squeezellm"]
        rocm_not_supported_quantization = ["awq"]
        if self.quantization is not None:
            self.quantization = self.quantization.lower()

        # Parse quantization method from the HF model config, if available.
        hf_quant_config = getattr(self.hf_config, "quantization_config", None)
        if hf_quant_config is not None:
            hf_quant_method = str(hf_quant_config["quant_method"]).lower()
            if self.quantization is None:
                self.quantization = hf_quant_method
            elif self.quantization != hf_quant_method:
                raise ValueError(
                    "Quantization method specified in the model config "
                    f"({hf_quant_method}) does not match the quantization "
                    f"method specified in the `quantization` argument "
                    f"({self.quantization}).")

        if self.quantization is not None:
            if self.quantization not in supported_quantization:
                raise ValueError(
                    f"Unknown quantization method: {self.quantization}. Must "
                    f"be one of {supported_quantization}.")
            if is_hip(
            ) and self.quantization in rocm_not_supported_quantization:
                raise ValueError(
                    f"{self.quantization} quantization is currently not supported "
                    f"in ROCm.")
            logger.warning(f"{self.quantization} quantization is not fully "
                           "optimized yet. The speed can be slower than "
                           "non-quantized models.")

    def _verify_cuda_graph(self) -> None:
        if self.max_context_len_to_capture is None:
            self.max_context_len_to_capture = self.max_model_len
        self.max_context_len_to_capture = min(self.max_context_len_to_capture,
                                              self.max_model_len)

    def verify_with_parallel_config(
        self,
        parallel_config: "ParallelConfig",
    ) -> None:
        total_num_attention_heads = self.hf_config.num_attention_heads
        tensor_parallel_size = parallel_config.tensor_parallel_size
        if total_num_attention_heads % tensor_parallel_size != 0:
            raise ValueError(
                f"Total number of attention heads ({total_num_attention_heads})"
                " must be divisible by tensor parallel size "
                f"({tensor_parallel_size}).")

        total_num_hidden_layers = self.hf_config.num_hidden_layers
        pipeline_parallel_size = parallel_config.pipeline_parallel_size
        if total_num_hidden_layers % pipeline_parallel_size != 0:
            raise ValueError(
                f"Total number of hidden layers ({total_num_hidden_layers}) "
                "must be divisible by pipeline parallel size "
                f"({pipeline_parallel_size}).")

    def get_sliding_window(self) -> Optional[int]:
        return getattr(self.hf_config, "sliding_window", None)

    def get_vocab_size(self) -> int:
        return self.hf_config.vocab_size

    def get_hidden_size(self) -> int:
        return self.hf_config.hidden_size

    def get_head_size(self) -> int:
        # FIXME(woosuk): This may not be true for all models.
        return self.hf_config.hidden_size // self.hf_config.num_attention_heads

    def get_total_num_kv_heads(self) -> int:
        """Returns the total number of KV heads."""
        # For GPTBigCode & Falcon:
        # NOTE: for falcon, when new_decoder_architecture is True, the
        # multi_query flag is ignored and we use n_head_kv for the number of
        # KV heads.
        falcon_model_types = ["falcon", "RefinedWeb", "RefinedWebModel"]
        new_decoder_arch_falcon = (
            self.hf_config.model_type in falcon_model_types
            and getattr(self.hf_config, "new_decoder_architecture", False))
        if not new_decoder_arch_falcon and getattr(self.hf_config,
                                                   "multi_query", False):
            # Multi-query attention, only one KV head.
            # Currently, tensor parallelism is not supported in this case.
            return 1

        attributes = [
            # For Falcon:
            "n_head_kv",
            "num_kv_heads",
            # For LLaMA-2:
            "num_key_value_heads",
            # For ChatGLM:
            "multi_query_group_num",
        ]
        for attr in attributes:
            num_kv_heads = getattr(self.hf_config, attr, None)
            if num_kv_heads is not None:
                return num_kv_heads

        # For non-grouped-query attention models, the number of KV heads is
        # equal to the number of attention heads.
        return self.hf_config.num_attention_heads

    def get_num_kv_heads(self, parallel_config: "ParallelConfig") -> int:
        """Returns the number of KV heads per GPU."""
        total_num_kv_heads = self.get_total_num_kv_heads()
        # If tensor parallelism is used, we divide the number of KV heads by
        # the tensor parallel size. We will replicate the KV heads in the
        # case where the number of KV heads is smaller than the tensor
        # parallel size so each GPU has at least one KV head.
        return max(1,
                   total_num_kv_heads // parallel_config.tensor_parallel_size)

    def get_num_layers(self, parallel_config: "ParallelConfig") -> int:
        total_num_hidden_layers = self.hf_config.num_hidden_layers
        return total_num_hidden_layers // parallel_config.pipeline_parallel_size


class CacheConfig:
    """Configuration for the KV cache.

    Args:
        block_size: Size of a cache block in number of tokens.
        gpu_memory_utilization: Fraction of GPU memory to use for the
            vLLM execution.
        swap_space: Size of the CPU swap space per GPU (in GiB).
    """

    def __init__(
        self,
        block_size: int,
        gpu_memory_utilization: float,
        swap_space: int,
        sliding_window: Optional[int] = None,
    ) -> None:
        self.block_size = block_size
        self.gpu_memory_utilization = gpu_memory_utilization
        self.swap_space_bytes = swap_space * _GB
        self.sliding_window = sliding_window
        self._verify_args()

        # Will be set after profiling.
        self.num_gpu_blocks = None
        self.num_cpu_blocks = None

    def _verify_args(self) -> None:
        if self.gpu_memory_utilization > 1.0:
            raise ValueError(
                "GPU memory utilization must be less than 1.0. Got "
                f"{self.gpu_memory_utilization}.")

    def verify_with_parallel_config(
        self,
        parallel_config: "ParallelConfig",
    ) -> None:
        total_cpu_memory = get_cpu_memory()
        # FIXME(woosuk): Here, it is assumed that the GPUs in a tensor parallel
        # group are in the same node. However, the GPUs may span multiple nodes.
        num_gpus_per_node = parallel_config.tensor_parallel_size
        cpu_memory_usage = self.swap_space_bytes * num_gpus_per_node

        msg = (f"{cpu_memory_usage / _GB:.2f} GiB out of "
               f"the {total_cpu_memory / _GB:.2f} GiB total CPU memory is "
               "allocated for the swap space.")
        if cpu_memory_usage > 0.7 * total_cpu_memory:
            raise ValueError("Too large swap space. " + msg)
        elif cpu_memory_usage > 0.4 * total_cpu_memory:
            logger.warning("Possibly too large swap space. " + msg)


class ParallelConfig:
    """Configuration for the distributed execution.

    Args:
        pipeline_parallel_size: Number of pipeline parallel groups.
        tensor_parallel_size: Number of tensor parallel groups.
        worker_use_ray: Whether to use Ray for model workers. Will be set to
            True if either pipeline_parallel_size or tensor_parallel_size is
            greater than 1.
    """

    def __init__(
        self,
        pipeline_parallel_size: int,
        tensor_parallel_size: int,
        worker_use_ray: bool,
        max_parallel_loading_workers: Optional[int] = None,
    ) -> None:
        self.pipeline_parallel_size = pipeline_parallel_size
        self.tensor_parallel_size = tensor_parallel_size
        self.worker_use_ray = worker_use_ray
        self.max_parallel_loading_workers = max_parallel_loading_workers

        self.world_size = pipeline_parallel_size * tensor_parallel_size
        if self.world_size > 1:
            self.worker_use_ray = True
        self._verify_args()

    def _verify_args(self) -> None:
        if self.pipeline_parallel_size > 1:
            raise NotImplementedError(
                "Pipeline parallelism is not supported yet.")


class SchedulerConfig:
    """Scheduler configuration.

    Args:
        max_num_batched_tokens: Maximum number of tokens to be processed in
            a single iteration.
        max_num_seqs: Maximum number of sequences to be processed in a single
            iteration.
        max_model_len: Maximum length of a sequence (including prompt
            and generated text).
        max_paddings: Maximum number of paddings to be added to a batch.
    """

    def __init__(
        self,
        max_num_batched_tokens: Optional[int],
        max_num_seqs: int,
        max_model_len: int,
        max_paddings: int,
    ) -> None:
        if max_num_batched_tokens is not None:
            self.max_num_batched_tokens = max_num_batched_tokens
        else:
            # If max_model_len is too short, use 2048 as the default value for
            # higher throughput.
            self.max_num_batched_tokens = max(max_model_len, 2048)
        self.max_num_seqs = max_num_seqs
        self.max_model_len = max_model_len
        self.max_paddings = max_paddings
        self._verify_args()

    def _verify_args(self) -> None:
        if self.max_num_batched_tokens < self.max_model_len:
            raise ValueError(
                f"max_num_batched_tokens ({self.max_num_batched_tokens}) is "
                f"smaller than max_model_len ({self.max_model_len}). "
                "This effectively limits the maximum sequence length to "
                "max_num_batched_tokens and makes vLLM reject longer "
                "sequences. Please increase max_num_batched_tokens or "
                "decrease max_model_len.")
        if self.max_num_batched_tokens < self.max_num_seqs:
            raise ValueError(
                f"max_num_batched_tokens ({self.max_num_batched_tokens}) must "
                "be greater than or equal to max_num_seqs "
                f"({self.max_num_seqs}).")


_STR_DTYPE_TO_TORCH_DTYPE = {
    "int8": torch.int8,
    "half": torch.float16,
    "float16": torch.float16,
    "float": torch.float32,
    "float32": torch.float32,
    "bfloat16": torch.bfloat16,
}

_ROCM_NOT_SUPPORTED_DTYPE = ["float", "float32"]


def _get_and_verify_dtype(
    config: PretrainedConfig,
    dtype: Union[str, torch.dtype],
) -> torch.dtype:
    # NOTE: getattr(config, "torch_dtype", torch.float32) is not correct
    # because config.torch_dtype can be None.
    config_dtype = getattr(config, "torch_dtype", None)
    if config_dtype is None:
        config_dtype = torch.float32

    if isinstance(dtype, str):
        dtype = dtype.lower()
        if dtype == "auto":
            if config_dtype == torch.float32:
                # Following the common practice, we use float16 for float32
                # models.
                torch_dtype = torch.float16
            else:
                torch_dtype = config_dtype
        else:
            if dtype not in _STR_DTYPE_TO_TORCH_DTYPE:
                raise ValueError(f"Unknown dtype: {dtype}")
            torch_dtype = _STR_DTYPE_TO_TORCH_DTYPE[dtype]
    elif isinstance(dtype, torch.dtype):
        torch_dtype = dtype
    else:
        raise ValueError(f"Unknown dtype: {dtype}")

    if is_hip() and torch_dtype == torch.float32:
        rocm_supported_dtypes = [
            k for k, v in _STR_DTYPE_TO_TORCH_DTYPE.items()
            if (k not in _ROCM_NOT_SUPPORTED_DTYPE)
        ]
        raise ValueError(f"dtype \'{dtype}\' is not supported in ROCm. "
                         f"Supported dtypes are {rocm_supported_dtypes}")

    # Verify the dtype.
    if torch_dtype != config_dtype:
        if torch_dtype == torch.float32:
            # Upcasting to float32 is allowed.
            pass
        elif config_dtype == torch.float32:
            # Downcasting from float32 to float16 or bfloat16 is allowed.
            pass
        else:
            # Casting between float16 and bfloat16 is allowed with a warning.
            logger.warning(f"Casting {config_dtype} to {torch_dtype}.")

    return torch_dtype


def _get_and_verify_max_len(
    hf_config: PretrainedConfig,
    max_model_len: Optional[int],
) -> int:
    """Get and verify the model's maximum length."""
    derived_max_model_len = float("inf")
    possible_keys = [
        # OPT
        "max_position_embeddings",
        # GPT-2
        "n_positions",
        # MPT
        "max_seq_len",
        # ChatGLM2
        "seq_length",
        # Others
        "max_sequence_length",
        "max_seq_length",
        "seq_len",
    ]
    for key in possible_keys:
        max_len_key = getattr(hf_config, key, None)
        if max_len_key is not None:
            derived_max_model_len = min(derived_max_model_len, max_len_key)
    if derived_max_model_len == float("inf"):
        if max_model_len is not None:
            # If max_model_len is specified, we use it.
            return max_model_len

        default_max_len = 2048
        logger.warning(
            "The model's config.json does not contain any of the following "
            "keys to determine the original maximum length of the model: "
            f"{possible_keys}. Assuming the model's maximum length is "
            f"{default_max_len}.")
        derived_max_model_len = default_max_len

    rope_scaling = getattr(hf_config, "rope_scaling", None)
    if rope_scaling is not None:
        assert "factor" in rope_scaling
        scaling_factor = rope_scaling["factor"]
        if rope_scaling["type"] == "yarn":
            derived_max_model_len = rope_scaling[
                "original_max_position_embeddings"]
        derived_max_model_len *= scaling_factor

    if max_model_len is None:
        max_model_len = derived_max_model_len
    elif max_model_len > derived_max_model_len:
        raise ValueError(
            f"User-specified max_model_len ({max_model_len}) is greater than "
            f"the derived max_model_len ({max_len_key}={derived_max_model_len}"
            " in model's config.json). This may lead to incorrect model "
            "outputs or CUDA errors. Make sure the value is correct and "
            "within the model context size.")
    return int(max_model_len)<|MERGE_RESOLUTION|>--- conflicted
+++ resolved
@@ -58,25 +58,6 @@
     """
 
     def __init__(
-<<<<<<< HEAD
-            self,
-            model: str,
-            tokenizer: str,
-            tokenizer_mode: str,
-            trust_remote_code: bool,
-            download_dir: Optional[str],
-            load_format: str,
-            dtype: str,
-            seed: int,
-            revision: Optional[str] = None,
-            tokenizer_revision: Optional[str] = None,
-            max_model_len: Optional[int] = None,
-            quantization: Optional[str] = None,
-            kv_cache_dtype:
-        str = None,  ## for kv cache quantization, only for int8 right now
-            kv_quant_params_path:
-        str = None,  ## path for kv scales and zero points
-=======
         self,
         model: str,
         tokenizer: str,
@@ -84,15 +65,16 @@
         trust_remote_code: bool,
         download_dir: Optional[str],
         load_format: str,
-        dtype: Union[str, torch.dtype],
+        dtype: str,
         seed: int,
         revision: Optional[str] = None,
         tokenizer_revision: Optional[str] = None,
         max_model_len: Optional[int] = None,
         quantization: Optional[str] = None,
+        kv_cache_dtype: str = None,  ## for kv cache quantization, only for int8 right now
+        kv_quant_params_path: str = None,  ## path for kv scales and zero points
         enforce_eager: bool = False,
         max_context_len_to_capture: Optional[int] = None,
->>>>>>> 2e0b6e77
     ) -> None:
         self.model = model
         self.tokenizer = tokenizer
