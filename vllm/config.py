--- conflicted
+++ resolved
@@ -12,12 +12,8 @@
 from vllm.model_executor.models import ModelRegistry
 from vllm.tracing import is_otel_installed
 from vllm.transformers_utils.config import get_config, get_hf_text_config
-<<<<<<< HEAD
-from vllm.utils import get_cpu_memory, is_cpu, is_hip, is_neuron, is_openvino
-=======
 from vllm.utils import (cuda_device_count_stateless, get_cpu_memory, is_cpu,
-                        is_hip, is_neuron, is_tpu, is_xpu)
->>>>>>> c18ebfdd
+                        is_hip, is_openvino, is_neuron, is_tpu, is_xpu)
 
 if TYPE_CHECKING:
     from ray.util.placement_group import PlacementGroup
@@ -764,13 +760,10 @@
             # Automated device type detection
             if is_neuron():
                 self.device_type = "neuron"
-<<<<<<< HEAD
             elif is_openvino():
                 self.device_type = "openvino"
-=======
             elif is_tpu():
                 self.device_type = "tpu"
->>>>>>> c18ebfdd
             elif is_cpu():
                 self.device_type = "cpu"
             elif is_xpu():
