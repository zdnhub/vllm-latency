--- conflicted
+++ resolved
@@ -699,7 +699,6 @@
             such a case, we use swapping instead.
     """
 
-<<<<<<< HEAD
     def __init__(self,
                  max_num_batched_tokens: Optional[int],
                  max_num_seqs: int,
@@ -711,20 +710,6 @@
                  enable_chunked_prefill: bool = False,
                  embedding_mode: Optional[bool] = False,
                  preemption_mode: Optional[str] = None) -> None:
-=======
-    def __init__(
-        self,
-        max_num_batched_tokens: Optional[int],
-        max_num_seqs: int,
-        max_model_len: int,
-        max_paddings: int,
-        max_queue_length: int,
-        use_v2_block_manager: bool = False,
-        num_lookahead_slots: int = 0,
-        delay_factor: float = 0.0,
-        enable_chunked_prefill: bool = False,
-    ) -> None:
->>>>>>> b669d4b9
         if max_num_batched_tokens is not None:
             self.max_num_batched_tokens = max_num_batched_tokens
         else:
