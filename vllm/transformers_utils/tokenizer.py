--- conflicted
+++ resolved
@@ -139,14 +139,8 @@
         # use base model tokenizer
         logger_data = {"lora_local_path": lora_request.lora_local_path}
         logger.warning(
-<<<<<<< HEAD
-            f"No tokenizer found in {lora_request.lora_local_path}, "
-            "using base model tokenizer instead. "
-            f"(Exception: {str(e)})", extra=logger_data)
-=======
             "No tokenizer found in %s, using base model tokenizer instead. "
-            "(Exception: %s)", lora_request.lora_local_path, e)
->>>>>>> a88081bf
+            "(Exception: %s)", lora_request.lora_local_path, e, extra=logger_data)
         tokenizer = None
     return tokenizer
 
