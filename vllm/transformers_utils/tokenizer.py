import os
from typing import Optional, Union

from transformers import (AutoTokenizer, PreTrainedTokenizer,
                          PreTrainedTokenizerFast)

from vllm.config import VLLM_USE_MODELSCOPE
from vllm.logger import init_logger
from vllm.lora.request import LoRARequest
from vllm.transformers_utils.tokenizers import BaichuanTokenizer
from vllm.utils import make_async

logger = init_logger(__name__)


def get_cached_tokenizer(
    tokenizer: Union[PreTrainedTokenizer, PreTrainedTokenizerFast]
) -> Union[PreTrainedTokenizer, PreTrainedTokenizerFast]:
    """Get tokenizer with cached properties.

    This will patch the tokenizer object in place.

    By default, transformers will recompute multiple tokenizer properties
    each time they are called, leading to a significant slowdown. This
    function caches these properties for faster access."""

    tokenizer_all_special_ids = set(tokenizer.all_special_ids)
    tokenizer_all_special_tokens_extended = (
        tokenizer.all_special_tokens_extended)
    tokenizer_all_special_tokens = set(tokenizer.all_special_tokens)
    tokenizer_len = len(tokenizer)

    class CachedTokenizer(tokenizer.__class__):  # type: ignore

        @property
        def all_special_ids(self):
            return tokenizer_all_special_ids

        @property
        def all_special_tokens(self):
            return tokenizer_all_special_tokens

        @property
        def all_special_tokens_extended(self):
            return tokenizer_all_special_tokens_extended

        def __len__(self):
            return tokenizer_len

    CachedTokenizer.__name__ = f"Cached{tokenizer.__class__.__name__}"

    tokenizer.__class__ = CachedTokenizer
    return tokenizer


def get_tokenizer(
    tokenizer_name: str,
    *args,
    tokenizer_mode: str = "auto",
    trust_remote_code: bool = False,
<<<<<<< HEAD
    revision: Optional[str] = None,
    **kwargs,
) -> Union[PreTrainedTokenizer, PreTrainedTokenizerFast]:
    """Gets a tokenizer for the given model name via HuggingFace."""
=======
    tokenizer_revision: Optional[str] = None,
    download_dir: Optional[str] = None,
    **kwargs,
) -> Union[PreTrainedTokenizer, PreTrainedTokenizerFast]:
    """Gets a tokenizer for the given model name via Huggingface/modelscope."""
    if VLLM_USE_MODELSCOPE:
        # download model from ModelScope hub,
        # lazy import so that modelscope is not required for normal use.
        # pylint: disable=C.
        from modelscope.hub.snapshot_download import snapshot_download

        # Only set the tokenizer here, model will be downloaded on the workers.
        if not os.path.exists(tokenizer_name):
            tokenizer_path = snapshot_download(
                model_id=tokenizer_name,
                cache_dir=download_dir,
                revision=tokenizer_revision,
                # Ignore weights - we only need the tokenizer.
                ignore_file_pattern=["*.pt", "*.safetensors", "*.bin"])
            tokenizer_name = tokenizer_path

>>>>>>> 533d2a1f
    if tokenizer_mode == "slow":
        if kwargs.get("use_fast", False):
            raise ValueError(
                "Cannot use the fast tokenizer in slow tokenizer mode.")
        kwargs["use_fast"] = False

    try:
        tokenizer = AutoTokenizer.from_pretrained(
            tokenizer_name,
            *args,
            trust_remote_code=trust_remote_code,
            revision=revision,
            **kwargs)
    except ValueError as e:
        # If the error pertains to the tokenizer class not existing or not
        # currently being imported, suggest using the --trust-remote-code flag.
        if (not trust_remote_code and
            ("does not exist or is not currently imported." in str(e)
             or "requires you to execute the tokenizer file" in str(e))):
            err_msg = (
                "Failed to load the tokenizer. If the tokenizer is a custom "
                "tokenizer not yet available in the HuggingFace transformers "
                "library, consider setting `trust_remote_code=True` in LLM "
                "or using the `--trust-remote-code` flag in the CLI.")
            raise RuntimeError(err_msg) from e
        else:
            raise e
    except AttributeError as e:
        if "BaichuanTokenizer" in str(e):
            # This is for the error "'BaichuanTokenizer' object has no
            # attribute 'sp_model'".
            tokenizer = BaichuanTokenizer.from_pretrained(
                tokenizer_name,
                *args,
                trust_remote_code=trust_remote_code,
                revision=revision,
                **kwargs)
        else:
            raise e

    if not isinstance(tokenizer, PreTrainedTokenizerFast):
        logger.warning(
            "Using a slow tokenizer. This might cause a significant "
            "slowdown. Consider using a fast tokenizer instead.")
    return get_cached_tokenizer(tokenizer)


def get_lora_tokenizer(lora_request: LoRARequest, *args,
                       **kwargs) -> Optional[PreTrainedTokenizer]:
    if lora_request is None:
        return None
    try:
        tokenizer = get_tokenizer(lora_request.lora_local_path, *args,
                                  **kwargs)
    except OSError as e:
        # No tokenizer was found in the LoRA folder,
        # use base model tokenizer
        logger.warning(
            f"No tokenizer found in {lora_request.lora_local_path}, "
            "using base model tokenizer instead. "
            f"(Exception: {str(e)})")
        tokenizer = None
    return tokenizer


get_lora_tokenizer_async = make_async(get_lora_tokenizer)<|MERGE_RESOLUTION|>--- conflicted
+++ resolved
@@ -58,17 +58,12 @@
     *args,
     tokenizer_mode: str = "auto",
     trust_remote_code: bool = False,
-<<<<<<< HEAD
     revision: Optional[str] = None,
-    **kwargs,
-) -> Union[PreTrainedTokenizer, PreTrainedTokenizerFast]:
-    """Gets a tokenizer for the given model name via HuggingFace."""
-=======
-    tokenizer_revision: Optional[str] = None,
     download_dir: Optional[str] = None,
     **kwargs,
 ) -> Union[PreTrainedTokenizer, PreTrainedTokenizerFast]:
-    """Gets a tokenizer for the given model name via Huggingface/modelscope."""
+    """Gets a tokenizer for the given model name via HuggingFace or ModelScope.
+    """
     if VLLM_USE_MODELSCOPE:
         # download model from ModelScope hub,
         # lazy import so that modelscope is not required for normal use.
@@ -80,12 +75,11 @@
             tokenizer_path = snapshot_download(
                 model_id=tokenizer_name,
                 cache_dir=download_dir,
-                revision=tokenizer_revision,
+                revision=revision,
                 # Ignore weights - we only need the tokenizer.
                 ignore_file_pattern=["*.pt", "*.safetensors", "*.bin"])
             tokenizer_name = tokenizer_path
 
->>>>>>> 533d2a1f
     if tokenizer_mode == "slow":
         if kwargs.get("use_fast", False):
             raise ValueError(
