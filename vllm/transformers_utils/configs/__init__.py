--- conflicted
+++ resolved
@@ -4,19 +4,11 @@
 # tiiuae/falcon-7b(-instruct) models. Newer Falcon models will use the
 # `FalconConfig` class from the official HuggingFace transformers library.
 from vllm.transformers_utils.configs.falcon import RWConfig
-<<<<<<< HEAD
-=======
-from vllm.transformers_utils.configs.starcoder2 import Starcoder2Config
 from vllm.transformers_utils.configs.jais import JAISConfig
->>>>>>> 86573234
 
 __all__ = [
     "ChatGLMConfig",
     "MPTConfig",
     "RWConfig",
-<<<<<<< HEAD
-=======
-    "Starcoder2Config",
     "JAISConfig",
->>>>>>> 86573234
 ]