--- conflicted
+++ resolved
@@ -5,11 +5,8 @@
 import torch
 import torch.nn as nn
 
-<<<<<<< HEAD
-from vllm.config import DeviceConfig, ModelConfig, LoRAConfig, VisionLanguageConfig
-=======
-from vllm.config import DeviceConfig, ModelConfig
->>>>>>> c0c17d48
+
+from vllm.config import DeviceConfig, ModelConfig, VisionLanguageConfig
 from vllm.model_executor.models import ModelRegistry
 from vllm.model_executor.models.llava import LlavaForConditionalGeneration
 from vllm.model_executor.weight_utils import (get_quant_config,
@@ -46,18 +43,11 @@
         f"Supported architectures: {ModelRegistry.get_supported_archs()}")
 
 
-<<<<<<< HEAD
-def get_model(
-    model_config: ModelConfig,
-    device_config: DeviceConfig,
-    lora_config: Optional[LoRAConfig] = None,
-    vision_language_config: Optional[VisionLanguageConfig] = None
-) -> nn.Module:
-=======
+
 def get_model(model_config: ModelConfig, device_config: DeviceConfig,
               **kwargs) -> nn.Module:
     lora_config = kwargs.get("lora_config", None)
->>>>>>> c0c17d48
+    vision_language_config = kwargs.get("vision_language_config", None)
     model_class = _get_model_architecture(model_config)
 
     # Get the (maybe quantized) linear method.
