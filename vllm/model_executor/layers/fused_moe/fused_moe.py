"""Fused MoE kernel."""
import functools
import json
import os
from typing import Any, Dict, Optional, Tuple

import torch
import triton
import triton.language as tl

<<<<<<< HEAD
import vllm._moe_C as moe_kernels
from vllm._C import ops
=======
from vllm import _custom_ops as ops
>>>>>>> a360ff80
from vllm.logger import init_logger

logger = init_logger(__name__)


@triton.jit
def fused_moe_kernel(
    # Pointers to matrices
    a_ptr,
    b_ptr,
    c_ptr,
    a_scale_ptr,
    b_scale_ptr,
    topk_weights_ptr,
    sorted_token_ids_ptr,
    expert_ids_ptr,
    num_tokens_post_padded_ptr,
    # Matrix dimensions
    N,
    K,
    EM,
    num_valid_tokens,
    # The stride variables represent how much to increase the ptr by when
    # moving by 1 element in a particular dimension. E.g. `stride_am` is
    # how much to increase `a_ptr` by to get the element one row down
    # (A has M rows).
    stride_am,
    stride_ak,
    stride_be,
    stride_bk,
    stride_bn,
    stride_cm,
    stride_cn,
    # Meta-parameters
    BLOCK_SIZE_M: tl.constexpr,
    BLOCK_SIZE_N: tl.constexpr,
    BLOCK_SIZE_K: tl.constexpr,
    GROUP_SIZE_M: tl.constexpr,
    MUL_ROUTED_WEIGHT: tl.constexpr,
    top_k: tl.constexpr,
    compute_type: tl.constexpr,
    use_fp8: tl.constexpr,
):
    """
    Implements the fused computation for a Mixture of Experts (MOE) using
    token and expert matrices.

    Key Parameters:
    - A: The input tensor representing tokens with shape (*, K), where '*' can
        be any shape representing batches and K is the feature dimension of
        each token.
    - B: The stacked MOE weight tensor with shape (E, N, K), where E is
        the number of experts, K is the input feature dimension, and N is
        the output feature dimension.
    - C: The output cache tensor with shape (M, topk, N), where M is the
        total number of tokens post padding, topk is the number of times
        each token is repeated, and N is the output feature dimension.
    - sorted_token_ids: A tensor containing the sorted indices of tokens,
        repeated topk times and arranged by the expert index they are
        assigned to.
    - expert_ids: A tensor containing the indices of the expert for each
        block. It determines which expert matrix from B should be used for
        each block in A.
    This kernel performs the multiplication of a token by its corresponding
    expert matrix as determined by `expert_ids`. The sorting of
    `sorted_token_ids` by expert index and padding ensures divisibility by
    BLOCK_SIZE_M, which is necessary to maintain consistency in block matrix
    multiplication across different blocks processed by the same expert.
    """
    # -----------------------------------------------------------
    # Map program ids `pid` to the block of C it should compute.
    # This is done in a grouped ordering to promote L2 data reuse.
    pid = tl.program_id(axis=0)
    num_pid_m = tl.cdiv(EM, BLOCK_SIZE_M)
    num_pid_n = tl.cdiv(N, BLOCK_SIZE_N)
    num_pid_in_group = GROUP_SIZE_M * num_pid_n
    group_id = pid // num_pid_in_group
    first_pid_m = group_id * GROUP_SIZE_M
    group_size_m = min(num_pid_m - first_pid_m, GROUP_SIZE_M)
    pid_m = first_pid_m + ((pid % num_pid_in_group) % group_size_m)
    pid_n = (pid % num_pid_in_group) // group_size_m

    # ----------------------------------------------------------
    # Create pointers for the first blocks of A and B.
    # We will advance this pointer as we move in the K direction
    # and accumulate
    # `a_ptrs` is a block of [BLOCK_SIZE_M, BLOCK_SIZE_K] pointers
    # `b_ptrs` is a block of [BLOCK_SIZE_K, BLOCK_SIZE_N] pointers
    num_tokens_post_padded = tl.load(num_tokens_post_padded_ptr)
    if pid_m * BLOCK_SIZE_M >= num_tokens_post_padded:
        return
    offs_token_id = pid_m * BLOCK_SIZE_M + tl.arange(0, BLOCK_SIZE_M)
    offs_token = tl.load(sorted_token_ids_ptr + offs_token_id)
    token_mask = offs_token < num_valid_tokens

    offs_bn = (pid_n * BLOCK_SIZE_N + tl.arange(0, BLOCK_SIZE_N)) % N
    offs_k = tl.arange(0, BLOCK_SIZE_K)
    a_ptrs = a_ptr + (offs_token[:, None] // top_k * stride_am +
                      offs_k[None, :] * stride_ak)

    off_experts = tl.load(expert_ids_ptr + pid_m)
    b_ptrs = (b_ptr + off_experts * stride_be +
              (offs_k[:, None] * stride_bk + offs_bn[None, :] * stride_bn))

    if use_fp8:
        a_scale = tl.load(a_scale_ptr)
        b_scale = tl.load(b_scale_ptr + off_experts)

    # -----------------------------------------------------------
    # Iterate to compute a block of the C matrix.
    # We accumulate into a `[BLOCK_SIZE_M, BLOCK_SIZE_N]` block
    # of fp32 values for higher accuracy.
    # `accumulator` will be converted back to fp16 after the loop.
    accumulator = tl.zeros((BLOCK_SIZE_M, BLOCK_SIZE_N), dtype=tl.float32)

    for k in range(0, tl.cdiv(K, BLOCK_SIZE_K)):
        # Load the next block of A and B, generate a mask by checking the
        # K dimension.
        a = tl.load(
            a_ptrs,
            mask=token_mask[:, None] &
            (offs_k[None, :] < K - k * BLOCK_SIZE_K),
            other=0.0,
        )
        b = tl.load(b_ptrs,
                    mask=offs_k[:, None] < K - k * BLOCK_SIZE_K,
                    other=0.0)
        # We accumulate along the K dimension.
        if use_fp8:
            accumulator = tl.dot(a, b, acc=accumulator)
        else:
            accumulator += tl.dot(a, b)
        # Advance the ptrs to the next K block.
        a_ptrs += BLOCK_SIZE_K * stride_ak
        b_ptrs += BLOCK_SIZE_K * stride_bk

    if MUL_ROUTED_WEIGHT:
        moe_weight = tl.load(topk_weights_ptr + offs_token,
                             mask=token_mask,
                             other=0)
        accumulator = accumulator * moe_weight[:, None]

    if use_fp8:
        accumulator = (accumulator * a_scale * b_scale).to(compute_type)
    else:
        accumulator = accumulator.to(compute_type)
    # -----------------------------------------------------------
    # Write back the block of the output
    offs_cn = pid_n * BLOCK_SIZE_N + tl.arange(0, BLOCK_SIZE_N)
    c_ptrs = (c_ptr + stride_cm * offs_token[:, None] +
              stride_cn * offs_cn[None, :])
    c_mask = token_mask[:, None] & (offs_cn[None, :] < N)
    tl.store(c_ptrs, accumulator, mask=c_mask)


def moe_align_block_size(
        topk_ids: torch.Tensor, block_size: int,
        num_experts: int) -> Tuple[torch.Tensor, torch.Tensor, torch.Tensor]:
    """
    Aligns the token distribution across experts to be compatible with block
    size for matrix multiplication.

    Parameters:
    - topk_ids: A tensor of shape [total_tokens, top_k] representing the
        top-k expert indices for each token.
    - block_size: The block size used in block matrix multiplication.
    - num_experts: The total number of experts.

    Returns:
    - sorted_token_ids: A tensor containing the sorted token indices according
        to their allocated expert.
    - expert_ids: A tensor indicating the assigned expert index for each block.
    - num_tokens_post_padded: The total number of tokens after padding,
        ensuring divisibility by block_size.

    This function pads the number of tokens that each expert needs to process
    so that it is divisible by block_size.
    Padding ensures that during block matrix multiplication, the dimensions
    align correctly.

    Example:
    Given topk_ids = [[2, 3, 4], [1, 2, 4], [1, 3, 4], [1, 2, 3]],
    block_size = 4, and num_experts = 4:
    - We initially have 12 tokens (after repeating 'top_k' times) and 4 experts,
        with each expert needing to process 3 tokens.
    - As block_size is 4, we pad 1 token for each expert.
    - First, flatten topk_ids to [2, 3, 4, 1, 2, 4, 1, 3, 4, 1, 2, 3].
    - Then append padding tokens [12, 12, 12, 12] for each block.
    - After sorting by expert index, we obtain token_ids
        [3, 6, 9, 12, 0, 4, 10, 12, 1, 7, 11, 12, 2, 5, 8, 12].
        Tokens 12 are non-existent (padding) and are ignored in
        the subsequent matrix multiplication.
    - The padding ensures that the total number of tokens is now divisible
        by block_size for proper block matrix operations.
    """
<<<<<<< HEAD
    sorted_ids = torch.empty(
        (topk_ids.numel() + num_experts * (block_size - 1), ),
        dtype=torch.int32,
        device=topk_ids.device,
    )
    expert_ids = torch.empty(
        (topk_ids.numel() + num_experts, ),
        dtype=torch.int32,
        device=topk_ids.device,
    )
=======
    max_num_tokens_padded = topk_ids.numel() + num_experts * (block_size - 1)
    sorted_ids = torch.empty((max_num_tokens_padded, ),
                             dtype=torch.int32,
                             device=topk_ids.device)
>>>>>>> a360ff80
    sorted_ids.fill_(topk_ids.numel())
    max_num_m_blocks = triton.cdiv(max_num_tokens_padded, block_size)
    expert_ids = torch.empty((max_num_m_blocks, ),
                             dtype=torch.int32,
                             device=topk_ids.device)
    num_tokens_post_pad = torch.empty((1),
                                      dtype=torch.int32,
                                      device=topk_ids.device)
    ops.moe_align_block_size(
        topk_ids,
        num_experts,
        block_size,
        sorted_ids,
        expert_ids,
        num_tokens_post_pad,
    )
    return sorted_ids, expert_ids, num_tokens_post_pad


<<<<<<< HEAD
def invoke_fused_moe_kernel(
    A: torch.Tensor,
    B: torch.Tensor,
    C: torch.Tensor,
    topk_weights: torch.Tensor,
    topk_ids: torch.Tensor,
    sorted_token_ids: torch.Tensor,
    expert_ids: torch.Tensor,
    num_tokens_post_padded: torch.Tensor,
    mul_routed_weight: bool,
    top_k: int,
    config: Dict[str, Any],
) -> None:
=======
def invoke_fused_moe_kernel(A: torch.Tensor, B: torch.Tensor, C: torch.Tensor,
                            A_scale: Optional[torch.Tensor],
                            B_scale: Optional[torch.Tensor],
                            topk_weights: torch.Tensor, topk_ids: torch.Tensor,
                            sorted_token_ids: torch.Tensor,
                            expert_ids: torch.Tensor,
                            num_tokens_post_padded: torch.Tensor,
                            mul_routed_weight: bool, top_k: int,
                            config: Dict[str, Any], compute_type: tl.dtype,
                            use_fp8: bool) -> None:
>>>>>>> a360ff80
    assert topk_weights.stride(1) == 1
    assert sorted_token_ids.stride(0) == 1

    if not use_fp8:
        assert A_scale is None
        assert B_scale is None
    else:
        A, A_scale = ops.scaled_fp8_quant(A, A_scale)
        assert B_scale is not None

    grid = lambda META: (triton.cdiv(sorted_token_ids.shape[0], META[
        "BLOCK_SIZE_M"]) * triton.cdiv(B.shape[1], META["BLOCK_SIZE_N"]), )

    fused_moe_kernel[grid](
        A,
        B,
        C,
        A_scale,
        B_scale,
        topk_weights,
        sorted_token_ids,
        expert_ids,
        num_tokens_post_padded,
        B.shape[1],
        B.shape[2],
        sorted_token_ids.shape[0],
        topk_ids.numel(),
        A.stride(0),
        A.stride(1),
        B.stride(0),
        B.stride(2),
        B.stride(1),
        C.stride(1),
        C.stride(2),
        MUL_ROUTED_WEIGHT=mul_routed_weight,
        top_k=top_k,
        compute_type=compute_type,
        use_fp8=use_fp8,
        **config,
    )


def get_config_file_name(E: int, N: int, dtype: Optional[str]) -> str:
    device_name = torch.cuda.get_device_name().replace(" ", "_")
    dtype_selector = "" if not dtype else f",dtype={dtype}"
    return f"E={E},N={N},device_name={device_name}{dtype_selector}.json"


@functools.lru_cache
def get_moe_configs(E: int, N: int,
                    dtype: Optional[str]) -> Optional[Dict[int, Any]]:
    """
    Return optimized configurations for the fused MoE kernel.

    The return value will be a dictionary that maps an irregular grid of
    batch sizes to configurations of the fused_moe kernel. To evaluate the
    kernel on a given batch size bs, the closest batch size in the grid should
    be picked and the associated configuration chosen to invoke the kernel.
    """

    # First look up if an optimized configuration is available in the configs
    # directory
    json_file_name = get_config_file_name(E, N, dtype)

    config_file_path = os.path.join(
        os.path.dirname(os.path.realpath(__file__)), "configs", json_file_name)
    if os.path.exists(config_file_path):
        with open(config_file_path) as f:
            logger.info("Using configuration from %s for MoE layer.",
                        config_file_path)
            # If a configuration has been found, return it
            return {int(key): val for key, val in json.load(f).items()}

    # If no optimized configuration is available, we will use the default
    # configuration
    return None


def fused_topk(
    hidden_states: torch.Tensor,
    gating_output: torch.Tensor,
    topk: int,
    renormalize: bool,
<<<<<<< HEAD
    inplace: bool = False,
    override_config: Optional[Dict[str, Any]] = None,
) -> torch.Tensor:
    """
    This function computes a Mixture of Experts (MoE) layer using two sets of
    weights, w1 and w2, and top-k gating mechanism.

    Parameters:
    - hidden_states (torch.Tensor): The input tensor to the MoE layer.
    - w1 (torch.Tensor): The first set of expert weights.
    - w2 (torch.Tensor): The second set of expert weights.
    - gating_output (torch.Tensor): The output of the gating operation
        (before softmax).
    - topk (int): The number of top-k experts to select.
    - renormalize (bool): If True, renormalize the top-k weights to sum to 1.
    - inplace (bool): If True, perform the operation in-place.
        Defaults to False.
    - override_config (Optional[Dict[str, Any]]): Optional override
        for the kernel configuration.

    Returns:
    - torch.Tensor: The output tensor after applying the MoE layer.
    """
    # Check constraints.
    assert (hidden_states.shape[0] == gating_output.shape[0]
            ), "Number of tokens mismatch"
    assert hidden_states.shape[1] == w1.shape[2], "Hidden size mismatch"
    assert gating_output.shape[1] == w1.shape[0], "Number of experts mismatch"
    assert hidden_states.is_contiguous(), "Hidden_states must be contiguous"
    assert w1.is_contiguous(), "Expert weights1 must be contiguous"
    assert w2.is_contiguous(), "Expert weights2 must be contiguous"
    assert hidden_states.dtype in [
        torch.float32, torch.float16, torch.bfloat16
    ]
=======
):
    assert hidden_states.shape[0] == gating_output.shape[0], (
        "Number of tokens mismatch")

>>>>>>> a360ff80
    M, _ = hidden_states.shape

    topk_weights = torch.empty(M,
                               topk,
                               dtype=torch.float32,
                               device=hidden_states.device)
    topk_ids = torch.empty(M,
                           topk,
                           dtype=torch.int32,
                           device=hidden_states.device)
    token_expert_indicies = torch.empty(M,
                                        topk,
                                        dtype=torch.int32,
                                        device=hidden_states.device)
    moe_kernels.topk_softmax(
        topk_weights,
        topk_ids,
        token_expert_indicies,
        gating_output.float(),  # TODO(woosuk): Optimize this.
    )
    del token_expert_indicies  # Not used. Will be used in the future.

    if renormalize:
        topk_weights = topk_weights / topk_weights.sum(dim=-1, keepdim=True)
    return topk_weights, topk_ids


def fused_experts(hidden_states: torch.Tensor,
                  w1: torch.Tensor,
                  w2: torch.Tensor,
                  topk_weights: torch.Tensor,
                  topk_ids: torch.Tensor,
                  inplace: bool = False,
                  override_config: Optional[Dict[str, Any]] = None,
                  use_fp8: bool = False,
                  w1_scale: Optional[torch.Tensor] = None,
                  w2_scale: Optional[torch.Tensor] = None,
                  a1_scale: Optional[torch.Tensor] = None,
                  a2_scale: Optional[torch.Tensor] = None):
    # Check constraints.
    assert hidden_states.shape[1] == w1.shape[2], "Hidden size mismatch"
    assert topk_weights.shape == topk_ids.shape, "topk shape mismatch"
    assert hidden_states.is_contiguous(), "Hidden_states must be contiguous"
    assert w1.is_contiguous(), "Expert weights1 must be contiguous"
    assert w2.is_contiguous(), "Expert weights2 must be contiguous"
    assert hidden_states.dtype in [
        torch.float32, torch.float16, torch.bfloat16
    ]

    M, _ = hidden_states.shape
    E, N, _ = w1.shape

    if override_config:
        config = override_config
    else:
        # First try to load optimal config from the file
        configs = get_moe_configs(E, w2.shape[2],
                                  "float8" if use_fp8 else None)

        if configs:
            # If an optimal configuration map has been found, look up the
            # optimal config
            config = configs[min(configs.keys(), key=lambda x: abs(x - M))]
        else:
            # Else use the default config
            config = {
                "BLOCK_SIZE_M": 64,
                "BLOCK_SIZE_N": 64,
                "BLOCK_SIZE_K": 32,
                "GROUP_SIZE_M": 8,
            }

            if M <= E:
                config = {
                    "BLOCK_SIZE_M": 16,
                    "BLOCK_SIZE_N": 32,
                    "BLOCK_SIZE_K": 64,
                    "GROUP_SIZE_M": 1,
                }

    intermediate_cache1 = torch.empty(
        (M, topk_ids.shape[1], N),
        device=hidden_states.device,
        dtype=hidden_states.dtype,
    )
    intermediate_cache2 = torch.empty(
        (M * topk_ids.shape[1], N // 2),
        device=hidden_states.device,
        dtype=hidden_states.dtype,
    )
    intermediate_cache3 = torch.empty(
        (M, topk_ids.shape[1], w2.shape[1]),
        device=hidden_states.device,
        dtype=hidden_states.dtype,
    )

    sorted_token_ids, expert_ids, num_tokens_post_padded = moe_align_block_size(
<<<<<<< HEAD
        topk_ids, config["BLOCK_SIZE_M"], E)

    invoke_fused_moe_kernel(
        hidden_states,
        w1,
        intermediate_cache1,
        topk_weights,
        topk_ids,
        sorted_token_ids,
        expert_ids,
        num_tokens_post_padded,
        False,
        topk_ids.shape[1],
        config,
    )

    ops.silu_and_mul(intermediate_cache2, intermediate_cache1.view(-1, N))

    invoke_fused_moe_kernel(
        intermediate_cache2,
        w2,
        intermediate_cache3,
        topk_weights,
        topk_ids,
        sorted_token_ids,
        expert_ids,
        num_tokens_post_padded,
        True,
        1,
        config,
    )
=======
        topk_ids, config['BLOCK_SIZE_M'], E)
    compute_type = (tl.bfloat16
                    if hidden_states.dtype == torch.bfloat16 else tl.float16)

    invoke_fused_moe_kernel(hidden_states,
                            w1,
                            intermediate_cache1,
                            a1_scale,
                            w1_scale,
                            topk_weights,
                            topk_ids,
                            sorted_token_ids,
                            expert_ids,
                            num_tokens_post_padded,
                            False,
                            topk_ids.shape[1],
                            config,
                            compute_type=compute_type,
                            use_fp8=use_fp8)

    ops.silu_and_mul(intermediate_cache2, intermediate_cache1.view(-1, N))

    invoke_fused_moe_kernel(intermediate_cache2,
                            w2,
                            intermediate_cache3,
                            a2_scale,
                            w2_scale,
                            topk_weights,
                            topk_ids,
                            sorted_token_ids,
                            expert_ids,
                            num_tokens_post_padded,
                            True,
                            1,
                            config,
                            compute_type=compute_type,
                            use_fp8=use_fp8)
>>>>>>> a360ff80

    if inplace:
        return torch.sum(
            intermediate_cache3.view(*intermediate_cache3.shape),
            dim=1,
            out=hidden_states,
        )
    return torch.sum(intermediate_cache3.view(*intermediate_cache3.shape),
                     dim=1)


def fused_moe(
    hidden_states: torch.Tensor,
    w1: torch.Tensor,
    w2: torch.Tensor,
    gating_output: torch.Tensor,
    topk: int,
    renormalize: bool,
    inplace: bool = False,
    override_config: Optional[Dict[str, Any]] = None,
    use_fp8: bool = False,
    w1_scale: Optional[torch.Tensor] = None,
    w2_scale: Optional[torch.Tensor] = None,
    a1_scale: Optional[torch.Tensor] = None,
    a2_scale: Optional[torch.Tensor] = None,
) -> torch.Tensor:
    """
    This function computes a Mixture of Experts (MoE) layer using two sets of
    weights, w1 and w2, and top-k gating mechanism.

    Parameters:
    - hidden_states (torch.Tensor): The input tensor to the MoE layer.
    - w1 (torch.Tensor): The first set of expert weights.
    - w2 (torch.Tensor): The second set of expert weights.
    - gating_output (torch.Tensor): The output of the gating operation
        (before softmax).
    - topk (int): The number of top-k experts to select.
    - renormalize (bool): If True, renormalize the top-k weights to sum to 1.
    - inplace (bool): If True, perform the operation in-place.
        Defaults to False.
    - override_config (Optional[Dict[str, Any]]): Optional override
        for the kernel configuration.
    - use_fp8 (bool): If True, use fp8 arithmetic to compute the inner
        products for w1 and w2. Defaults to False.
    - w1_scale (Optional[torch.Tensor]): Optional scale to be used for
        w1.
    - w2_scale (Optional[torch.Tensor]): Optional scale to be used for
        w2.

    Returns:
    - torch.Tensor: The output tensor after applying the MoE layer.
    """
    # Check constraints.
    assert gating_output.shape[1] == w1.shape[0], "Number of experts mismatch"

    topk_weights, topk_ids = fused_topk(hidden_states, gating_output, topk,
                                        renormalize)
    return fused_experts(hidden_states,
                         w1,
                         w2,
                         topk_weights,
                         topk_ids,
                         inplace=inplace,
                         override_config=override_config,
                         use_fp8=use_fp8,
                         w1_scale=w1_scale,
                         w2_scale=w2_scale,
                         a1_scale=a1_scale,
                         a2_scale=a2_scale)<|MERGE_RESOLUTION|>--- conflicted
+++ resolved
@@ -8,12 +8,8 @@
 import triton
 import triton.language as tl
 
-<<<<<<< HEAD
 import vllm._moe_C as moe_kernels
-from vllm._C import ops
-=======
 from vllm import _custom_ops as ops
->>>>>>> a360ff80
 from vllm.logger import init_logger
 
 logger = init_logger(__name__)
@@ -209,23 +205,10 @@
     - The padding ensures that the total number of tokens is now divisible
         by block_size for proper block matrix operations.
     """
-<<<<<<< HEAD
-    sorted_ids = torch.empty(
-        (topk_ids.numel() + num_experts * (block_size - 1), ),
-        dtype=torch.int32,
-        device=topk_ids.device,
-    )
-    expert_ids = torch.empty(
-        (topk_ids.numel() + num_experts, ),
-        dtype=torch.int32,
-        device=topk_ids.device,
-    )
-=======
     max_num_tokens_padded = topk_ids.numel() + num_experts * (block_size - 1)
     sorted_ids = torch.empty((max_num_tokens_padded, ),
                              dtype=torch.int32,
                              device=topk_ids.device)
->>>>>>> a360ff80
     sorted_ids.fill_(topk_ids.numel())
     max_num_m_blocks = triton.cdiv(max_num_tokens_padded, block_size)
     expert_ids = torch.empty((max_num_m_blocks, ),
@@ -245,21 +228,6 @@
     return sorted_ids, expert_ids, num_tokens_post_pad
 
 
-<<<<<<< HEAD
-def invoke_fused_moe_kernel(
-    A: torch.Tensor,
-    B: torch.Tensor,
-    C: torch.Tensor,
-    topk_weights: torch.Tensor,
-    topk_ids: torch.Tensor,
-    sorted_token_ids: torch.Tensor,
-    expert_ids: torch.Tensor,
-    num_tokens_post_padded: torch.Tensor,
-    mul_routed_weight: bool,
-    top_k: int,
-    config: Dict[str, Any],
-) -> None:
-=======
 def invoke_fused_moe_kernel(A: torch.Tensor, B: torch.Tensor, C: torch.Tensor,
                             A_scale: Optional[torch.Tensor],
                             B_scale: Optional[torch.Tensor],
@@ -270,7 +238,6 @@
                             mul_routed_weight: bool, top_k: int,
                             config: Dict[str, Any], compute_type: tl.dtype,
                             use_fp8: bool) -> None:
->>>>>>> a360ff80
     assert topk_weights.stride(1) == 1
     assert sorted_token_ids.stride(0) == 1
 
@@ -354,47 +321,10 @@
     gating_output: torch.Tensor,
     topk: int,
     renormalize: bool,
-<<<<<<< HEAD
-    inplace: bool = False,
-    override_config: Optional[Dict[str, Any]] = None,
-) -> torch.Tensor:
-    """
-    This function computes a Mixture of Experts (MoE) layer using two sets of
-    weights, w1 and w2, and top-k gating mechanism.
-
-    Parameters:
-    - hidden_states (torch.Tensor): The input tensor to the MoE layer.
-    - w1 (torch.Tensor): The first set of expert weights.
-    - w2 (torch.Tensor): The second set of expert weights.
-    - gating_output (torch.Tensor): The output of the gating operation
-        (before softmax).
-    - topk (int): The number of top-k experts to select.
-    - renormalize (bool): If True, renormalize the top-k weights to sum to 1.
-    - inplace (bool): If True, perform the operation in-place.
-        Defaults to False.
-    - override_config (Optional[Dict[str, Any]]): Optional override
-        for the kernel configuration.
-
-    Returns:
-    - torch.Tensor: The output tensor after applying the MoE layer.
-    """
-    # Check constraints.
-    assert (hidden_states.shape[0] == gating_output.shape[0]
-            ), "Number of tokens mismatch"
-    assert hidden_states.shape[1] == w1.shape[2], "Hidden size mismatch"
-    assert gating_output.shape[1] == w1.shape[0], "Number of experts mismatch"
-    assert hidden_states.is_contiguous(), "Hidden_states must be contiguous"
-    assert w1.is_contiguous(), "Expert weights1 must be contiguous"
-    assert w2.is_contiguous(), "Expert weights2 must be contiguous"
-    assert hidden_states.dtype in [
-        torch.float32, torch.float16, torch.bfloat16
-    ]
-=======
 ):
     assert hidden_states.shape[0] == gating_output.shape[0], (
         "Number of tokens mismatch")
 
->>>>>>> a360ff80
     M, _ = hidden_states.shape
 
     topk_weights = torch.empty(M,
@@ -492,39 +422,6 @@
     )
 
     sorted_token_ids, expert_ids, num_tokens_post_padded = moe_align_block_size(
-<<<<<<< HEAD
-        topk_ids, config["BLOCK_SIZE_M"], E)
-
-    invoke_fused_moe_kernel(
-        hidden_states,
-        w1,
-        intermediate_cache1,
-        topk_weights,
-        topk_ids,
-        sorted_token_ids,
-        expert_ids,
-        num_tokens_post_padded,
-        False,
-        topk_ids.shape[1],
-        config,
-    )
-
-    ops.silu_and_mul(intermediate_cache2, intermediate_cache1.view(-1, N))
-
-    invoke_fused_moe_kernel(
-        intermediate_cache2,
-        w2,
-        intermediate_cache3,
-        topk_weights,
-        topk_ids,
-        sorted_token_ids,
-        expert_ids,
-        num_tokens_post_padded,
-        True,
-        1,
-        config,
-    )
-=======
         topk_ids, config['BLOCK_SIZE_M'], E)
     compute_type = (tl.bfloat16
                     if hidden_states.dtype == torch.bfloat16 else tl.float16)
@@ -562,7 +459,6 @@
                             config,
                             compute_type=compute_type,
                             use_fp8=use_fp8)
->>>>>>> a360ff80
 
     if inplace:
         return torch.sum(
