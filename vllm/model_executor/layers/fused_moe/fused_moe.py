"""Fused MoE kernel."""
import functools
import json
import os
from typing import Any, Dict, Optional, Tuple

import torch
import triton
import triton.language as tl

from vllm import _custom_ops as ops
from vllm.logger import init_logger
from vllm.utils import is_hip

logger = init_logger(__name__)


@triton.jit
def fused_moe_kernel(
    # Pointers to matrices
    a_ptr,
    b_ptr,
    c_ptr,
    a_scale_ptr,
    b_scale_ptr,
    topk_weights_ptr,
    sorted_token_ids_ptr,
    expert_ids_ptr,
    num_tokens_post_padded_ptr,
    # Matrix dimensions
    N,
    K,
    EM,
    num_valid_tokens,
    # The stride variables represent how much to increase the ptr by when
    # moving by 1 element in a particular dimension. E.g. `stride_am` is
    # how much to increase `a_ptr` by to get the element one row down
    # (A has M rows).
    stride_am,
    stride_ak,
    stride_be,
    stride_bk,
    stride_bn,
    stride_cm,
    stride_cn,
    # Meta-parameters
    BLOCK_SIZE_M: tl.constexpr,
    BLOCK_SIZE_N: tl.constexpr,
    BLOCK_SIZE_K: tl.constexpr,
    GROUP_SIZE_M: tl.constexpr,
    MUL_ROUTED_WEIGHT: tl.constexpr,
    top_k: tl.constexpr,
    compute_type: tl.constexpr,
    use_fp8: tl.constexpr,
):
    """
    Implements the fused computation for a Mixture of Experts (MOE) using
    token and expert matrices.

    Key Parameters:
    - A: The input tensor representing tokens with shape (*, K), where '*' can
        be any shape representing batches and K is the feature dimension of
        each token.
    - B: The stacked MOE weight tensor with shape (E, N, K), where E is
        the number of experts, K is the input feature dimension, and N is
        the output feature dimension.
    - C: The output cache tensor with shape (M, topk, N), where M is the
        total number of tokens post padding, topk is the number of times
        each token is repeated, and N is the output feature dimension.
    - sorted_token_ids: A tensor containing the sorted indices of tokens,
        repeated topk times and arranged by the expert index they are
        assigned to.
    - expert_ids: A tensor containing the indices of the expert for each
        block. It determines which expert matrix from B should be used for
        each block in A.
    This kernel performs the multiplication of a token by its corresponding
    expert matrix as determined by `expert_ids`. The sorting of
    `sorted_token_ids` by expert index and padding ensures divisibility by
    BLOCK_SIZE_M, which is necessary to maintain consistency in block matrix
    multiplication across different blocks processed by the same expert.
    """
    # -----------------------------------------------------------
    # Map program ids `pid` to the block of C it should compute.
    # This is done in a grouped ordering to promote L2 data reuse.
    pid = tl.program_id(axis=0)
    num_pid_m = tl.cdiv(EM, BLOCK_SIZE_M)
    num_pid_n = tl.cdiv(N, BLOCK_SIZE_N)
    num_pid_in_group = GROUP_SIZE_M * num_pid_n
    group_id = pid // num_pid_in_group
    first_pid_m = group_id * GROUP_SIZE_M
    group_size_m = min(num_pid_m - first_pid_m, GROUP_SIZE_M)
    pid_m = first_pid_m + ((pid % num_pid_in_group) % group_size_m)
    pid_n = (pid % num_pid_in_group) // group_size_m

    # ----------------------------------------------------------
    # Create pointers for the first blocks of A and B.
    # We will advance this pointer as we move in the K direction
    # and accumulate
    # `a_ptrs` is a block of [BLOCK_SIZE_M, BLOCK_SIZE_K] pointers
    # `b_ptrs` is a block of [BLOCK_SIZE_K, BLOCK_SIZE_N] pointers
    num_tokens_post_padded = tl.load(num_tokens_post_padded_ptr)
    if pid_m * BLOCK_SIZE_M >= num_tokens_post_padded:
        return
    offs_token_id = pid_m * BLOCK_SIZE_M + tl.arange(0, BLOCK_SIZE_M)
    offs_token = tl.load(sorted_token_ids_ptr + offs_token_id)
    token_mask = offs_token < num_valid_tokens

    offs_bn = (pid_n * BLOCK_SIZE_N + tl.arange(0, BLOCK_SIZE_N)) % N
    offs_k = tl.arange(0, BLOCK_SIZE_K)
    a_ptrs = a_ptr + (offs_token[:, None] // top_k * stride_am +
                      offs_k[None, :] * stride_ak)

    off_experts = tl.load(expert_ids_ptr + pid_m)
    b_ptrs = b_ptr + off_experts * stride_be + (offs_k[:, None] * stride_bk +
                                                offs_bn[None, :] * stride_bn)

    if use_fp8:
        a_scale = tl.load(a_scale_ptr)
        b_scale = tl.load(b_scale_ptr + off_experts)

    # -----------------------------------------------------------
    # Iterate to compute a block of the C matrix.
    # We accumulate into a `[BLOCK_SIZE_M, BLOCK_SIZE_N]` block
    # of fp32 values for higher accuracy.
    # `accumulator` will be converted back to fp16 after the loop.
    accumulator = tl.zeros((BLOCK_SIZE_M, BLOCK_SIZE_N), dtype=tl.float32)

    for k in range(0, tl.cdiv(K, BLOCK_SIZE_K)):
        # Load the next block of A and B, generate a mask by checking the
        # K dimension.
        a = tl.load(a_ptrs,
                    mask=token_mask[:, None] &
                    (offs_k[None, :] < K - k * BLOCK_SIZE_K),
                    other=0.0)
        b = tl.load(b_ptrs,
                    mask=offs_k[:, None] < K - k * BLOCK_SIZE_K,
                    other=0.0)
        # We accumulate along the K dimension.
        if use_fp8:
            accumulator = tl.dot(a, b, acc=accumulator)
        else:
            accumulator += tl.dot(a, b)
        # Advance the ptrs to the next K block.
        a_ptrs += BLOCK_SIZE_K * stride_ak
        b_ptrs += BLOCK_SIZE_K * stride_bk

    if MUL_ROUTED_WEIGHT:
        moe_weight = tl.load(topk_weights_ptr + offs_token,
                             mask=token_mask,
                             other=0)
        accumulator = accumulator * moe_weight[:, None]

    if use_fp8:
        accumulator = (accumulator * a_scale * b_scale).to(compute_type)
    else:
        accumulator = accumulator.to(compute_type)
    # -----------------------------------------------------------
    # Write back the block of the output
    offs_cn = pid_n * BLOCK_SIZE_N + tl.arange(0, BLOCK_SIZE_N)
    c_ptrs = c_ptr + stride_cm * offs_token[:, None] + stride_cn * offs_cn[
        None, :]
    c_mask = token_mask[:, None] & (offs_cn[None, :] < N)
    tl.store(c_ptrs, accumulator, mask=c_mask)


def moe_align_block_size(
        topk_ids: torch.Tensor, block_size: int,
        num_experts: int) -> Tuple[torch.Tensor, torch.Tensor, torch.Tensor]:
    """
    Aligns the token distribution across experts to be compatible with block
    size for matrix multiplication.

    Parameters:
    - topk_ids: A tensor of shape [total_tokens, top_k] representing the
        top-k expert indices for each token.
    - block_size: The block size used in block matrix multiplication.
    - num_experts: The total number of experts.

    Returns:
    - sorted_token_ids: A tensor containing the sorted token indices according
        to their allocated expert.
    - expert_ids: A tensor indicating the assigned expert index for each block.
    - num_tokens_post_padded: The total number of tokens after padding,
        ensuring divisibility by block_size.

    This function pads the number of tokens that each expert needs to process
    so that it is divisible by block_size.
    Padding ensures that during block matrix multiplication, the dimensions
    align correctly.

    Example:
    Given topk_ids = [[2, 3, 4], [1, 2, 4], [1, 3, 4], [1, 2, 3]],
    block_size = 4, and num_experts = 4:
    - We initially have 12 tokens (after repeating 'top_k' times) and 4 experts,
        with each expert needing to process 3 tokens.
    - As block_size is 4, we pad 1 token for each expert.
    - First, flatten topk_ids to [2, 3, 4, 1, 2, 4, 1, 3, 4, 1, 2, 3].
    - Then append padding tokens [12, 12, 12, 12] for each block.
    - After sorting by expert index, we obtain token_ids
        [3, 6, 9, 12, 0, 4, 10, 12, 1, 7, 11, 12, 2, 5, 8, 12].
        Tokens 12 are non-existent (padding) and are ignored in
        the subsequent matrix multiplication.
    - The padding ensures that the total number of tokens is now divisible
        by block_size for proper block matrix operations.
    """
    max_num_tokens_padded = topk_ids.numel() + num_experts * (block_size - 1)
    sorted_ids = torch.empty((max_num_tokens_padded, ),
                             dtype=torch.int32,
                             device=topk_ids.device)
    sorted_ids.fill_(topk_ids.numel())
    max_num_m_blocks = triton.cdiv(max_num_tokens_padded, block_size)
    expert_ids = torch.empty((max_num_m_blocks, ),
                             dtype=torch.int32,
                             device=topk_ids.device)
    num_tokens_post_pad = torch.empty((1),
                                      dtype=torch.int32,
                                      device=topk_ids.device)
    ops.moe_align_block_size(topk_ids, num_experts, block_size, sorted_ids,
                             expert_ids, num_tokens_post_pad)
    return sorted_ids, expert_ids, num_tokens_post_pad


def invoke_fused_moe_kernel(A: torch.Tensor, B: torch.Tensor, C: torch.Tensor,
                            A_scale: Optional[torch.Tensor],
                            B_scale: Optional[torch.Tensor],
                            topk_weights: torch.Tensor, topk_ids: torch.Tensor,
                            sorted_token_ids: torch.Tensor,
                            expert_ids: torch.Tensor,
                            num_tokens_post_padded: torch.Tensor,
                            mul_routed_weight: bool, top_k: int,
                            config: Dict[str, Any], compute_type: tl.dtype,
                            use_fp8: bool) -> None:
    assert topk_weights.stride(1) == 1
    assert sorted_token_ids.stride(0) == 1

    if not use_fp8:
        assert A_scale is None
        assert B_scale is None
    else:
        A, A_scale = ops.scaled_fp8_quant(A, A_scale)
        assert B_scale is not None

    grid = lambda META: (triton.cdiv(sorted_token_ids.shape[0], META[
        'BLOCK_SIZE_M']) * triton.cdiv(B.shape[1], META['BLOCK_SIZE_N']), )

    fused_moe_kernel[grid](
        A,
        B,
        C,
        A_scale,
        B_scale,
        topk_weights,
        sorted_token_ids,
        expert_ids,
        num_tokens_post_padded,
        B.shape[1],
        B.shape[2],
        sorted_token_ids.shape[0],
        topk_ids.numel(),
        A.stride(0),
        A.stride(1),
        B.stride(0),
        B.stride(2),
        B.stride(1),
        C.stride(1),
        C.stride(2),
        MUL_ROUTED_WEIGHT=mul_routed_weight,
        top_k=top_k,
        compute_type=compute_type,
        use_fp8=use_fp8,
        **config,
    )


def get_config_file_name(E: int, N: int, dtype: Optional[str]) -> str:
    device_name = torch.cuda.get_device_name().replace(" ", "_")
    dtype_selector = "" if not dtype else f",dtype={dtype}"
    return f"E={E},N={N},device_name={device_name}{dtype_selector}.json"


@functools.lru_cache
def get_moe_configs(E: int, N: int,
                    dtype: Optional[str]) -> Optional[Dict[int, Any]]:
    """
    Return optimized configurations for the fused MoE kernel.

    The return value will be a dictionary that maps an irregular grid of
    batch sizes to configurations of the fused_moe kernel. To evaluate the
    kernel on a given batch size bs, the closest batch size in the grid should
    be picked and the associated configuration chosen to invoke the kernel.
    """

    # First look up if an optimized configuration is available in the configs
    # directory
    json_file_name = get_config_file_name(E, N, dtype)

    config_file_path = os.path.join(
        os.path.dirname(os.path.realpath(__file__)), "configs", json_file_name)
    if os.path.exists(config_file_path):
        with open(config_file_path) as f:
            logger.info("Using configuration from %s for MoE layer.",
                        config_file_path)
            # If a configuration has been found, return it
            return {int(key): val for key, val in json.load(f).items()}

    # If no optimized configuration is available, we will use the default
    # configuration
    return None


def fused_topk(
    hidden_states: torch.Tensor,
    gating_output: torch.Tensor,
    topk: int,
    renormalize: bool,
<<<<<<< HEAD
    inplace: bool = False,
    override_config: Optional[Dict[str, Any]] = None,
    use_fp8: bool = False,
    w1_scale: Optional[torch.Tensor] = None,
    w2_scale: Optional[torch.Tensor] = None,
    a1_scale: Optional[torch.Tensor] = None,
    a2_scale: Optional[torch.Tensor] = None,
    num_expert_group: int = 0,
    topk_group: int  = 0,
) -> torch.Tensor:
    """
    This function computes a Mixture of Experts (MoE) layer using two sets of
    weights, w1 and w2, and top-k gating mechanism.

    Parameters:
    - hidden_states (torch.Tensor): The input tensor to the MoE layer.
    - w1 (torch.Tensor): The first set of expert weights.
    - w2 (torch.Tensor): The second set of expert weights.
    - gating_output (torch.Tensor): The output of the gating operation
        (before softmax).
    - topk (int): The number of top-k experts to select.
    - renormalize (bool): If True, renormalize the top-k weights to sum to 1.
    - inplace (bool): If True, perform the operation in-place.
        Defaults to False.
    - override_config (Optional[Dict[str, Any]]): Optional override
        for the kernel configuration.
    - use_fp8 (bool): If True, use fp8 arithmetic to compute the inner
        products for w1 and w2. Defaults to False.
    - w1_scale (Optional[torch.Tensor]): Optional scale to be used for
        w1.
    - w2_scale (Optional[torch.Tensor]): Optional scale to be used for
        w2.

    Returns:
    - torch.Tensor: The output tensor after applying the MoE layer.
    """
    # Check constraints.
=======
):
>>>>>>> 4e121310
    assert hidden_states.shape[0] == gating_output.shape[0], (
        "Number of tokens mismatch")

    M, _ = hidden_states.shape
<<<<<<< HEAD
    E, N, _ = w1.shape
=======

>>>>>>> 4e121310
    if is_hip():
        # The MoE kernels are not yet supported on ROCm.
        routing_weights = torch.softmax(gating_output,
                                        dim=-1,
                                        dtype=torch.float32)
        topk_weights, topk_ids = torch.topk(routing_weights, topk, dim=-1)
    else:
        if num_expert_group == 0:
            import vllm._moe_C as moe_kernels

            topk_weights = torch.empty(M,
                                    topk,
                                    dtype=torch.float32,
                                    device=hidden_states.device)
            topk_ids = torch.empty(M,
                                topk,
                                dtype=torch.int32,
                                device=hidden_states.device)
            token_expert_indicies = torch.empty(M,
                                                topk,
                                                dtype=torch.int32,
                                                device=hidden_states.device)
            moe_kernels.topk_softmax(
                topk_weights,
                topk_ids,
                token_expert_indicies,
                gating_output.float(),  # TODO(woosuk): Optimize this.
            )
            del token_expert_indicies  # Not used. Will be used in the future.
        else:
            scores = torch.softmax(gating_output, dim = -1)
            num_token = scores.shape[0]
            group_scores = scores.view(num_token, num_expert_group, -1).max(dim=-1).values  # [n, n_group]
            group_idx = torch.topk(group_scores, k=topk_group, dim=-1, sorted=False)[1]  # [n, top_k_group]
            group_mask = torch.zeros_like(group_scores)  # [n, n_group]
            group_mask.scatter_(1, group_idx, 1)  # [n, n_group]
            score_mask = group_mask.unsqueeze(-1).expand(num_token, num_expert_group, scores.shape[-1] // num_expert_group).reshape(num_token, -1)  # [n, e]
            tmp_scores = scores.masked_fill(~score_mask.bool(), 0.0)  # [n, e]
            topk_weights, topk_ids = torch.topk(tmp_scores, k=topk, dim=-1, sorted=False)

    if renormalize:
        topk_weights = topk_weights / topk_weights.sum(dim=-1, keepdim=True)
    return topk_weights, topk_ids


def fused_experts(hidden_states: torch.Tensor,
                  w1: torch.Tensor,
                  w2: torch.Tensor,
                  topk_weights: torch.Tensor,
                  topk_ids: torch.Tensor,
                  inplace: bool = False,
                  override_config: Optional[Dict[str, Any]] = None,
                  use_fp8: bool = False,
                  w1_scale: Optional[torch.Tensor] = None,
                  w2_scale: Optional[torch.Tensor] = None,
                  a1_scale: Optional[torch.Tensor] = None,
                  a2_scale: Optional[torch.Tensor] = None):
    # Check constraints.
    assert hidden_states.shape[1] == w1.shape[2], "Hidden size mismatch"
    assert topk_weights.shape == topk_ids.shape, "topk shape mismatch"
    assert hidden_states.is_contiguous(), "Hidden_states must be contiguous"
    assert w1.is_contiguous(), "Expert weights1 must be contiguous"
    assert w2.is_contiguous(), "Expert weights2 must be contiguous"
    assert hidden_states.dtype in [
        torch.float32, torch.float16, torch.bfloat16
    ]

    M, _ = hidden_states.shape
    E, N, _ = w1.shape

    if override_config:
        config = override_config
    else:
        # First try to load optimal config from the file
        configs = get_moe_configs(E, w2.shape[2],
                                  "float8" if use_fp8 else None)

        if configs:
            # If an optimal configuration map has been found, look up the
            # optimal config
            config = configs[min(configs.keys(), key=lambda x: abs(x - M))]
        else:
            # Else use the default config
            config = {
                'BLOCK_SIZE_M': 64,
                'BLOCK_SIZE_N': 64,
                'BLOCK_SIZE_K': 32,
                'GROUP_SIZE_M': 8
            }

            if M <= E:
                config = {
                    'BLOCK_SIZE_M': 16,
                    'BLOCK_SIZE_N': 32,
                    'BLOCK_SIZE_K': 64,
                    'GROUP_SIZE_M': 1
                }

    intermediate_cache1 = torch.empty((M, topk_ids.shape[1], N),
                                      device=hidden_states.device,
                                      dtype=hidden_states.dtype)
    intermediate_cache2 = torch.empty((M * topk_ids.shape[1], N // 2),
                                      device=hidden_states.device,
                                      dtype=hidden_states.dtype)
    intermediate_cache3 = torch.empty((M, topk_ids.shape[1], w2.shape[1]),
                                      device=hidden_states.device,
                                      dtype=hidden_states.dtype)

    sorted_token_ids, expert_ids, num_tokens_post_padded = moe_align_block_size(
        topk_ids, config['BLOCK_SIZE_M'], E)
    compute_type = (tl.bfloat16
                    if hidden_states.dtype == torch.bfloat16 else tl.float16)

    invoke_fused_moe_kernel(hidden_states,
                            w1,
                            intermediate_cache1,
                            a1_scale,
                            w1_scale,
                            topk_weights,
                            topk_ids,
                            sorted_token_ids,
                            expert_ids,
                            num_tokens_post_padded,
                            False,
                            topk_ids.shape[1],
                            config,
                            compute_type=compute_type,
                            use_fp8=use_fp8)

    ops.silu_and_mul(intermediate_cache2, intermediate_cache1.view(-1, N))

    invoke_fused_moe_kernel(intermediate_cache2,
                            w2,
                            intermediate_cache3,
                            a2_scale,
                            w2_scale,
                            topk_weights,
                            topk_ids,
                            sorted_token_ids,
                            expert_ids,
                            num_tokens_post_padded,
                            True,
                            1,
                            config,
                            compute_type=compute_type,
                            use_fp8=use_fp8)

    if inplace:
        return torch.sum(intermediate_cache3.view(*intermediate_cache3.shape),
                         dim=1,
                         out=hidden_states)
    return torch.sum(intermediate_cache3.view(*intermediate_cache3.shape),
                     dim=1)


def fused_moe(
    hidden_states: torch.Tensor,
    w1: torch.Tensor,
    w2: torch.Tensor,
    gating_output: torch.Tensor,
    topk: int,
    renormalize: bool,
    inplace: bool = False,
    override_config: Optional[Dict[str, Any]] = None,
    use_fp8: bool = False,
    w1_scale: Optional[torch.Tensor] = None,
    w2_scale: Optional[torch.Tensor] = None,
    a1_scale: Optional[torch.Tensor] = None,
    a2_scale: Optional[torch.Tensor] = None,
) -> torch.Tensor:
    """
    This function computes a Mixture of Experts (MoE) layer using two sets of
    weights, w1 and w2, and top-k gating mechanism.

    Parameters:
    - hidden_states (torch.Tensor): The input tensor to the MoE layer.
    - w1 (torch.Tensor): The first set of expert weights.
    - w2 (torch.Tensor): The second set of expert weights.
    - gating_output (torch.Tensor): The output of the gating operation
        (before softmax).
    - topk (int): The number of top-k experts to select.
    - renormalize (bool): If True, renormalize the top-k weights to sum to 1.
    - inplace (bool): If True, perform the operation in-place.
        Defaults to False.
    - override_config (Optional[Dict[str, Any]]): Optional override
        for the kernel configuration.
    - use_fp8 (bool): If True, use fp8 arithmetic to compute the inner
        products for w1 and w2. Defaults to False.
    - w1_scale (Optional[torch.Tensor]): Optional scale to be used for
        w1.
    - w2_scale (Optional[torch.Tensor]): Optional scale to be used for
        w2.

    Returns:
    - torch.Tensor: The output tensor after applying the MoE layer.
    """
    # Check constraints.
    assert gating_output.shape[1] == w1.shape[0], "Number of experts mismatch"

    topk_weights, topk_ids = fused_topk(hidden_states, gating_output, topk,
                                        renormalize)
    return fused_experts(hidden_states,
                         w1,
                         w2,
                         topk_weights,
                         topk_ids,
                         inplace=inplace,
                         override_config=override_config,
                         use_fp8=use_fp8,
                         w1_scale=w1_scale,
                         w2_scale=w2_scale,
                         a1_scale=a1_scale,
                         a2_scale=a2_scale)<|MERGE_RESOLUTION|>--- conflicted
+++ resolved
@@ -313,56 +313,14 @@
     gating_output: torch.Tensor,
     topk: int,
     renormalize: bool,
-<<<<<<< HEAD
-    inplace: bool = False,
-    override_config: Optional[Dict[str, Any]] = None,
-    use_fp8: bool = False,
-    w1_scale: Optional[torch.Tensor] = None,
-    w2_scale: Optional[torch.Tensor] = None,
-    a1_scale: Optional[torch.Tensor] = None,
-    a2_scale: Optional[torch.Tensor] = None,
     num_expert_group: int = 0,
     topk_group: int  = 0,
-) -> torch.Tensor:
-    """
-    This function computes a Mixture of Experts (MoE) layer using two sets of
-    weights, w1 and w2, and top-k gating mechanism.
-
-    Parameters:
-    - hidden_states (torch.Tensor): The input tensor to the MoE layer.
-    - w1 (torch.Tensor): The first set of expert weights.
-    - w2 (torch.Tensor): The second set of expert weights.
-    - gating_output (torch.Tensor): The output of the gating operation
-        (before softmax).
-    - topk (int): The number of top-k experts to select.
-    - renormalize (bool): If True, renormalize the top-k weights to sum to 1.
-    - inplace (bool): If True, perform the operation in-place.
-        Defaults to False.
-    - override_config (Optional[Dict[str, Any]]): Optional override
-        for the kernel configuration.
-    - use_fp8 (bool): If True, use fp8 arithmetic to compute the inner
-        products for w1 and w2. Defaults to False.
-    - w1_scale (Optional[torch.Tensor]): Optional scale to be used for
-        w1.
-    - w2_scale (Optional[torch.Tensor]): Optional scale to be used for
-        w2.
-
-    Returns:
-    - torch.Tensor: The output tensor after applying the MoE layer.
-    """
-    # Check constraints.
-=======
 ):
->>>>>>> 4e121310
     assert hidden_states.shape[0] == gating_output.shape[0], (
         "Number of tokens mismatch")
 
     M, _ = hidden_states.shape
-<<<<<<< HEAD
-    E, N, _ = w1.shape
-=======
-
->>>>>>> 4e121310
+
     if is_hip():
         # The MoE kernels are not yet supported on ROCm.
         routing_weights = torch.softmax(gating_output,
