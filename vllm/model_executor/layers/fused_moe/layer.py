--- conflicted
+++ resolved
@@ -61,21 +61,20 @@
         layer.register_parameter("w2_weight", w2_weight)
         set_weight_attrs(w2_weight, extra_weight_attrs)
 
-    def apply(self,
-              layer: torch.nn.Module,
-              x: torch.Tensor,
-              router_logits: torch.Tensor,
-              top_k: int,
-<<<<<<< HEAD
-              renormalize: bool = True) -> torch.Tensor:
+    def apply(
+        self,
+        layer: torch.nn.Module,
+        x: torch.Tensor,
+        router_logits: torch.Tensor,
+        top_k: int,
+        renormalize: bool = True,
+        use_grouped_topk: bool = False,
+        num_expert_group: Optional[int] = None,
+        topk_group: Optional[int] = None,
+    ) -> torch.Tensor:
         return self.forward(x, layer.w13_weight, layer.w2_weight,
-                            router_logits, top_k, renormalize)
-=======
-              renormalize: bool = True,
-              use_grouped_topk: bool = False,
-              num_expert_group: Optional[int] = None,
-              topk_group: Optional[int] = None) -> torch.Tensor:
->>>>>>> 61e85dba
+                            router_logits, top_k, renormalize,
+                            use_grouped_topk, num_expert_group, topk_group)
 
     def forward_cuda(
         self,
@@ -85,6 +84,9 @@
         router_logits: torch.Tensor,
         top_k: int,
         renormalize: bool,
+        use_grouped_topk: bool = False,
+        num_expert_group: Optional[int] = None,
+        topk_group: Optional[int] = None,
     ) -> torch.Tensor:
         from vllm.model_executor.layers.fused_moe.fused_moe import fused_moe
         return fused_moe(x,
