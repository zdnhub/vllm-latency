--- conflicted
+++ resolved
@@ -31,12 +31,8 @@
     "gptq_marlin": GPTQMarlinConfig,
     "gptq": GPTQConfig,
     "squeezellm": SqueezeLLMConfig,
-<<<<<<< HEAD
     "compressed-tensors": CompressedTensorsConfig,
-=======
-    "sparseml": CompressedTensorsConfig,
     "bitsandbytes": BitsAndBytesConfig,
->>>>>>> abe855d6
 }
 
 
