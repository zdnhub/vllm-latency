# coding=utf-8
# Adapted from
# https://github.com/huggingface/transformers/blob/v4.33.2/src/transformers/models/llama/modeling_llama.py
# Copyright 2023 The vLLM team.
# Copyright 2022 EleutherAI and the HuggingFace Inc. team. All rights reserved.
#
# This code is based on EleutherAI's GPT-NeoX library and the GPT-NeoX
# and OPT implementations in this library. It has been modified from its
# original forms to accommodate minor architectural differences compared
# to GPT-NeoX and OPT used by the Meta AI team that trained the model.
#
# Licensed under the Apache License, Version 2.0 (the "License");
# you may not use this file except in compliance with the License.
# You may obtain a copy of the License at
#
#     http://www.apache.org/licenses/LICENSE-2.0
#
# Unless required by applicable law or agreed to in writing, software
# distributed under the License is distributed on an "AS IS" BASIS,
# WITHOUT WARRANTIES OR CONDITIONS OF ANY KIND, either express or implied.
# See the License for the specific language governing permissions and
# limitations under the License.
"""Rotary Positional Embeddings."""
import math
from typing import Any, Dict, List, Optional, Tuple, Union

import torch
import torch.nn as nn

from vllm import _custom_ops as ops


def _rotate_neox(x: torch.Tensor) -> torch.Tensor:
    x1 = x[..., :x.shape[-1] // 2]
    x2 = x[..., x.shape[-1] // 2:]
    return torch.cat((-x2, x1), dim=-1)


def _rotate_gptj(x: torch.Tensor) -> torch.Tensor:
    x1 = x[..., ::2]
    x2 = x[..., 1::2]
    x = torch.stack((-x2, x1), dim=-1)
    return x.flatten(-2)


class RotaryEmbedding(nn.Module):
    """Original rotary positional embedding."""

    def __init__(
        self,
        head_size: int,
        rotary_dim: int,
        max_position_embeddings: int,
        base: int,
        is_neox_style: bool,
    ) -> None:
        super().__init__()
        self.head_size = head_size
        self.rotary_dim = rotary_dim
        self.max_position_embeddings = max_position_embeddings
        self.base = base
        self.is_neox_style = is_neox_style

        cache = self._compute_cos_sin_cache()
        cache = cache.to(torch.get_default_dtype())
        self.register_buffer("cos_sin_cache", cache, persistent=False)

    def _compute_inv_freq(self, base: Union[int, float]) -> torch.Tensor:
        """Compute the inverse frequency."""
        # NOTE(woosuk): The HF implementation uses `torch.arange(...).float()`.
        # However, we use `torch.arange(..., dtype=torch.float)` instead to
        # avoid numerical issues with large base values (e.g., 10000000).
        # This may cause a slight numerical difference between the HF
        # implementation and ours.
        # NOTE(woosuk): To exactly match the HF implementation, we need to
        # use CPU to compute the cache and then move it to GPU. However, we
        # create the cache on GPU for faster initialization. This may cause
        # a slight numerical difference between the HF implementation and ours.
        inv_freq = 1.0 / (base**(torch.arange(
            0, self.rotary_dim, 2, dtype=torch.float) / self.rotary_dim))
        return inv_freq

    def _compute_cos_sin_cache(self) -> torch.Tensor:
        """Compute the cos and sin cache."""
        inv_freq = self._compute_inv_freq(self.base)
        t = torch.arange(self.max_position_embeddings, dtype=torch.float)

        freqs = torch.einsum("i,j -> ij", t, inv_freq)
        cos = freqs.cos()
        sin = freqs.sin()
        cache = torch.cat((cos, sin), dim=-1)
        return cache

    def _forward(
        self,
        positions: torch.Tensor,
        query: torch.Tensor,
        key: torch.Tensor,
        offsets: Optional[torch.Tensor] = None,
    ) -> Tuple[torch.Tensor, torch.Tensor]:
        """PyTorch-native implementation equivalent to forward()."""
        query = query.view(*query.shape[:-1], -1, self.head_size)
        key = key.view(*key.shape[:-1], -1, self.head_size)

        query_rot = query[..., :self.rotary_dim]
        key_rot = key[..., :self.rotary_dim]
        if self.rotary_dim < self.head_size:
            query_pass = query[..., self.rotary_dim:]
            key_pass = key[..., self.rotary_dim:]

        self.cos_sin_cache: torch.Tensor = self.cos_sin_cache.to(
            positions.device)
        cos_sin = self.cos_sin_cache[torch.add(positions, offsets)
                                     if offsets is not None else positions]
        cos, sin = cos_sin.chunk(2, dim=-1)
        if self.is_neox_style:
            # NOTE(woosuk): Here we assume that the positions tensor has the
            # shape [batch_size, seq_len].
            cos = cos.repeat(1, 1, 2).unsqueeze(-2)
            sin = sin.repeat(1, 1, 2).unsqueeze(-2)
        else:
            cos = cos.repeat_interleave(2, dim=-1).unsqueeze(-2)
            sin = sin.repeat_interleave(2, dim=-1).unsqueeze(-2)

        rotate_fn = _rotate_neox if self.is_neox_style else _rotate_gptj
        query_rot = query_rot * cos + rotate_fn(query_rot) * sin
        key_rot = key_rot * cos + rotate_fn(key_rot) * sin

        if self.rotary_dim < self.head_size:
            query = torch.cat((query_rot, query_pass), dim=-1)
            key = torch.cat((key_rot, key_pass), dim=-1)
        else:
            query = query_rot
            key = key_rot
        query = query.flatten(-2)
        key = key.flatten(-2)
        return query, key

    def forward(
        self,
        positions: torch.Tensor,
        query: torch.Tensor,
        key: torch.Tensor,
        offsets: Optional[torch.Tensor] = None,
    ) -> Tuple[torch.Tensor, torch.Tensor]:
        self.cos_sin_cache = self.cos_sin_cache.to(positions.device)
        # ops.rotary_embedding()/batched_rotary_embedding()
        # are in-place operations that update the query and key tensors.
        if offsets is not None:
            ops.batched_rotary_embedding(positions, query, key, self.head_size,
                                         self.cos_sin_cache,
                                         self.is_neox_style, self.rotary_dim,
                                         offsets)
        else:
            ops.rotary_embedding(positions, query, key, self.head_size,
                                 self.cos_sin_cache, self.is_neox_style)
        return query, key

    def extra_repr(self) -> str:
        s = f"head_size={self.head_size}, rotary_dim={self.rotary_dim}"
        s += f", max_position_embeddings={self.max_position_embeddings}"
        s += f", base={self.base}, is_neox_style={self.is_neox_style}"
        return s


class LinearScalingRotaryEmbedding(RotaryEmbedding):
    """RotaryEmbedding extended with linear scaling.

    Credits to the Reddit user /u/kaiokendev
    """

    def __init__(
        self,
        head_size: int,
        rotary_dim: int,
        max_position_embeddings: int,
        base: int,
        is_neox_style: bool,
        scaling_factors: Union[List[float], float],
    ) -> None:
        if isinstance(scaling_factors, float):
            scaling_factors = [scaling_factors]
        self.scaling_factors = scaling_factors
        super().__init__(head_size, rotary_dim, max_position_embeddings, base,
                         is_neox_style)

    def _compute_cos_sin_cache(self) -> torch.Tensor:
        inv_freq = self._compute_inv_freq(self.base)
        cache_list = []
        for scaling_factor in self.scaling_factors:
            # NOTE(woosuk): self.max_position_embeddings is the original
            # maximum length before applying the rope scaling.
            # Thus, the maximum length after applying the rope scaling is
            # self.max_position_embeddings * self.scaling_factor.
            max_len = self.max_position_embeddings * scaling_factor
            t = torch.arange(max_len, dtype=torch.float)
            t = t / scaling_factor

            freqs = torch.einsum("i,j -> ij", t, inv_freq)
            cos = freqs.cos()
            sin = freqs.sin()
            cache = torch.cat((cos, sin), dim=-1)
            cache_list.append(cache)
        return torch.cat(cache_list, dim=0)


class DynamicNTKScalingRotaryEmbedding(RotaryEmbedding):
    """RotaryEmbedding extended with Dynamic NTK scaling.

    Credits to the Reddit users /u/bloc97 and /u/emozilla
    """

    def __init__(
        self,
        head_size: int,
        rotary_dim: int,
        max_position_embeddings: int,
        base: int,
        is_neox_style: bool,
        scaling_factor: float,
    ) -> None:
        self.scaling_factor = scaling_factor
        super().__init__(head_size, rotary_dim, max_position_embeddings, base,
                         is_neox_style)

    def _compute_cos_sin_cache(self) -> torch.Tensor:
        # NOTE(woosuk): self.max_position_embeddings is the original
        # maximum length before applying the rope scaling.
        # Thus, the maximum length after applying the rope scaling is
        # self.max_position_embeddings * self.scaling_factor.
        max_len = self.max_position_embeddings * self.scaling_factor
        base = self.base * (
            (self.scaling_factor * max_len / self.max_position_embeddings) -
            (self.scaling_factor - 1))**(self.rotary_dim /
                                         (self.rotary_dim - 2))
        inv_freq = self._compute_inv_freq(base)
        t = torch.arange(max_len, dtype=torch.float)

        freqs = torch.einsum("i,j -> ij", t, inv_freq)
        cos = freqs.cos()
        sin = freqs.sin()
        cache = torch.cat((cos, sin), dim=-1)
        return cache


class PhiLongScaledRotaryEmbedding(nn.Module):

    def __init__(
        self,
        head_size: int,
        rotary_dim: int,
        max_position_embeddings: int,
        original_max_position_embeddings: int,
        base: int,
        is_neox_style: bool,
        short_factor: List[float],
        long_factor: List[float],
        short_mscale: float = 1.1,
        long_mscale: float = 1.225,
    ):
        super().__init__()

        self.head_size = head_size
        self.rotary_dim = rotary_dim
        self.base = base
        self.is_neox_style = is_neox_style

        self.max_position_embeddings = max_position_embeddings
        self.original_max_position_embeddings = original_max_position_embeddings

        self.short_factor = short_factor
        self.long_factor = long_factor
        self.short_mscale = short_mscale
        self.long_mscale = long_mscale

        short_cache = self._compute_cos_sin_cache(
            original_max_position_embeddings, short_factor, short_mscale)
        short_cache = short_cache.to(torch.get_default_dtype())
        self.register_buffer("short_cos_sin_cache",
                             short_cache,
                             persistent=False)

        long_cache = self._compute_cos_sin_cache(max_position_embeddings,
                                                 long_factor, long_mscale)
        long_cache = long_cache.to(torch.get_default_dtype())
        self.register_buffer("long_cos_sin_cache",
                             long_cache,
                             persistent=False)

        long_short_cache = torch.cat(
            [self.short_cos_sin_cache, self.long_cos_sin_cache], dim=0)
        self.register_buffer("long_short_cos_sin_cache",
                             long_short_cache,
                             persistent=False)

    def _compute_inv_freq(self, rescale_factors: List[float]) -> torch.Tensor:
        rescale_factors = torch.tensor(rescale_factors, dtype=torch.float32)
        inv_freq = 1.0 / (rescale_factors * (self.base**(torch.arange(
            0, self.rotary_dim, 2, dtype=torch.float) / self.rotary_dim)))
        return inv_freq

    def _compute_cos_sin_cache(
        self,
        max_position_embeddings: int,
        rescale_factors: List[float],
        mscale: float,
    ) -> torch.Tensor:
        inv_freq = self._compute_inv_freq(rescale_factors)
        t = torch.arange(max_position_embeddings, dtype=torch.float)
        freqs = torch.einsum("i,j -> ij", t, inv_freq)
        cos = (freqs.cos() * mscale)
        sin = (freqs.sin() * mscale)
        cache = torch.cat((cos, sin), dim=-1)
        return cache

    def forward(
        self,
        positions: torch.Tensor,
        query: torch.Tensor,
        key: torch.Tensor,
        offsets: Optional[torch.Tensor] = None,
    ) -> Tuple[torch.Tensor, torch.Tensor]:
        # TODO: CUDA kernels for multiple caches

        query_shape = query.shape
        key_shape = key.shape
        query = query.view(*query.shape[:-1], -1, self.head_size)
        key = key.view(*key.shape[:-1], -1, self.head_size)

        query_rot = query[..., :self.rotary_dim]
        key_rot = key[..., :self.rotary_dim]
        if self.rotary_dim < self.head_size:
            query_pass = query[..., self.rotary_dim:]
            key_pass = key[..., self.rotary_dim:]

        # LongRoPE switch logic
        # For long prompt, offset position by original_max_position_embeddings
        # to index long_cos_sin_cache properly
        k = self.original_max_position_embeddings
        long_prompt_offset = (torch.any(positions > k).float() *
                              torch.full_like(positions, k)).long()
        idx = torch.add(positions, long_prompt_offset
                        ) if long_prompt_offset is not None else positions
        self.long_short_cos_sin_cache = self.long_short_cos_sin_cache.to(
            idx.device)
        idx = torch.add(idx, offsets) if offsets is not None else idx

        cos_sin = torch.index_select(self.long_short_cos_sin_cache, 0, idx)
        cos, sin = cos_sin.chunk(2, dim=-1)
        if self.is_neox_style:
            # NOTE(woosuk): Here we assume that the positions tensor has the
            # shape [batch_size, seq_len].
            cos = cos.repeat(1, 1, 2).unsqueeze(-2)
            sin = sin.repeat(1, 1, 2).unsqueeze(-2)
        else:
            cos = cos.repeat_interleave(2, dim=-1).unsqueeze(-2)
            sin = sin.repeat_interleave(2, dim=-1).unsqueeze(-2)

        rotate_fn = _rotate_neox if self.is_neox_style else _rotate_gptj
        query_rot = query_rot * cos + rotate_fn(query_rot) * sin
        key_rot = key_rot * cos + rotate_fn(key_rot) * sin

        if self.rotary_dim < self.head_size:
            query = torch.cat((query_rot, query_pass), dim=-1)
            key = torch.cat((key_rot, key_pass), dim=-1)
        else:
            query = query_rot
            key = key_rot
        return query.view(query_shape), key.view(key_shape)


# Inverse dim formula to find dim based on number of rotations
def _yarn_find_correction_dim(num_rotations: int,
                              dim: int,
                              base: float = 10000,
                              max_position_embeddings: int = 2048) -> float:
    return (dim * math.log(max_position_embeddings /
                           (num_rotations * 2 * math.pi))) / (2 *
                                                              math.log(base))


# Find dim range bounds based on rotations
def _yarn_find_correction_range(
        low_rot: int,
        high_rot: int,
        dim: int,
        base: float = 10000,
        max_position_embeddings: int = 2048) -> Tuple[int, int]:
    low = math.floor(
        _yarn_find_correction_dim(low_rot, dim, base, max_position_embeddings))
    high = math.ceil(
        _yarn_find_correction_dim(high_rot, dim, base,
                                  max_position_embeddings))
    return max(low, 0), min(high, dim - 1)  # Clamp values just in case


def _yarn_linear_ramp_mask(low: float, high: float, dim: int,
                           dtype: torch.dtype) -> torch.Tensor:
    if low == high:
        high += 0.001  # Prevent singularity

    linear_func = (torch.arange(dim, dtype=dtype) - low) / (high - low)
    ramp_func = torch.clamp(linear_func, 0, 1)
    return ramp_func


def _yarn_get_mscale(scale: float = 1) -> float:
    if scale <= 1:
        return 1.0
    return 0.1 * math.log(scale) + 1.0


class YaRNScalingRotaryEmbedding(RotaryEmbedding):
    """RotaryEmbedding extended with YaRN method.

    Credits to Peng et al. github.com/jquesnelle/yarn
    """

    def __init__(
        self,
        head_size: int,
        rotary_dim: int,
        max_position_embeddings: int,
        base: int,
        is_neox_style: bool,
        scaling_factor: float,
        *,
        extrapolation_factor: float = 1,
        attn_factor: float = 1,
        beta_fast: int = 32,
        beta_slow: int = 1,
    ) -> None:
        self.scaling_factor = scaling_factor
        self.extrapolation_factor = extrapolation_factor
        self.attn_factor = attn_factor
        self.beta_fast = beta_fast
        self.beta_slow = beta_slow
        # Get n-d magnitude scaling corrected for interpolation
        self.mscale = float(
            _yarn_get_mscale(self.scaling_factor) * attn_factor)
        super().__init__(head_size, rotary_dim, max_position_embeddings, base,
                         is_neox_style)

    def _compute_inv_freq(self, scaling_factor: float) -> torch.Tensor:
        pos_freqs = self.base**(
            torch.arange(0, self.rotary_dim, 2, dtype=torch.float) /
            self.rotary_dim)
        inv_freq_extrapolation = 1.0 / pos_freqs
        inv_freq_interpolation = 1.0 / (scaling_factor * pos_freqs)

        low, high = _yarn_find_correction_range(self.beta_fast, self.beta_slow,
                                                self.rotary_dim, self.base,
                                                self.max_position_embeddings)
        # Get n-d rotational scaling corrected for extrapolation
        inv_freq_mask = (1 - _yarn_linear_ramp_mask(
            low, high, self.rotary_dim // 2,
            dtype=torch.float)) * self.extrapolation_factor
        inv_freq = inv_freq_interpolation * (
            1 - inv_freq_mask) + inv_freq_extrapolation * inv_freq_mask
        return inv_freq

    def _compute_cos_sin_cache(self) -> torch.Tensor:
        inv_freq = self._compute_inv_freq(self.scaling_factor)
        t = torch.arange(self.max_position_embeddings * self.scaling_factor,
                         dtype=torch.float32)
        freqs = torch.einsum("i,j -> ij", t, inv_freq)
        cos = (freqs.cos() * self.mscale)
        sin = (freqs.sin() * self.mscale)
        cache = torch.cat((cos, sin), dim=-1)
        return cache


class Phi3SuScaledRotaryEmbedding(nn.Module):
    """Phi3 family of models scaled rotary embedding.

    Based on the original RotaryEmbedding implementation.
    """

    def __init__(
        self,
        head_size: int,
        rotary_dim: int,
        max_position_embeddings: int,
        original_max_position_embeddings: int,
        base: int,
        is_neox_style: bool,
        short_factor: List[float],
        long_factor: List[float],
        short_mscale: float = 1.1,
        long_mscale: float = 1.225,
    ):
        super().__init__()

        if rotary_dim != head_size:
            raise ValueError(
                f"`Phi3SuScaledRotaryEmbedding` does not support rotary_dim != \
                    head_size ({rotary_dim}!={head_size}).")
        if is_neox_style is False:
            raise ValueError(
                "`Phi3SuScaledRotaryEmbedding` only supports neox_style.")

        self.head_size = head_size
        self.max_position_embeddings = max_position_embeddings
        self.original_max_position_embeddings = original_max_position_embeddings
        self.base = base
        self.short_factor = short_factor
        self.long_factor = long_factor
        self.short_mscale = short_mscale
        self.long_mscale = long_mscale

        short_cache = self._compute_cos_sin_cache(
            original_max_position_embeddings, short_factor, short_mscale)
        short_cache = short_cache.to(torch.get_default_dtype())
        self.register_buffer("short_cos_sin_cache",
                             short_cache,
                             persistent=False)

        long_cache = self._compute_cos_sin_cache(max_position_embeddings,
                                                 long_factor, long_mscale)
        long_cache = long_cache.to(torch.get_default_dtype())
        self.register_buffer("long_cos_sin_cache",
                             long_cache,
                             persistent=False)

        long_short_cache = torch.cat(
            [self.short_cos_sin_cache, self.long_cos_sin_cache], dim=0)
        self.register_buffer("long_short_cos_sin_cache",
                             long_short_cache,
                             persistent=False)

    def _compute_inv_freq(self, rescale_factors: List[float]) -> torch.Tensor:
        rescale_factors = torch.tensor(rescale_factors, dtype=torch.float32)
        inv_freq = 1.0 / (rescale_factors * (self.base**(torch.arange(
            0, self.head_size, 2, dtype=torch.float) / self.head_size)))
        return inv_freq

    def _compute_cos_sin_cache(
        self,
        max_position_embeddings: int,
        rescale_factors: List[float],
        mscale: float,
    ) -> torch.Tensor:
        inv_freq = self._compute_inv_freq(rescale_factors)
        t = torch.arange(max_position_embeddings, dtype=torch.float)
        freqs = torch.einsum("i,j -> ij", t, inv_freq)
        cos = freqs.cos() * mscale
        sin = freqs.sin() * mscale
        cache = torch.cat((cos, sin), dim=-1)
        return cache

    def forward(
        self,
        positions: torch.Tensor,
        query: torch.Tensor,
        key: torch.Tensor,
        offsets: Optional[torch.Tensor] = None,
    ) -> Tuple[torch.Tensor, torch.Tensor]:
        query = query.view(*query.shape[:-1], -1, self.head_size)
        key = key.view(*key.shape[:-1], -1, self.head_size)

        k = self.original_max_position_embeddings
        long_prompt_offset = (torch.any(positions > k).float() *
                              torch.full_like(positions, k)).long()
        idx = (torch.add(positions, long_prompt_offset)
               if long_prompt_offset is not None else positions)
        self.long_short_cos_sin_cache: torch.Tensor = (
            self.long_short_cos_sin_cache.to(idx.device))
        idx = torch.add(idx, offsets) if offsets is not None else idx
        cos_sin = torch.index_select(self.long_short_cos_sin_cache, 0, idx)

        cos, sin = cos_sin.chunk(2, dim=-1)
        cos = cos.repeat(1, 2).unsqueeze(-2)
        sin = sin.repeat(1, 2).unsqueeze(-2)

        query = query * cos + _rotate_neox(query) * sin
        key = key * cos + _rotate_neox(key) * sin

        return query.flatten(-2), key.flatten(-2)


_ROPE_DICT: Dict[Tuple, RotaryEmbedding] = {}


def get_rope(
    head_size: int,
    rotary_dim: int,
    max_position: int,
    base: int,
    is_neox_style: bool = True,
    rope_scaling: Optional[Dict[str, Any]] = None,
) -> RotaryEmbedding:
<<<<<<< HEAD
    # key = (head_size, rotary_dim, max_position, base, is_neox_style,
    #        tuple(rope_scaling.items()) if rope_scaling is not None else None)
    key = (head_size, rotary_dim, max_position, base, is_neox_style,
           (v for v in rope_scaling.items()
            if not isinstance(v, list)) if rope_scaling is not None else None)

=======
    if rope_scaling is not None:
        # Transforms every value that is a list into a tuple for caching calls
        rope_scaling_tuple = {
            k: tuple(v) if isinstance(v, list) else v
            for k, v in rope_scaling.items()
        }
        rope_scaling_args = tuple(rope_scaling_tuple.items())
    else:
        rope_scaling_args = None
    key = (head_size, rotary_dim, max_position, base, is_neox_style,
           rope_scaling_args)
>>>>>>> 3a922c1e
    if key in _ROPE_DICT:
        return _ROPE_DICT[key]
    if rope_scaling is None:
        rotary_emb = RotaryEmbedding(head_size, rotary_dim, max_position, base,
                                     is_neox_style)
    else:
        scaling_type = rope_scaling["type"]
<<<<<<< HEAD

        if scaling_type not in {"longrope", "su"}:
=======
        if scaling_type != "su":
>>>>>>> 3a922c1e
            scaling_factor = rope_scaling["factor"]
        if scaling_type == "linear":
            rotary_emb = LinearScalingRotaryEmbedding(head_size, rotary_dim,
                                                      max_position, base,
                                                      is_neox_style,
                                                      scaling_factor)
        elif scaling_type == "dynamic":
            rotary_emb = DynamicNTKScalingRotaryEmbedding(
                head_size, rotary_dim, max_position, base, is_neox_style,
                scaling_factor)
        elif scaling_type == "yarn":
            original_max_position = rope_scaling[
                "original_max_position_embeddings"]
            extra_kwargs = {
                k: v
                for k, v in rope_scaling.items()
                if k in ("extrapolation_factor", "attn_factor", "beta_fast",
                         "beta_slow")
            }
            rotary_emb = YaRNScalingRotaryEmbedding(head_size, rotary_dim,
                                                    original_max_position,
                                                    base, is_neox_style,
                                                    scaling_factor,
                                                    **extra_kwargs)
<<<<<<< HEAD
        elif scaling_type in ("longrope", "su"):
=======
        elif scaling_type == "su":
>>>>>>> 3a922c1e
            short_factor = rope_scaling["short_factor"]
            long_factor = rope_scaling["long_factor"]
            original_max_position = rope_scaling[
                "original_max_position_embeddings"]
            extra_kwargs = {
                k: v
                for k, v in rope_scaling.items()
                if k in ("short_mscale", "long_mscale")
            }
<<<<<<< HEAD
            rotary_emb = PhiLongScaledRotaryEmbedding(
=======
            rotary_emb = Phi3SuScaledRotaryEmbedding(
>>>>>>> 3a922c1e
                head_size, rotary_dim, max_position, original_max_position,
                base, is_neox_style, short_factor, long_factor, **extra_kwargs)
        else:
            raise ValueError(f"Unknown RoPE scaling type {scaling_type}")
    _ROPE_DICT[key] = rotary_emb
    return rotary_emb<|MERGE_RESOLUTION|>--- conflicted
+++ resolved
@@ -243,132 +243,6 @@
         return cache
 
 
-class PhiLongScaledRotaryEmbedding(nn.Module):
-
-    def __init__(
-        self,
-        head_size: int,
-        rotary_dim: int,
-        max_position_embeddings: int,
-        original_max_position_embeddings: int,
-        base: int,
-        is_neox_style: bool,
-        short_factor: List[float],
-        long_factor: List[float],
-        short_mscale: float = 1.1,
-        long_mscale: float = 1.225,
-    ):
-        super().__init__()
-
-        self.head_size = head_size
-        self.rotary_dim = rotary_dim
-        self.base = base
-        self.is_neox_style = is_neox_style
-
-        self.max_position_embeddings = max_position_embeddings
-        self.original_max_position_embeddings = original_max_position_embeddings
-
-        self.short_factor = short_factor
-        self.long_factor = long_factor
-        self.short_mscale = short_mscale
-        self.long_mscale = long_mscale
-
-        short_cache = self._compute_cos_sin_cache(
-            original_max_position_embeddings, short_factor, short_mscale)
-        short_cache = short_cache.to(torch.get_default_dtype())
-        self.register_buffer("short_cos_sin_cache",
-                             short_cache,
-                             persistent=False)
-
-        long_cache = self._compute_cos_sin_cache(max_position_embeddings,
-                                                 long_factor, long_mscale)
-        long_cache = long_cache.to(torch.get_default_dtype())
-        self.register_buffer("long_cos_sin_cache",
-                             long_cache,
-                             persistent=False)
-
-        long_short_cache = torch.cat(
-            [self.short_cos_sin_cache, self.long_cos_sin_cache], dim=0)
-        self.register_buffer("long_short_cos_sin_cache",
-                             long_short_cache,
-                             persistent=False)
-
-    def _compute_inv_freq(self, rescale_factors: List[float]) -> torch.Tensor:
-        rescale_factors = torch.tensor(rescale_factors, dtype=torch.float32)
-        inv_freq = 1.0 / (rescale_factors * (self.base**(torch.arange(
-            0, self.rotary_dim, 2, dtype=torch.float) / self.rotary_dim)))
-        return inv_freq
-
-    def _compute_cos_sin_cache(
-        self,
-        max_position_embeddings: int,
-        rescale_factors: List[float],
-        mscale: float,
-    ) -> torch.Tensor:
-        inv_freq = self._compute_inv_freq(rescale_factors)
-        t = torch.arange(max_position_embeddings, dtype=torch.float)
-        freqs = torch.einsum("i,j -> ij", t, inv_freq)
-        cos = (freqs.cos() * mscale)
-        sin = (freqs.sin() * mscale)
-        cache = torch.cat((cos, sin), dim=-1)
-        return cache
-
-    def forward(
-        self,
-        positions: torch.Tensor,
-        query: torch.Tensor,
-        key: torch.Tensor,
-        offsets: Optional[torch.Tensor] = None,
-    ) -> Tuple[torch.Tensor, torch.Tensor]:
-        # TODO: CUDA kernels for multiple caches
-
-        query_shape = query.shape
-        key_shape = key.shape
-        query = query.view(*query.shape[:-1], -1, self.head_size)
-        key = key.view(*key.shape[:-1], -1, self.head_size)
-
-        query_rot = query[..., :self.rotary_dim]
-        key_rot = key[..., :self.rotary_dim]
-        if self.rotary_dim < self.head_size:
-            query_pass = query[..., self.rotary_dim:]
-            key_pass = key[..., self.rotary_dim:]
-
-        # LongRoPE switch logic
-        # For long prompt, offset position by original_max_position_embeddings
-        # to index long_cos_sin_cache properly
-        k = self.original_max_position_embeddings
-        long_prompt_offset = (torch.any(positions > k).float() *
-                              torch.full_like(positions, k)).long()
-        idx = torch.add(positions, long_prompt_offset
-                        ) if long_prompt_offset is not None else positions
-        self.long_short_cos_sin_cache = self.long_short_cos_sin_cache.to(
-            idx.device)
-        idx = torch.add(idx, offsets) if offsets is not None else idx
-
-        cos_sin = torch.index_select(self.long_short_cos_sin_cache, 0, idx)
-        cos, sin = cos_sin.chunk(2, dim=-1)
-        if self.is_neox_style:
-            # NOTE(woosuk): Here we assume that the positions tensor has the
-            # shape [batch_size, seq_len].
-            cos = cos.repeat(1, 1, 2).unsqueeze(-2)
-            sin = sin.repeat(1, 1, 2).unsqueeze(-2)
-        else:
-            cos = cos.repeat_interleave(2, dim=-1).unsqueeze(-2)
-            sin = sin.repeat_interleave(2, dim=-1).unsqueeze(-2)
-
-        rotate_fn = _rotate_neox if self.is_neox_style else _rotate_gptj
-        query_rot = query_rot * cos + rotate_fn(query_rot) * sin
-        key_rot = key_rot * cos + rotate_fn(key_rot) * sin
-
-        if self.rotary_dim < self.head_size:
-            query = torch.cat((query_rot, query_pass), dim=-1)
-            key = torch.cat((key_rot, key_pass), dim=-1)
-        else:
-            query = query_rot
-            key = key_rot
-        return query.view(query_shape), key.view(key_shape)
-
-
 # Inverse dim formula to find dim based on number of rotations
 def _yarn_find_correction_dim(num_rotations: int,
                               dim: int,
@@ -589,14 +463,6 @@
     is_neox_style: bool = True,
     rope_scaling: Optional[Dict[str, Any]] = None,
 ) -> RotaryEmbedding:
-<<<<<<< HEAD
-    # key = (head_size, rotary_dim, max_position, base, is_neox_style,
-    #        tuple(rope_scaling.items()) if rope_scaling is not None else None)
-    key = (head_size, rotary_dim, max_position, base, is_neox_style,
-           (v for v in rope_scaling.items()
-            if not isinstance(v, list)) if rope_scaling is not None else None)
-
-=======
     if rope_scaling is not None:
         # Transforms every value that is a list into a tuple for caching calls
         rope_scaling_tuple = {
@@ -608,7 +474,6 @@
         rope_scaling_args = None
     key = (head_size, rotary_dim, max_position, base, is_neox_style,
            rope_scaling_args)
->>>>>>> 3a922c1e
     if key in _ROPE_DICT:
         return _ROPE_DICT[key]
     if rope_scaling is None:
@@ -616,12 +481,7 @@
                                      is_neox_style)
     else:
         scaling_type = rope_scaling["type"]
-<<<<<<< HEAD
-
-        if scaling_type not in {"longrope", "su"}:
-=======
         if scaling_type != "su":
->>>>>>> 3a922c1e
             scaling_factor = rope_scaling["factor"]
         if scaling_type == "linear":
             rotary_emb = LinearScalingRotaryEmbedding(head_size, rotary_dim,
@@ -646,11 +506,7 @@
                                                     base, is_neox_style,
                                                     scaling_factor,
                                                     **extra_kwargs)
-<<<<<<< HEAD
-        elif scaling_type in ("longrope", "su"):
-=======
         elif scaling_type == "su":
->>>>>>> 3a922c1e
             short_factor = rope_scaling["short_factor"]
             long_factor = rope_scaling["long_factor"]
             original_max_position = rope_scaling[
@@ -660,11 +516,7 @@
                 for k, v in rope_scaling.items()
                 if k in ("short_mscale", "long_mscale")
             }
-<<<<<<< HEAD
-            rotary_emb = PhiLongScaledRotaryEmbedding(
-=======
             rotary_emb = Phi3SuScaledRotaryEmbedding(
->>>>>>> 3a922c1e
                 head_size, rotary_dim, max_position, original_max_position,
                 base, is_neox_style, short_factor, long_factor, **extra_kwargs)
         else:
