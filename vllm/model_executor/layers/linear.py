--- conflicted
+++ resolved
@@ -247,12 +247,8 @@
 
     def weight_loader(self, param: Parameter, loaded_weight: torch.Tensor):
         # Special case for Fp8 scales.
-<<<<<<< HEAD
-        shard_indexer = getattr(param, "shard_indexer", None)
-=======
         fp8_scales_shard_indexer = getattr(param, "fp8_scales_shard_indexer",
                                            None)
->>>>>>> 2e240c69
 
         tp_rank = get_tensor_model_parallel_rank()
         output_dim = getattr(param, "output_dim", None)
@@ -263,17 +259,10 @@
             loaded_weight = loaded_weight.narrow(output_dim, start_idx,
                                                  shard_size)
         # Special case for Fp8 scales.
-<<<<<<< HEAD
-        elif shard_indexer is not None:
-            param_data, loaded_weight = shard_indexer(param_data,
-                                                      loaded_weight,
-                                                      shard_id=0)
-=======
         elif fp8_scales_shard_indexer is not None:
             param_data, loaded_weight = fp8_scales_shard_indexer(param_data,
                                                                  loaded_weight,
                                                                  shard_id=0)
->>>>>>> 2e240c69
 
         assert param_data.shape == loaded_weight.shape
         param_data.copy_(loaded_weight)
@@ -341,12 +330,8 @@
         # Special case for AQLM codebooks.
         is_metadata = getattr(param, "is_metadata", False)
         # Special case for Fp8 scales.
-<<<<<<< HEAD
-        shard_indexer = getattr(param, "shard_indexer", None)
-=======
         fp8_scales_shard_indexer = getattr(param, "fp8_scales_shard_indexer",
                                            None)
->>>>>>> 2e240c69
 
         if loaded_shard_id is None:
             # Loaded weight is already packed.
@@ -404,18 +389,10 @@
             shard_size = loaded_weight.shape[0]
             shard_offset = loaded_shard_id * shard_size
             param_data = param_data.narrow(0, shard_offset, shard_size)
-<<<<<<< HEAD
-        # Special case sharding for Fp8 scales.
-        elif shard_indexer is not None:
-            param_data, loaded_weight = shard_indexer(param_data,
-                                                      loaded_weight,
-                                                      loaded_shard_id)
-=======
         # Special case for Fp8 scales.
         elif fp8_scales_shard_indexer is not None:
             param_data, loaded_weight = fp8_scales_shard_indexer(
                 param_data, loaded_weight, loaded_shard_id)
->>>>>>> 2e240c69
 
         else:
             ignore_warning = getattr(param, "ignore_warning", False)
@@ -500,12 +477,8 @@
         # Special case for AQLM codebooks.
         is_metadata = getattr(param, "is_metadata", False)
         # Special case for Fp8 scales.
-<<<<<<< HEAD
-        shard_indexer = getattr(param, "shard_indexer", None)
-=======
         fp8_scales_shard_indexer = getattr(param, "fp8_scales_shard_indexer",
                                            None)
->>>>>>> 2e240c69
 
         if loaded_shard_id is None:
             # Loaded weight is already packed.
@@ -580,19 +553,10 @@
             shard_index = ["q", "k", "v"].index(loaded_shard_id)
             param_data = param_data.narrow(0, shard_index * shard_size,
                                            shard_size)
-<<<<<<< HEAD
-        # Special case for for Fp8 scales.
-        elif shard_indexer is not None:
-
-            param_data, loaded_weight = shard_indexer(param_data,
-                                                      loaded_weight,
-                                                      loaded_shard_id)
-=======
         # Special case for Fp8 scales.
         elif fp8_scales_shard_indexer is not None:
             param_data, loaded_weight = fp8_scales_shard_indexer(
                 param_data, loaded_weight, loaded_shard_id)
->>>>>>> 2e240c69
         else:
             ignore_warning = getattr(param, "ignore_warning", False)
             if not ignore_warning:
@@ -676,12 +640,8 @@
 
     def weight_loader(self, param: Parameter, loaded_weight: torch.Tensor):
         # Special case for Fp8 scales.
-<<<<<<< HEAD
-        shard_indexer = getattr(param, "shard_indexer", None)
-=======
         fp8_scales_shard_indexer = getattr(param, "fp8_scales_shard_indexer",
                                            None)
->>>>>>> 2e240c69
 
         tp_rank = get_tensor_model_parallel_rank()
         input_dim = getattr(param, "input_dim", None)
@@ -692,17 +652,10 @@
             loaded_weight = loaded_weight.narrow(input_dim, start_idx,
                                                  shard_size)
         # Special case for Fp8 scales.
-<<<<<<< HEAD
-        elif shard_indexer is not None:
-            param_data, loaded_weight = shard_indexer(param_data,
-                                                      loaded_weight,
-                                                      shard_id=0)
-=======
         elif fp8_scales_shard_indexer is not None:
             param_data, loaded_weight = fp8_scales_shard_indexer(param_data,
                                                                  loaded_weight,
                                                                  shard_id=0)
->>>>>>> 2e240c69
 
         assert param_data.shape == loaded_weight.shape
         param_data.copy_(loaded_weight)
