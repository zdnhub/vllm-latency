--- conflicted
+++ resolved
@@ -61,158 +61,6 @@
             raise ValueError(f"head_size ({self.head_size}) is not supported. "
                              f"Supported head sizes: {_SUPPORTED_HEAD_SIZES}.")
 
-<<<<<<< HEAD
-    def set_attn_bias(
-        self,
-        input_metadata: InputMetadata,
-        dtype: torch.dtype,
-    ) -> None:
-        del dtype  # Unused.
-        if input_metadata.attn_bias is not None:
-            # Already set by a previous layer.
-            return
-        prompt_lens = [input_metadata.max_prompt_len
-                       ] * input_metadata.num_prompts
-        attn_bias = BlockDiagonalCausalMask.from_seqlens(prompt_lens)
-        if self.sliding_window is not None:
-            attn_bias = attn_bias.make_local_attention(self.sliding_window)
-        input_metadata.attn_bias = attn_bias
-
-    def multi_query_kv_attention(
-        self,
-        output: torch.Tensor,
-        query: torch.Tensor,
-        key: torch.Tensor,
-        value: torch.Tensor,
-        input_metadata: InputMetadata,
-    ) -> torch.Tensor:
-        """Normal attention for the prompt tokens.
-
-        Args:
-            output: shape = [num_prompt_tokens, num_heads, head_size]
-            query: shape = [num_prompt_tokens, num_heads, head_size]
-            key: shape = [num_prompt_tokens, num_kv_heads, head_size]
-            value: shape = [num_prompt_tokens, num_kv_heads, head_size]
-            input_metadata: metadata for paged attention.
-        """
-        if self.num_kv_heads != self.num_heads:
-            # Project the key and value tensors to the desired number of heads.
-            query = query.view(query.shape[0], self.num_kv_heads,
-                               self.num_queries_per_kv, query.shape[-1])
-            key = key[:, :,
-                      None, :].expand(key.shape[0], self.num_kv_heads,
-                                      self.num_queries_per_kv, key.shape[-1])
-            value = value[:, :,
-                          None, :].expand(value.shape[0], self.num_kv_heads,
-                                          self.num_queries_per_kv,
-                                          value.shape[-1])
-
-        # TODO(woosuk): The unsqueeze op may incur some CPU overhead. Optimize.
-        out = xops.memory_efficient_attention_forward(
-            query.unsqueeze(0),
-            key.unsqueeze(0),
-            value.unsqueeze(0),
-            attn_bias=input_metadata.attn_bias,
-            p=0.0,
-            scale=self.scale,
-            op=xops.fmha.MemoryEfficientAttentionFlashAttentionOp[0] if
-            (torch.cuda.is_available() and torch.version.hip) else None,
-        )
-        # TODO(woosuk): Unnecessary copy. Optimize.
-        output.copy_(out.view_as(output))
-        return output
-
-    def get_alibi_slopes(self) -> Optional[torch.Tensor]:
-        """Returns the slopes for the alibi attention bias.
-
-        Returns:
-            slopes: shape = [num_heads]
-        """
-        return None
-
-    def single_query_cached_kv_attention(
-        self,
-        output: torch.Tensor,
-        query: torch.Tensor,
-        key_cache: torch.Tensor,
-        value_cache: torch.Tensor,
-        input_metadata: InputMetadata,
-        alibi_slopes: Optional[torch.Tensor],
-    ) -> None:
-        """PagedAttention for the generation tokens.
-
-        Args:
-            output: shape = [num_generation_tokens, num_heads, head_size]
-            query: shape = [num_generation_tokens, num_heads, head_size]
-            key_cache: shape = [num_blocks, num_kv_heads, head_size/x,
-                block_size, x]
-            value_cache: shape = [num_blocks, num_kv_heads, head_size,
-                block_size]
-            input_metadata: metadata for paged attention.
-            alibi_slopes: shape = [num_heads]
-        """
-        block_size = value_cache.shape[3]
-        num_seqs, num_heads, head_size = query.shape
-        max_num_partitions = (
-            (input_metadata.max_context_len + _PARTITION_SIZE - 1) //
-            _PARTITION_SIZE)
-        # NOTE(woosuk): We use a simple heuristic to decide whether to use
-        # PagedAttention V1 or V2. If the number of partitions is 1, we use
-        # V1 to avoid the overhead of reduction. Also, if the number of
-        # sequences or heads is large, we use V1 since there is enough work
-        # to parallelize.
-        # TODO(woosuk): Tune this heuristic.
-        # For context len > 8192, use V2 kernel to avoid shared memory shortage.
-        use_v1 = input_metadata.max_context_len <= 8192 and (
-            max_num_partitions == 1 or num_seqs * num_heads > 512)
-        if use_v1:
-            # Run PagedAttention V1.
-            ops.paged_attention_v1(
-                output,
-                query,
-                key_cache,
-                value_cache,
-                self.head_mapping,
-                self.scale,
-                input_metadata.block_tables,
-                input_metadata.context_lens,
-                block_size,
-                input_metadata.max_context_len,
-                alibi_slopes,
-            )
-        else:
-            # Run PagedAttention V2.
-            assert _PARTITION_SIZE % block_size == 0
-            tmp_output = torch.empty(
-                size=(num_seqs, num_heads, max_num_partitions, head_size),
-                dtype=output.dtype,
-                device=output.device,
-            )
-            exp_sums = torch.empty(
-                size=(num_seqs, num_heads, max_num_partitions),
-                dtype=torch.float32,
-                device=output.device,
-            )
-            max_logits = torch.empty_like(exp_sums)
-            ops.paged_attention_v2(
-                output,
-                exp_sums,
-                max_logits,
-                tmp_output,
-                query,
-                key_cache,
-                value_cache,
-                self.head_mapping,
-                self.scale,
-                input_metadata.block_tables,
-                input_metadata.context_lens,
-                block_size,
-                input_metadata.max_context_len,
-                alibi_slopes,
-            )
-
-=======
->>>>>>> e5452ddf
     def forward(
         self,
         query: torch.Tensor,
@@ -401,96 +249,6 @@
             input_metadata.max_context_len,
             alibi_slopes,
         )
-<<<<<<< HEAD
-
-
-class PagedAttentionWithALiBi(PagedAttention):
-    """PagedAttention with ALiBi attention bias."""
-
-    def __init__(self,
-                 num_heads: int,
-                 head_size: int,
-                 scale: float,
-                 slopes: List[float],
-                 num_kv_heads: Optional[int] = None) -> None:
-        super().__init__(num_heads, head_size, scale, num_kv_heads)
-        assert len(slopes) == num_heads
-
-        slopes = torch.tensor(slopes, dtype=torch.float32)
-        self.register_buffer("alibi_slopes", slopes, persistent=False)
-
-    def set_attn_bias(self, input_metadata: InputMetadata,
-                      dtype: torch.dtype) -> None:
-        if input_metadata.attn_bias is not None:
-            # Already set by a previous layer.
-            return
-        # Generates ALiBi mask based on the max prompt length.
-        max_prompt_len = input_metadata.max_prompt_len
-        bias = torch.arange(max_prompt_len, dtype=dtype)
-        # NOTE(zhuohan): HF uses
-        #     `bias = bias[None, :].repeat(prompt_len, 1)`
-        # here. We find that both biases give the same results, but
-        # the bias below more accurately follows the original ALiBi
-        # paper.
-        bias = bias[None, :] - bias[:, None]
-        bias = bias.to(self.alibi_slopes.device)
-
-        # When using custom attention bias, xformers requires the bias to
-        # be sliced from a tensor whose length is a multiple of 8.
-        padded_len = (max_prompt_len + 7) // 8 * 8
-        bias = torch.empty(
-            input_metadata.num_prompts,
-            self.num_heads,
-            max_prompt_len,
-            padded_len,
-            device=self.alibi_slopes.device,
-            dtype=dtype,
-        )[:, :, :, :max_prompt_len].copy_(bias)
-        bias.mul_(self.alibi_slopes[:, None, None])
-        attn_bias = LowerTriangularMaskWithTensorBias(bias)
-        input_metadata.attn_bias = attn_bias
-
-    def multi_query_kv_attention(
-        self,
-        output: torch.Tensor,
-        query: torch.Tensor,
-        key: torch.Tensor,
-        value: torch.Tensor,
-        input_metadata: InputMetadata,
-    ) -> torch.Tensor:
-        """Attention with ALiBi bias for the prompt tokens.
-
-        Args:
-            output: shape = [num_prompt_tokens, num_heads, head_size]
-            query: shape = [num_prompt_tokens, num_heads, head_size]
-            key: shape = [num_prompt_tokens, num_kv_heads, head_size]
-            value: shape = [num_prompt_tokens, num_kv_heads, head_size]
-            input_metadata: metadata for paged attention.
-        """
-        if self.num_kv_heads != self.num_heads:
-            # Project the key and value tensors to the desired number of heads.
-            query = query.view(query.shape[0], self.num_kv_heads,
-                               self.num_queries_per_kv, query.shape[-1])
-            key = key[:, :,
-                      None, :].expand(key.shape[0], self.num_kv_heads,
-                                      self.num_queries_per_kv, key.shape[-1])
-            value = value[:, :,
-                          None, :].expand(value.shape[0], self.num_kv_heads,
-                                          self.num_queries_per_kv,
-                                          value.shape[-1])
-        batch_size = input_metadata.num_prompts
-        seq_len = input_metadata.max_prompt_len
-
-        out = xops.memory_efficient_attention_forward(
-            query.view(batch_size, seq_len, self.num_heads, self.head_size),
-            key.view(batch_size, seq_len, self.num_heads, self.head_size),
-            value.view(batch_size, seq_len, self.num_heads, self.head_size),
-            attn_bias=input_metadata.attn_bias,
-            p=0.0,
-            scale=self.scale,
-            op=xops.fmha.MemoryEfficientAttentionFlashAttentionOp[0] if
-            (torch.cuda.is_available() and torch.version.hip) else None,
-=======
     else:
         # Run PagedAttention V2.
         assert _PARTITION_SIZE % block_size == 0
@@ -498,7 +256,6 @@
             size=(num_seqs, num_heads, max_num_partitions, head_size),
             dtype=output.dtype,
             device=output.device,
->>>>>>> e5452ddf
         )
         exp_sums = torch.empty(
             size=(num_seqs, num_heads, max_num_partitions),
