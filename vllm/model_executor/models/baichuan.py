# coding=utf-8
# Copyright 2022 EleutherAI and the HuggingFace Inc. team. All rights reserved.
#
# This code is based on EleutherAI's GPT-NeoX library and the GPT-NeoX
# and OPT implementations in this library. It has been modified from its
# original forms to accommodate minor architectural differences compared
# to GPT-NeoX and OPT used by the Meta AI team that trained the model.
#
# Licensed under the Apache License, Version 2.0 (the "License");
# you may not use this file except in compliance with the License.
# You may obtain a copy of the License at
#
#     http://www.apache.org/licenses/LICENSE-2.0
#
# Unless required by applicable law or agreed to in writing, software
# distributed under the License is distributed on an "AS IS" BASIS,
# WITHOUT WARRANTIES OR CONDITIONS OF ANY KIND, either express or implied.
# See the License for the specific language governing permissions and
# limitations under the License.
"""Inference-only BaiChuan model compatible with HuggingFace weights.

The input of the model is flattened to a 1D tensor of tokens. The model uses
InputMetadata to extract the original 2D shape of the input.
"""
import math
from typing import List, Optional, Tuple

import torch
from torch import nn

from vllm.model_executor.input_metadata import InputMetadata
from vllm.model_executor.layers.activation import SiluAndMul
from vllm.model_executor.layers.attention import (PagedAttentionWithRoPE,
                                                  PagedAttentionWithALiBi)
from vllm.model_executor.layers.layernorm import RMSNorm
from vllm.model_executor.layers.linear import (LinearMethodBase,
                                               MergedColumnParallelLinear,
                                               QKVParallelLinear,
                                               RowParallelLinear)
from vllm.model_executor.layers.sampler import Sampler
<<<<<<< HEAD
from vllm.model_executor.layers.quantized_linear import ParallelLinear
from vllm.model_executor.quantization_utils import QuantizationConfig
from vllm.model_executor.weight_utils import (
    convert_pyslice_to_tensor, hf_model_weights_iterator,
    load_padded_tensor_parallel_vocab, load_tensor_parallel_weights,
    get_parallel_weight)
from vllm.model_executor.parallel_utils.parallel_state import (
    get_tensor_model_parallel_rank, get_tensor_model_parallel_world_size)
from vllm.model_executor.parallel_utils.layers import VocabParallelEmbedding
=======
from vllm.model_executor.layers.vocab_parallel_embedding import (
    VocabParallelEmbedding, ParallelLMHead)
from vllm.model_executor.parallel_utils.parallel_state import (
    get_tensor_model_parallel_rank, get_tensor_model_parallel_world_size)
from vllm.model_executor.weight_utils import (default_weight_loader,
                                              hf_model_weights_iterator)
>>>>>>> 37c1e3c2
from vllm.sequence import SamplerOutput
from vllm.transformers_utils.configs.baichuan import BaiChuanConfig

KVCache = Tuple[torch.Tensor, torch.Tensor]


def _get_alibi_slopes(total_num_heads: int) -> torch.Tensor:
    closest_power_of_2 = 2**math.floor(math.log2(total_num_heads))
    base = torch.tensor(
        2**(-(2**-(math.log2(closest_power_of_2) - 3))),
        dtype=torch.float32,
    )
    powers = torch.arange(1, 1 + closest_power_of_2, dtype=torch.int32)
    slopes = torch.pow(base, powers)

    if closest_power_of_2 != total_num_heads:
        extra_base = torch.tensor(
            2**(-(2**-(math.log2(2 * closest_power_of_2) - 3))),
            dtype=torch.float32,
        )
        num_remaining_heads = min(closest_power_of_2,
                                  total_num_heads - closest_power_of_2)
        extra_powers = torch.arange(start=1,
                                    end=1 + 2 * num_remaining_heads,
                                    step=2,
                                    dtype=torch.int32)
        slopes = torch.cat(
            [slopes, torch.pow(extra_base, extra_powers)], dim=0)
    return slopes


class BaiChuanMLP(nn.Module):

    def __init__(
        self,
        hidden_size: int,
        intermediate_size: int,
        hidden_act: str,
<<<<<<< HEAD
        quant_config: Optional[QuantizationConfig] = None,
    ):
        super().__init__()
        self.gate_up_proj = ParallelLinear.column(
            hidden_size,
            2 * intermediate_size,
            bias=False,
            gather_output=False,
            quant_config=quant_config,
        )
        self.down_proj = ParallelLinear.row(
            intermediate_size,
            hidden_size,
            bias=False,
            input_is_parallel=True,
            quant_config=quant_config,
        )
=======
        linear_method: Optional[LinearMethodBase] = None,
    ):
        super().__init__()
        self.gate_up_proj = MergedColumnParallelLinear(
            hidden_size, [intermediate_size] * 2,
            bias=False,
            linear_method=linear_method)
        self.down_proj = RowParallelLinear(intermediate_size,
                                           hidden_size,
                                           bias=False,
                                           linear_method=linear_method)
>>>>>>> 37c1e3c2
        if hidden_act != "silu":
            raise ValueError(f"Unsupported activation: {hidden_act}. "
                             "Only silu is supported for now.")
        self.act_fn = SiluAndMul()

    def forward(self, x):
        gate_up, _ = self.gate_up_proj(x)
        x = self.act_fn(gate_up)
        x, _ = self.down_proj(x)
        return x


class BaiChuanAttention(nn.Module):
    """Multi-headed attention from 'Attention Is All You Need' paper"""

    def __init__(
        self,
        hidden_size: int,
        num_heads: int,
        position_embedding: str,
        rope_theta: float = 10000,
        max_position_embeddings: int = 8192,
<<<<<<< HEAD
        quant_config: Optional[QuantizationConfig] = None,
=======
        linear_method: Optional[LinearMethodBase] = None,
>>>>>>> 37c1e3c2
    ):
        super().__init__()
        self.hidden_size = hidden_size
        tensor_model_parallel_world_size = get_tensor_model_parallel_world_size(
        )
        self.total_num_heads = num_heads
        assert self.total_num_heads % tensor_model_parallel_world_size == 0
        self.num_heads = (self.total_num_heads //
                          tensor_model_parallel_world_size)
        self.head_dim = hidden_size // self.total_num_heads
        self.postion_embedding = position_embedding
        self.rope_theta = rope_theta
        self.max_position_embeddings = max_position_embeddings

        # pylint: disable=invalid-name
<<<<<<< HEAD
        self.W_pack = ParallelLinear.column(
=======
        self.W_pack = QKVParallelLinear(
>>>>>>> 37c1e3c2
            hidden_size,
            self.head_dim,
            self.total_num_heads,
            self.total_num_heads,
            bias=False,
<<<<<<< HEAD
            gather_output=False,
            quant_config=quant_config,
=======
            linear_method=linear_method,
>>>>>>> 37c1e3c2
        )
        self.o_proj = ParallelLinear.row(
            self.total_num_heads * self.head_dim,
            hidden_size,
            bias=False,
<<<<<<< HEAD
            input_is_parallel=True,
            quant_config=quant_config,
=======
            linear_method=linear_method,
>>>>>>> 37c1e3c2
        )
        # Create the alibi slopes and slice them.
        if self.postion_embedding == "ALIBI":
            tp_rank = get_tensor_model_parallel_rank()
            head_start = tp_rank * self.num_heads
            head_end = (tp_rank + 1) * self.num_heads
            alibi_slopes = _get_alibi_slopes(self.total_num_heads)
            alibi_slopes = alibi_slopes[head_start:head_end].tolist()

            scaling = self.head_dim**-0.5
            self.attn = PagedAttentionWithALiBi(self.num_heads, self.head_dim,
                                                scaling, alibi_slopes)
        else:
            self.scaling = self.head_dim**-0.5
            self.attn = PagedAttentionWithRoPE(
                self.num_heads,
                self.head_dim,
                self.scaling,
                rotary_dim=self.head_dim,
                base=self.rope_theta,
                max_position=self.max_position_embeddings)

    def forward(
        self,
        positions: torch.Tensor,
        hidden_states: torch.Tensor,
        kv_cache: KVCache,
        input_metadata: InputMetadata,
        cache_event: Optional[torch.cuda.Event],
    ) -> torch.Tensor:
        qkv, _ = self.W_pack(hidden_states)
        q, k, v = qkv.chunk(chunks=3, dim=-1)
        k_cache, v_cache = kv_cache
        if self.postion_embedding == "ALIBI":
            attn_output = self.attn(q, k, v, k_cache, v_cache, input_metadata,
                                    cache_event)
        else:
            attn_output = self.attn(positions, q, k, v, k_cache, v_cache,
                                    input_metadata, cache_event)

        output, _ = self.o_proj(attn_output)
        return output


class BaiChuanDecoderLayer(nn.Module):

    def __init__(self,
                 config: BaiChuanConfig,
                 position_embedding: str,
<<<<<<< HEAD
                 quant_config: Optional[QuantizationConfig] = None):
=======
                 linear_method: Optional[LinearMethodBase] = None):
>>>>>>> 37c1e3c2
        super().__init__()
        self.hidden_size = config.hidden_size
        rope_theta = getattr(config, "rope_theta", 10000)
        max_position_embeddings = getattr(config, "max_position_embeddings",
                                          8192)
        self.self_attn = BaiChuanAttention(
            hidden_size=self.hidden_size,
            num_heads=config.num_attention_heads,
            position_embedding=position_embedding,
            rope_theta=rope_theta,
            max_position_embeddings=max_position_embeddings,
<<<<<<< HEAD
            quant_config=quant_config,
=======
            linear_method=linear_method,
>>>>>>> 37c1e3c2
        )
        self.mlp = BaiChuanMLP(
            hidden_size=self.hidden_size,
            intermediate_size=config.intermediate_size,
            hidden_act=config.hidden_act,
<<<<<<< HEAD
            quant_config=quant_config,
=======
            linear_method=linear_method,
>>>>>>> 37c1e3c2
        )
        self.input_layernorm = RMSNorm(config.hidden_size,
                                       eps=config.rms_norm_eps)
        self.post_attention_layernorm = RMSNorm(config.hidden_size,
                                                eps=config.rms_norm_eps)

    def forward(
        self,
        positions: torch.Tensor,
        hidden_states: torch.Tensor,
        kv_cache: KVCache,
        input_metadata: InputMetadata,
        cache_event: Optional[torch.cuda.Event],
        residual: Optional[torch.Tensor],
    ) -> Tuple[torch.Tensor, torch.Tensor]:
        # Self Attention
        if residual is None:
            residual = hidden_states
            hidden_states = self.input_layernorm(hidden_states)
        else:
            hidden_states, residual = self.input_layernorm(
                hidden_states, residual)
        hidden_states = self.self_attn(
            positions=positions,
            hidden_states=hidden_states,
            kv_cache=kv_cache,
            input_metadata=input_metadata,
            cache_event=cache_event,
        )

        # Fully Connected
        hidden_states, residual = self.post_attention_layernorm(
            hidden_states, residual)
        hidden_states = self.mlp(hidden_states)
        return hidden_states, residual


class BaiChuanModel(nn.Module):

    def __init__(self,
                 config: BaiChuanConfig,
                 position_embedding: str,
<<<<<<< HEAD
                 quant_config: Optional[QuantizationConfig] = None):
=======
                 linear_method: Optional[LinearMethodBase] = None):
>>>>>>> 37c1e3c2
        super().__init__()
        self.config = config
        self.padding_idx = config.pad_token_id
        self.vocab_size = config.vocab_size

        self.embed_tokens = VocabParallelEmbedding(
            config.vocab_size,
            config.hidden_size,
        )
        self.layers = nn.ModuleList([
<<<<<<< HEAD
            BaiChuanDecoderLayer(config, position_embedding, quant_config)
=======
            BaiChuanDecoderLayer(config, position_embedding, linear_method)
>>>>>>> 37c1e3c2
            for _ in range(config.num_hidden_layers)
        ])
        self.norm = RMSNorm(config.hidden_size, eps=config.rms_norm_eps)

    def forward(
        self,
        input_ids: torch.Tensor,
        positions: torch.Tensor,
        kv_caches: List[KVCache],
        input_metadata: InputMetadata,
        cache_events: Optional[List[torch.cuda.Event]],
    ) -> torch.Tensor:
        hidden_states = self.embed_tokens(input_ids)
        residual = None
        for i in range(len(self.layers)):
            if cache_events is None:
                cache_event = None
            else:
                cache_event = cache_events[i]
            layer = self.layers[i]
            hidden_states, residual = layer(
                positions,
                hidden_states,
                kv_caches[i],
                input_metadata,
                cache_event,
                residual,
            )
        hidden_states, _ = self.norm(hidden_states, residual)
        return hidden_states


class BaiChuanBaseForCausalLM(nn.Module):

    def __init__(self,
                 config,
                 position_embedding: str,
<<<<<<< HEAD
                 quant_config: Optional[QuantizationConfig] = None):
        super().__init__()
        self.config = config
        self.quant_config = quant_config
        self.model = BaiChuanModel(config, position_embedding, quant_config)
        self.lm_head = ParallelLinear.column(
            config.hidden_size,
            config.vocab_size,
            bias=False,
            gather_output=False,
            quant_config=None,
        )
=======
                 linear_method: Optional[LinearMethodBase] = None):
        super().__init__()
        self.config = config
        self.linear_method = linear_method
        self.model = BaiChuanModel(config, position_embedding, linear_method)
        self.lm_head = ParallelLMHead(config.vocab_size, config.hidden_size)
>>>>>>> 37c1e3c2
        self.sampler = Sampler(config.vocab_size)

    def forward(
        self,
        input_ids: torch.Tensor,
        positions: torch.Tensor,
        kv_caches: List[KVCache],
        input_metadata: InputMetadata,
        cache_events: Optional[List[torch.cuda.Event]],
    ) -> SamplerOutput:
        hidden_states = self.model(input_ids, positions, kv_caches,
                                   input_metadata, cache_events)
        next_tokens = self.sampler(self.lm_head.weight, hidden_states,
                                   input_metadata)
        return next_tokens

<<<<<<< HEAD
    column_parallel_layers = []
    row_parallel_layers = ["o_proj", "down_proj"]

=======
>>>>>>> 37c1e3c2
    def load_weights(self,
                     model_name_or_path: str,
                     cache_dir: Optional[str] = None,
                     load_format: str = "auto",
                     revision: Optional[str] = None):
<<<<<<< HEAD
        column_parallel_weights, row_parallel_weights = get_parallel_weight(
            self)
        column_weight_suffixes = (
            self.quant_config.get_col_parallel_tensor_names()
        ) if self.quant_config is not None else ["weight", "bias"]

        tp_world_size = get_tensor_model_parallel_world_size()
        tp_rank = get_tensor_model_parallel_rank()
        state_dict = self.state_dict()

=======
        stacked_params_mapping = [
            # (param_name, shard_name, shard_id)
            ("gate_up_proj", "gate_proj", 0),
            ("gate_up_proj", "up_proj", 1),
        ]
        params_dict = dict(self.named_parameters())
>>>>>>> 37c1e3c2
        for name, loaded_weight in hf_model_weights_iterator(
                model_name_or_path, cache_dir, load_format, revision):
            if "rotary_emb.inv_freq" in name:
                continue
<<<<<<< HEAD

            loaded_weight = convert_pyslice_to_tensor(loaded_weight)

            is_transposed = False
            if self.quant_config is not None:
                is_transposed = self.quant_config.is_transposed(name)
            if is_transposed:
                loaded_weight = loaded_weight.T

            if "W_pack" in name and any(
                    name.endswith(suffix)
                    for suffix in column_weight_suffixes):
                weight_shape = loaded_weight.shape
                total_num_heads = self.config.num_attention_heads
                num_heads = total_num_heads // tp_world_size
                head_start = tp_rank * num_heads
                head_end = (tp_rank + 1) * num_heads

                loaded_weight = loaded_weight.view(3, total_num_heads, -1,
                                                   *weight_shape[1:])
                loaded_weight = loaded_weight[:, head_start:head_end]
                loaded_weight = loaded_weight.reshape(-1, *weight_shape[1:])

            is_gate_up_weight = False
            for stride_id, weight_name in enumerate(["gate_proj", "up_proj"]):
                if weight_name not in name:
                    continue
                name = name.replace(weight_name, "gate_up_proj")
                if name not in state_dict:
                    break
                param = state_dict[name]
                if is_transposed:
                    param = param.T
                shard_size = param.shape[0] // 2
                if any(
                        name.endswith(suffix)
                        for suffix in column_weight_suffixes):
                    loaded_weight = loaded_weight[shard_size *
                                                  tp_rank:shard_size *
                                                  (tp_rank + 1)]
                    param_slice = param.data[shard_size *
                                             stride_id:shard_size *
                                             (stride_id + 1)]
                else:
                    param_slice = param.data
                assert param_slice.shape == loaded_weight.shape
                param_slice.copy_(loaded_weight)
                is_gate_up_weight = True
                break
            if is_gate_up_weight:
                continue

            if name not in state_dict:
                continue
            param = state_dict[name]
            if is_transposed:
                param = param.T

            if "embed_tokens" in name or "lm_head" in name:
                load_padded_tensor_parallel_vocab(param, loaded_weight,
                                                  tp_rank)
                continue

            load_tensor_parallel_weights(
                param,
                loaded_weight,
                name,
                column_parallel_weights,
                row_parallel_weights,
                tp_rank,
            )
=======
            for (param_name, weight_name, shard_id) in stacked_params_mapping:
                if weight_name not in name:
                    continue
                param = params_dict[name.replace(weight_name, param_name)]
                weight_loader = param.weight_loader
                weight_loader(param, loaded_weight, shard_id)
                break
            else:
                param = params_dict[name]
                weight_loader = getattr(param, "weight_loader",
                                        default_weight_loader)
                weight_loader(param, loaded_weight)
>>>>>>> 37c1e3c2


class BaichuanForCausalLM(BaiChuanBaseForCausalLM):  # baichuan 13b

<<<<<<< HEAD
    def __init__(self, config, quant_config=None):
        super().__init__(config, "ALIBI", quant_config)
=======
    def __init__(self,
                 config,
                 linear_method: Optional[LinearMethodBase] = None):
        super().__init__(config, "ALIBI", linear_method)
>>>>>>> 37c1e3c2


class BaiChuanForCausalLM(BaiChuanBaseForCausalLM):  # baichuan 7b

<<<<<<< HEAD
    def __init__(self, config, quant_config=None):
        super().__init__(config, "ROPE", quant_config)
=======
    def __init__(self,
                 config,
                 linear_method: Optional[LinearMethodBase] = None):
        super().__init__(config, "ROPE", linear_method)
>>>>>>> 37c1e3c2
<|MERGE_RESOLUTION|>--- conflicted
+++ resolved
@@ -38,24 +38,12 @@
                                                QKVParallelLinear,
                                                RowParallelLinear)
 from vllm.model_executor.layers.sampler import Sampler
-<<<<<<< HEAD
-from vllm.model_executor.layers.quantized_linear import ParallelLinear
-from vllm.model_executor.quantization_utils import QuantizationConfig
-from vllm.model_executor.weight_utils import (
-    convert_pyslice_to_tensor, hf_model_weights_iterator,
-    load_padded_tensor_parallel_vocab, load_tensor_parallel_weights,
-    get_parallel_weight)
-from vllm.model_executor.parallel_utils.parallel_state import (
-    get_tensor_model_parallel_rank, get_tensor_model_parallel_world_size)
-from vllm.model_executor.parallel_utils.layers import VocabParallelEmbedding
-=======
 from vllm.model_executor.layers.vocab_parallel_embedding import (
     VocabParallelEmbedding, ParallelLMHead)
 from vllm.model_executor.parallel_utils.parallel_state import (
     get_tensor_model_parallel_rank, get_tensor_model_parallel_world_size)
 from vllm.model_executor.weight_utils import (default_weight_loader,
                                               hf_model_weights_iterator)
->>>>>>> 37c1e3c2
 from vllm.sequence import SamplerOutput
 from vllm.transformers_utils.configs.baichuan import BaiChuanConfig
 
@@ -94,25 +82,6 @@
         hidden_size: int,
         intermediate_size: int,
         hidden_act: str,
-<<<<<<< HEAD
-        quant_config: Optional[QuantizationConfig] = None,
-    ):
-        super().__init__()
-        self.gate_up_proj = ParallelLinear.column(
-            hidden_size,
-            2 * intermediate_size,
-            bias=False,
-            gather_output=False,
-            quant_config=quant_config,
-        )
-        self.down_proj = ParallelLinear.row(
-            intermediate_size,
-            hidden_size,
-            bias=False,
-            input_is_parallel=True,
-            quant_config=quant_config,
-        )
-=======
         linear_method: Optional[LinearMethodBase] = None,
     ):
         super().__init__()
@@ -124,7 +93,6 @@
                                            hidden_size,
                                            bias=False,
                                            linear_method=linear_method)
->>>>>>> 37c1e3c2
         if hidden_act != "silu":
             raise ValueError(f"Unsupported activation: {hidden_act}. "
                              "Only silu is supported for now.")
@@ -147,11 +115,7 @@
         position_embedding: str,
         rope_theta: float = 10000,
         max_position_embeddings: int = 8192,
-<<<<<<< HEAD
-        quant_config: Optional[QuantizationConfig] = None,
-=======
         linear_method: Optional[LinearMethodBase] = None,
->>>>>>> 37c1e3c2
     ):
         super().__init__()
         self.hidden_size = hidden_size
@@ -167,33 +131,19 @@
         self.max_position_embeddings = max_position_embeddings
 
         # pylint: disable=invalid-name
-<<<<<<< HEAD
-        self.W_pack = ParallelLinear.column(
-=======
         self.W_pack = QKVParallelLinear(
->>>>>>> 37c1e3c2
             hidden_size,
             self.head_dim,
             self.total_num_heads,
             self.total_num_heads,
             bias=False,
-<<<<<<< HEAD
-            gather_output=False,
-            quant_config=quant_config,
-=======
             linear_method=linear_method,
->>>>>>> 37c1e3c2
-        )
-        self.o_proj = ParallelLinear.row(
+        )
+        self.o_proj = RowParallelLinear(
             self.total_num_heads * self.head_dim,
             hidden_size,
             bias=False,
-<<<<<<< HEAD
-            input_is_parallel=True,
-            quant_config=quant_config,
-=======
             linear_method=linear_method,
->>>>>>> 37c1e3c2
         )
         # Create the alibi slopes and slice them.
         if self.postion_embedding == "ALIBI":
@@ -243,11 +193,7 @@
     def __init__(self,
                  config: BaiChuanConfig,
                  position_embedding: str,
-<<<<<<< HEAD
-                 quant_config: Optional[QuantizationConfig] = None):
-=======
-                 linear_method: Optional[LinearMethodBase] = None):
->>>>>>> 37c1e3c2
+                 linear_method: Optional[LinearMethodBase] = None):
         super().__init__()
         self.hidden_size = config.hidden_size
         rope_theta = getattr(config, "rope_theta", 10000)
@@ -259,21 +205,13 @@
             position_embedding=position_embedding,
             rope_theta=rope_theta,
             max_position_embeddings=max_position_embeddings,
-<<<<<<< HEAD
-            quant_config=quant_config,
-=======
             linear_method=linear_method,
->>>>>>> 37c1e3c2
         )
         self.mlp = BaiChuanMLP(
             hidden_size=self.hidden_size,
             intermediate_size=config.intermediate_size,
             hidden_act=config.hidden_act,
-<<<<<<< HEAD
-            quant_config=quant_config,
-=======
             linear_method=linear_method,
->>>>>>> 37c1e3c2
         )
         self.input_layernorm = RMSNorm(config.hidden_size,
                                        eps=config.rms_norm_eps)
@@ -316,11 +254,7 @@
     def __init__(self,
                  config: BaiChuanConfig,
                  position_embedding: str,
-<<<<<<< HEAD
-                 quant_config: Optional[QuantizationConfig] = None):
-=======
-                 linear_method: Optional[LinearMethodBase] = None):
->>>>>>> 37c1e3c2
+                 linear_method: Optional[LinearMethodBase] = None):
         super().__init__()
         self.config = config
         self.padding_idx = config.pad_token_id
@@ -331,11 +265,7 @@
             config.hidden_size,
         )
         self.layers = nn.ModuleList([
-<<<<<<< HEAD
-            BaiChuanDecoderLayer(config, position_embedding, quant_config)
-=======
             BaiChuanDecoderLayer(config, position_embedding, linear_method)
->>>>>>> 37c1e3c2
             for _ in range(config.num_hidden_layers)
         ])
         self.norm = RMSNorm(config.hidden_size, eps=config.rms_norm_eps)
@@ -373,27 +303,12 @@
     def __init__(self,
                  config,
                  position_embedding: str,
-<<<<<<< HEAD
-                 quant_config: Optional[QuantizationConfig] = None):
-        super().__init__()
-        self.config = config
-        self.quant_config = quant_config
-        self.model = BaiChuanModel(config, position_embedding, quant_config)
-        self.lm_head = ParallelLinear.column(
-            config.hidden_size,
-            config.vocab_size,
-            bias=False,
-            gather_output=False,
-            quant_config=None,
-        )
-=======
                  linear_method: Optional[LinearMethodBase] = None):
         super().__init__()
         self.config = config
         self.linear_method = linear_method
         self.model = BaiChuanModel(config, position_embedding, linear_method)
         self.lm_head = ParallelLMHead(config.vocab_size, config.hidden_size)
->>>>>>> 37c1e3c2
         self.sampler = Sampler(config.vocab_size)
 
     def forward(
@@ -410,149 +325,51 @@
                                    input_metadata)
         return next_tokens
 
-<<<<<<< HEAD
-    column_parallel_layers = []
-    row_parallel_layers = ["o_proj", "down_proj"]
-
-=======
->>>>>>> 37c1e3c2
     def load_weights(self,
                      model_name_or_path: str,
                      cache_dir: Optional[str] = None,
                      load_format: str = "auto",
                      revision: Optional[str] = None):
-<<<<<<< HEAD
-        column_parallel_weights, row_parallel_weights = get_parallel_weight(
-            self)
-        column_weight_suffixes = (
-            self.quant_config.get_col_parallel_tensor_names()
-        ) if self.quant_config is not None else ["weight", "bias"]
-
-        tp_world_size = get_tensor_model_parallel_world_size()
-        tp_rank = get_tensor_model_parallel_rank()
-        state_dict = self.state_dict()
-
-=======
         stacked_params_mapping = [
             # (param_name, shard_name, shard_id)
             ("gate_up_proj", "gate_proj", 0),
             ("gate_up_proj", "up_proj", 1),
         ]
         params_dict = dict(self.named_parameters())
->>>>>>> 37c1e3c2
         for name, loaded_weight in hf_model_weights_iterator(
                 model_name_or_path, cache_dir, load_format, revision):
             if "rotary_emb.inv_freq" in name:
                 continue
-<<<<<<< HEAD
-
-            loaded_weight = convert_pyslice_to_tensor(loaded_weight)
-
-            is_transposed = False
-            if self.quant_config is not None:
-                is_transposed = self.quant_config.is_transposed(name)
-            if is_transposed:
-                loaded_weight = loaded_weight.T
-
-            if "W_pack" in name and any(
-                    name.endswith(suffix)
-                    for suffix in column_weight_suffixes):
-                weight_shape = loaded_weight.shape
-                total_num_heads = self.config.num_attention_heads
-                num_heads = total_num_heads // tp_world_size
-                head_start = tp_rank * num_heads
-                head_end = (tp_rank + 1) * num_heads
-
-                loaded_weight = loaded_weight.view(3, total_num_heads, -1,
-                                                   *weight_shape[1:])
-                loaded_weight = loaded_weight[:, head_start:head_end]
-                loaded_weight = loaded_weight.reshape(-1, *weight_shape[1:])
-
-            is_gate_up_weight = False
-            for stride_id, weight_name in enumerate(["gate_proj", "up_proj"]):
-                if weight_name not in name:
-                    continue
-                name = name.replace(weight_name, "gate_up_proj")
-                if name not in state_dict:
-                    break
-                param = state_dict[name]
-                if is_transposed:
-                    param = param.T
-                shard_size = param.shape[0] // 2
-                if any(
-                        name.endswith(suffix)
-                        for suffix in column_weight_suffixes):
-                    loaded_weight = loaded_weight[shard_size *
-                                                  tp_rank:shard_size *
-                                                  (tp_rank + 1)]
-                    param_slice = param.data[shard_size *
-                                             stride_id:shard_size *
-                                             (stride_id + 1)]
-                else:
-                    param_slice = param.data
-                assert param_slice.shape == loaded_weight.shape
-                param_slice.copy_(loaded_weight)
-                is_gate_up_weight = True
-                break
-            if is_gate_up_weight:
-                continue
-
-            if name not in state_dict:
-                continue
-            param = state_dict[name]
-            if is_transposed:
-                param = param.T
-
-            if "embed_tokens" in name or "lm_head" in name:
-                load_padded_tensor_parallel_vocab(param, loaded_weight,
-                                                  tp_rank)
-                continue
-
-            load_tensor_parallel_weights(
-                param,
-                loaded_weight,
-                name,
-                column_parallel_weights,
-                row_parallel_weights,
-                tp_rank,
-            )
-=======
             for (param_name, weight_name, shard_id) in stacked_params_mapping:
                 if weight_name not in name:
                     continue
-                param = params_dict[name.replace(weight_name, param_name)]
+                name = name.replace(weight_name, param_name)
+                if name not in params_dict:
+                    continue
+                param = params_dict[name]
                 weight_loader = param.weight_loader
                 weight_loader(param, loaded_weight, shard_id)
                 break
             else:
+                if name not in params_dict:
+                    continue
                 param = params_dict[name]
                 weight_loader = getattr(param, "weight_loader",
                                         default_weight_loader)
                 weight_loader(param, loaded_weight)
->>>>>>> 37c1e3c2
 
 
 class BaichuanForCausalLM(BaiChuanBaseForCausalLM):  # baichuan 13b
 
-<<<<<<< HEAD
-    def __init__(self, config, quant_config=None):
-        super().__init__(config, "ALIBI", quant_config)
-=======
     def __init__(self,
                  config,
                  linear_method: Optional[LinearMethodBase] = None):
         super().__init__(config, "ALIBI", linear_method)
->>>>>>> 37c1e3c2
 
 
 class BaiChuanForCausalLM(BaiChuanBaseForCausalLM):  # baichuan 7b
 
-<<<<<<< HEAD
-    def __init__(self, config, quant_config=None):
-        super().__init__(config, "ROPE", quant_config)
-=======
     def __init__(self,
                  config,
                  linear_method: Optional[LinearMethodBase] = None):
-        super().__init__(config, "ROPE", linear_method)
->>>>>>> 37c1e3c2
+        super().__init__(config, "ROPE", linear_method)