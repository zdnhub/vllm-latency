# coding=utf-8
# Adapted from
# https://github.com/huggingface/transformers/blob/v4.28.0/src/transformers/models/llama/modeling_llama.py
# Copyright 2023 The vLLM team.
# Copyright 2022 EleutherAI and the HuggingFace Inc. team. All rights reserved.
#
# This code is based on EleutherAI's GPT-NeoX library and the GPT-NeoX
# and OPT implementations in this library. It has been modified from its
# original forms to accommodate minor architectural differences compared
# to GPT-NeoX and OPT used by the Meta AI team that trained the model.
#
# Licensed under the Apache License, Version 2.0 (the "License");
# you may not use this file except in compliance with the License.
# You may obtain a copy of the License at
#
#     http://www.apache.org/licenses/LICENSE-2.0
#
# Unless required by applicable law or agreed to in writing, software
# distributed under the License is distributed on an "AS IS" BASIS,
# WITHOUT WARRANTIES OR CONDITIONS OF ANY KIND, either express or implied.
# See the License for the specific language governing permissions and
# limitations under the License.
"""Inference-only LLaMA model compatible with HuggingFace weights."""
from typing import Any, Dict, List, Optional, Tuple

import torch
from torch import nn
from transformers import LlamaConfig

from vllm.model_executor.input_metadata import InputMetadata
from vllm.model_executor.layers.activation import SiluAndMul
from vllm.model_executor.layers.attention import PagedAttention
from vllm.model_executor.layers.layernorm import RMSNorm
from vllm.model_executor.layers.linear import (LinearMethodBase,
                                               MergedColumnParallelLinear,
                                               QKVParallelLinear,
                                               RowParallelLinear)
from vllm.model_executor.layers.rotary_embedding import get_rope
from vllm.model_executor.layers.sampler import Sampler
from vllm.model_executor.layers.vocab_parallel_embedding import (
    VocabParallelEmbedding, ParallelLMHead, DEFAULT_VOCAB_PADDING_SIZE)
from vllm.model_executor.parallel_utils.parallel_state import (
    get_tensor_model_parallel_world_size)
from vllm.model_executor.sampling_metadata import SamplingMetadata
from vllm.model_executor.weight_utils import (default_weight_loader,
                                              hf_model_weights_iterator)
from vllm.sequence import SamplerOutput
from vllm.config import LoRAConfig

KVCache = Tuple[torch.Tensor, torch.Tensor]


class LlamaMLP(nn.Module):

    def __init__(
        self,
        hidden_size: int,
        intermediate_size: int,
        hidden_act: str,
        linear_method: Optional[LinearMethodBase] = None,
    ) -> None:
        super().__init__()
        self.gate_up_proj = MergedColumnParallelLinear(
            hidden_size, [intermediate_size] * 2,
            bias=False,
            linear_method=linear_method)
        self.down_proj = RowParallelLinear(intermediate_size,
                                           hidden_size,
                                           bias=False,
                                           linear_method=linear_method)
        if hidden_act != "silu":
            raise ValueError(f"Unsupported activation: {hidden_act}. "
                             "Only silu is supported for now.")
        self.act_fn = SiluAndMul()

    def forward(self, x):
        gate_up, _ = self.gate_up_proj(x)
        x = self.act_fn(gate_up)
        x, _ = self.down_proj(x)
        return x


class LlamaAttention(nn.Module):

    def __init__(
        self,
        hidden_size: int,
        num_heads: int,
        num_kv_heads: int,
        rope_theta: float = 10000,
        rope_scaling: Optional[Dict[str, Any]] = None,
        max_position_embeddings: int = 8192,
        linear_method: Optional[LinearMethodBase] = None,
    ) -> None:
        super().__init__()
        self.hidden_size = hidden_size
        tp_size = get_tensor_model_parallel_world_size()
        self.total_num_heads = num_heads
        assert self.total_num_heads % tp_size == 0
        self.num_heads = self.total_num_heads // tp_size
        self.total_num_kv_heads = num_kv_heads
        if self.total_num_kv_heads >= tp_size:
            # Number of KV heads is greater than TP size, so we partition
            # the KV heads across multiple tensor parallel GPUs.
            assert self.total_num_kv_heads % tp_size == 0
        else:
            # Number of KV heads is less than TP size, so we replicate
            # the KV heads across multiple tensor parallel GPUs.
            assert tp_size % self.total_num_kv_heads == 0
        self.num_kv_heads = max(1, self.total_num_kv_heads // tp_size)
        self.head_dim = hidden_size // self.total_num_heads
        self.q_size = self.num_heads * self.head_dim
        self.kv_size = self.num_kv_heads * self.head_dim
        self.scaling = self.head_dim**-0.5
        self.rope_theta = rope_theta
        self.max_position_embeddings = max_position_embeddings

        self.qkv_proj = QKVParallelLinear(
            hidden_size,
            self.head_dim,
            self.total_num_heads,
            self.total_num_kv_heads,
            bias=False,
            linear_method=linear_method,
        )
        self.o_proj = RowParallelLinear(
            self.total_num_heads * self.head_dim,
            hidden_size,
            bias=False,
            linear_method=linear_method,
        )

        self.rotary_emb = get_rope(
            self.head_dim,
            rotary_dim=self.head_dim,
            max_position=max_position_embeddings,
            base=rope_theta,
            rope_scaling=rope_scaling,
        )
        self.attn = PagedAttention(self.num_heads,
                                   self.head_dim,
                                   self.scaling,
                                   num_kv_heads=self.num_kv_heads)

    def forward(
        self,
        positions: torch.Tensor,
        hidden_states: torch.Tensor,
        kv_cache: KVCache,
        input_metadata: InputMetadata,
    ) -> torch.Tensor:
        qkv, _ = self.qkv_proj(hidden_states)
        q, k, v = qkv.split([self.q_size, self.kv_size, self.kv_size], dim=-1)
        q, k = self.rotary_emb(positions, q, k)
        k_cache, v_cache = kv_cache
        attn_output = self.attn(q, k, v, k_cache, v_cache, input_metadata)
        output, _ = self.o_proj(attn_output)
        return output


class LlamaDecoderLayer(nn.Module):

    def __init__(
        self,
        config: LlamaConfig,
        linear_method: Optional[LinearMethodBase] = None,
    ) -> None:
        super().__init__()
        self.hidden_size = config.hidden_size
        rope_theta = getattr(config, "rope_theta", 10000)
        rope_scaling = getattr(config, "rope_scaling", None)
        max_position_embeddings = getattr(config, "max_position_embeddings",
                                          8192)
        self.self_attn = LlamaAttention(
            hidden_size=self.hidden_size,
            num_heads=config.num_attention_heads,
            num_kv_heads=config.num_key_value_heads,
            rope_theta=rope_theta,
            rope_scaling=rope_scaling,
            max_position_embeddings=max_position_embeddings,
            linear_method=linear_method,
        )
        self.mlp = LlamaMLP(
            hidden_size=self.hidden_size,
            intermediate_size=config.intermediate_size,
            hidden_act=config.hidden_act,
            linear_method=linear_method,
        )
        self.input_layernorm = RMSNorm(config.hidden_size,
                                       eps=config.rms_norm_eps)
        self.post_attention_layernorm = RMSNorm(config.hidden_size,
                                                eps=config.rms_norm_eps)

    def forward(
        self,
        positions: torch.Tensor,
        hidden_states: torch.Tensor,
        kv_cache: KVCache,
        input_metadata: InputMetadata,
        residual: Optional[torch.Tensor],
    ) -> Tuple[torch.Tensor, torch.Tensor]:
        # Self Attention
        if residual is None:
            residual = hidden_states
            hidden_states = self.input_layernorm(hidden_states)
        else:
            hidden_states, residual = self.input_layernorm(
                hidden_states, residual)
        hidden_states = self.self_attn(
            positions=positions,
            hidden_states=hidden_states,
            kv_cache=kv_cache,
            input_metadata=input_metadata,
        )

        # Fully Connected
        hidden_states, residual = self.post_attention_layernorm(
            hidden_states, residual)
        hidden_states = self.mlp(hidden_states)
        return hidden_states, residual


class LlamaModel(nn.Module):

    def __init__(
        self,
        config: LlamaConfig,
        linear_method: Optional[LinearMethodBase] = None,
        lora_config: Optional[LoRAConfig] = None,
    ) -> None:
        super().__init__()
        self.config = config
        self.padding_idx = config.pad_token_id
        lora_vocab = (lora_config.lora_extra_vocab_size *
                      (lora_config.max_loras or 1)) if lora_config else 0
        self.vocab_size = config.vocab_size + lora_vocab
        self.org_vocab_size = config.vocab_size
        self.embed_tokens = VocabParallelEmbedding(
            self.vocab_size,
            config.hidden_size,
            org_num_embeddings=config.vocab_size,
        )
        self.layers = nn.ModuleList([
            LlamaDecoderLayer(config, linear_method)
            for _ in range(config.num_hidden_layers)
        ])
        self.norm = RMSNorm(config.hidden_size, eps=config.rms_norm_eps)

    def forward(
        self,
        input_ids: torch.Tensor,
        positions: torch.Tensor,
        kv_caches: List[KVCache],
        input_metadata: InputMetadata,
    ) -> torch.Tensor:
        hidden_states = self.embed_tokens(input_ids)
        residual = None
        for i in range(len(self.layers)):
            layer = self.layers[i]
            hidden_states, residual = layer(
                positions,
                hidden_states,
                kv_caches[i],
                input_metadata,
                residual,
            )
        hidden_states, _ = self.norm(hidden_states, residual)
        return hidden_states


class LlamaForCausalLM(nn.Module):
    # LoRA specific attributes
    supports_lora = True
    supported_lora_modules = [
        "qkv_proj",
        "o_proj",
        "gate_up_proj",
        "down_proj",
        "embed_tokens",
        "lm_head",
    ]
    packed_modules_mapping = {
        "qkv_proj": [
            "q_proj",
            "k_proj",
            "v_proj",
        ],
        "gate_up_proj": [
            "gate_proj",
            "up_proj",
        ],
    }
    embedding_modules = {
        "embed_tokens": "input_embeddings",
        "lm_head": "output_embeddings",
    }
    embedding_padding_modules = ["lm_head"]

    def __init__(
        self,
        config: LlamaConfig,
        linear_method: Optional[LinearMethodBase] = None,
        lora_config: Optional[LoRAConfig] = None,
    ) -> None:
        super().__init__()
        self.config = config
        self.linear_method = linear_method
<<<<<<< HEAD
        if norm is None:
            norm = RMSNorm(config.hidden_size, config.rms_norm_eps)
        self.model = LlamaModel(config,
                                linear_method,
                                norm=norm,
                                lora_config=lora_config)
        self.unpadded_vocab_size = config.vocab_size
=======
        self.model = LlamaModel(config, linear_method, lora_config=lora_config)
        unpadded_vocab_size = config.vocab_size
>>>>>>> ea356004
        if lora_config:
            self.unpadded_vocab_size += lora_config.lora_extra_vocab_size
        self.lm_head = ParallelLMHead(
            self.unpadded_vocab_size,
            config.hidden_size,
            org_num_embeddings=config.vocab_size,
            padding_size=DEFAULT_VOCAB_PADDING_SIZE
            # We need bigger padding if using lora for kernel
            # compatibility
            if not lora_config else lora_config.lora_vocab_padding_size,
        )
        self.sampler = Sampler(self.unpadded_vocab_size, config.vocab_size)

    def forward(
        self,
        input_ids: torch.Tensor,
        positions: torch.Tensor,
        kv_caches: List[KVCache],
        input_metadata: InputMetadata,
    ) -> torch.Tensor:
        hidden_states = self.model(input_ids, positions, kv_caches,
                                   input_metadata)
        return hidden_states

    def sample(
        self,
        hidden_states: torch.Tensor,
        sampling_metadata: SamplingMetadata,
    ) -> Optional[SamplerOutput]:
        next_tokens = self.sampler(self.lm_head.weight, hidden_states,
                                   sampling_metadata)
        return next_tokens

    def load_weights(self,
                     model_name_or_path: str,
                     cache_dir: Optional[str] = None,
                     load_format: str = "auto",
                     revision: Optional[str] = None):
        stacked_params_mapping = [
            # (param_name, shard_name, shard_id)
            ("qkv_proj", "q_proj", "q"),
            ("qkv_proj", "k_proj", "k"),
            ("qkv_proj", "v_proj", "v"),
            ("gate_up_proj", "gate_proj", 0),
            ("gate_up_proj", "up_proj", 1),
        ]
        params_dict = dict(self.named_parameters())
        for name, loaded_weight in hf_model_weights_iterator(
                model_name_or_path, cache_dir, load_format, revision):
            if "rotary_emb.inv_freq" in name:
                continue
            if ("rotary_emb.cos_cached" in name
                    or "rotary_emb.sin_cached" in name):
                # Models trained using ColossalAI may include these tensors in
                # the checkpoint. Skip them.
                continue
            for (param_name, weight_name, shard_id) in stacked_params_mapping:
                if weight_name not in name:
                    continue
                name = name.replace(weight_name, param_name)
                # Skip loading extra bias for GPTQ models.
                if name.endswith(".bias") and name not in params_dict:
                    continue
                param = params_dict[name]
                weight_loader = param.weight_loader
                weight_loader(param, loaded_weight, shard_id)
                break
            else:
                # Skip loading extra bias for GPTQ models.
                if name.endswith(".bias") and name not in params_dict:
                    continue
                param = params_dict[name]
                weight_loader = getattr(param, "weight_loader",
                                        default_weight_loader)
                weight_loader(param, loaded_weight)<|MERGE_RESOLUTION|>--- conflicted
+++ resolved
@@ -305,18 +305,8 @@
         super().__init__()
         self.config = config
         self.linear_method = linear_method
-<<<<<<< HEAD
-        if norm is None:
-            norm = RMSNorm(config.hidden_size, config.rms_norm_eps)
-        self.model = LlamaModel(config,
-                                linear_method,
-                                norm=norm,
-                                lora_config=lora_config)
+        self.model = LlamaModel(config, linear_method, lora_config=lora_config)
         self.unpadded_vocab_size = config.vocab_size
-=======
-        self.model = LlamaModel(config, linear_method, lora_config=lora_config)
-        unpadded_vocab_size = config.vocab_size
->>>>>>> ea356004
         if lora_config:
             self.unpadded_vocab_size += lora_config.lora_extra_vocab_size
         self.lm_head = ParallelLMHead(
