--- conflicted
+++ resolved
@@ -31,15 +31,14 @@
 from torch import nn
 from transformers import LlamaConfig
 
-from vllm.config import WeightQuantizationConfig
 from vllm.model_executor.input_metadata import InputMetadata
 from vllm.model_executor.layers.activation import SiluAndMul
+from vllm.model_executor.layers.layernorm import RMSNorm
 from vllm.model_executor.layers.attention import PagedAttentionWithRoPE
-from vllm.model_executor.layers.layernorm import RMSNorm
 from vllm.model_executor.layers.sampler import Sampler
 from vllm.model_executor.weight_utils import (
     load_tensor_parallel_weights, load_padded_tensor_parallel_vocab,
-    hf_model_weights_iterator, get_param)
+    hf_model_weights_iterator)
 from vllm.model_executor.parallel_utils.parallel_state import (
     get_tensor_model_parallel_rank, get_tensor_model_parallel_world_size)
 from vllm.model_executor.parallel_utils.tensor_parallel import (
@@ -51,24 +50,23 @@
 
 class LlamaMLP(nn.Module):
 
-    def __init__(self,
-                 hidden_size: int,
-                 intermediate_size: int,
-                 hidden_act: str,
-                 quant_config: WeightQuantizationConfig = None):
+    def __init__(
+        self,
+        hidden_size: int,
+        intermediate_size: int,
+        hidden_act: str,
+    ):
         super().__init__()
         self.gate_up_proj = ColumnParallelLinear(hidden_size,
                                                  2 * intermediate_size,
                                                  bias=False,
                                                  gather_output=False,
-                                                 perform_initialization=False,
-                                                 quant_config=quant_config)
+                                                 perform_initialization=False)
         self.down_proj = RowParallelLinear(intermediate_size,
                                            hidden_size,
                                            bias=False,
                                            input_is_parallel=True,
-                                           perform_initialization=False,
-                                           quant_config=quant_config)
+                                           perform_initialization=False)
         if hidden_act != "silu":
             raise ValueError(f"Unsupported activation: {hidden_act}. "
                              "Only silu is supported for now.")
@@ -83,12 +81,13 @@
 
 class LlamaAttention(nn.Module):
 
-    def __init__(self,
-                 hidden_size: int,
-                 num_heads: int,
-                 num_kv_heads: int,
-                 rope_theta: float = 10000,
-                 quant_config: WeightQuantizationConfig = None):
+    def __init__(
+        self,
+        hidden_size: int,
+        num_heads: int,
+        num_kv_heads: int,
+        rope_theta: float = 10000,
+    ):
         super().__init__()
         self.hidden_size = hidden_size
         tp_size = get_tensor_model_parallel_world_size()
@@ -105,18 +104,20 @@
         self.rope_theta = rope_theta
 
         self.qkv_proj = ColumnParallelLinear(
-            hidden_size, (self.total_num_heads + 2 * self.total_num_kv_heads) *
+            hidden_size,
+            (self.total_num_heads + 2 * self.total_num_kv_heads) *
             self.head_dim,
             bias=False,
             gather_output=False,
             perform_initialization=False,
-            quant_config=quant_config)
-        self.o_proj = RowParallelLinear(self.total_num_heads * self.head_dim,
-                                        hidden_size,
-                                        bias=False,
-                                        input_is_parallel=True,
-                                        perform_initialization=False,
-                                        quant_config=quant_config)
+        )
+        self.o_proj = RowParallelLinear(
+            self.total_num_heads * self.head_dim,
+            hidden_size,
+            bias=False,
+            input_is_parallel=True,
+            perform_initialization=False,
+        )
         self.attn = PagedAttentionWithRoPE(self.num_heads,
                                            self.head_dim,
                                            self.scaling,
@@ -143,9 +144,7 @@
 
 class LlamaDecoderLayer(nn.Module):
 
-    def __init__(self,
-                 config: LlamaConfig,
-                 quant_config: WeightQuantizationConfig = None):
+    def __init__(self, config: LlamaConfig):
         super().__init__()
         self.hidden_size = config.hidden_size
         # Requires transformers > 4.32.0
@@ -155,12 +154,12 @@
             num_heads=config.num_attention_heads,
             num_kv_heads=config.num_key_value_heads,
             rope_theta=rope_theta,
-            quant_config=quant_config)
-        self.mlp = LlamaMLP(hidden_size=self.hidden_size,
-                            intermediate_size=config.intermediate_size,
-                            hidden_act=config.hidden_act,
-                            quant_config=quant_config)
-
+        )
+        self.mlp = LlamaMLP(
+            hidden_size=self.hidden_size,
+            intermediate_size=config.intermediate_size,
+            hidden_act=config.hidden_act,
+        )
         self.input_layernorm = RMSNorm(config.hidden_size,
                                        eps=config.rms_norm_eps)
         self.post_attention_layernorm = RMSNorm(config.hidden_size,
@@ -196,23 +195,18 @@
 
 class LlamaModel(nn.Module):
 
-    def __init__(self, config: LlamaConfig,
-                 quant_config: WeightQuantizationConfig):
+    def __init__(self, config: LlamaConfig):
         super().__init__()
         self.config = config
-        self.quant_config = quant_config
         self.padding_idx = config.pad_token_id
         self.vocab_size = config.vocab_size
 
         vocab_size = ((config.vocab_size + 63) // 64) * 64
         self.embed_tokens = VocabParallelEmbedding(
             vocab_size, config.hidden_size, perform_initialization=False)
-
         self.layers = nn.ModuleList([
-            LlamaDecoderLayer(config, quant_config)
-            for _ in range(config.num_hidden_layers)
+            LlamaDecoderLayer(config) for _ in range(config.num_hidden_layers)
         ])
-
         self.norm = RMSNorm(config.hidden_size, eps=config.rms_norm_eps)
 
     def forward(
@@ -243,11 +237,10 @@
 
 class LlamaForCausalLM(nn.Module):
 
-    def __init__(self, config, quant_config):
+    def __init__(self, config):
         super().__init__()
         self.config = config
-        self.quant_config = quant_config
-        self.model = LlamaModel(config, quant_config)
+        self.model = LlamaModel(config)
         vocab_size = ((config.vocab_size + 63) // 64) * 64
         self.lm_head = ColumnParallelLinear(config.hidden_size,
                                             vocab_size,
@@ -271,25 +264,9 @@
         return next_tokens
 
     _column_parallel_weights = [
-        "embed_tokens.weight", "lm_head.weight", "qkv_proj.weight",
-        "gate_proj.weight", "up_proj.weight", "embed_tokens.qweight",
-        "lm_head.qweight", "qkv_proj.qweight", "gate_proj.qweight",
-        "up_proj.qweight"
-        "embed_tokens.qzeros", "lm_head.qzeros", "qkv_proj.qzeros",
-        "gate_proj.qzeros", "up_proj.qzeros"
-        "embed_tokens.scales", "lm_head.scales", "qkv_proj.scales",
-        "gate_proj.scales", "up_proj.scales"
+        "qkv_proj.weight", "gate_proj.weight", "up_proj.weight"
     ]
-    _row_parallel_weights = [
-        "o_proj.weight",
-        "down_proj.weight",
-        "o_proj.qweight",
-        "down_proj.qweight",
-        "o_proj.qzeros",
-        "down_proj.qzeros",
-        "o_proj.scales",
-        "down_proj.scales",
-    ]
+    _row_parallel_weights = ["o_proj.weight", "down_proj.weight"]
 
     def load_weights(self,
                      model_name_or_path: str,
@@ -302,7 +279,6 @@
         kv_proj_shard_size = (self.config.hidden_size //
                               self.config.num_attention_heads *
                               self.config.num_key_value_heads // tp_size)
-
         attention_weight_specs = [
             # (weight_name, shard_size, offset)
             ("q_proj", q_proj_shard_size, 0),
@@ -312,43 +288,21 @@
         ]
         state_dict = self.state_dict()
 
-<<<<<<< HEAD
-        for name, loaded_weight, transposed, packed in hf_model_weights_iterator(
-                model_name_or_path, cache_dir, load_format):
-=======
         for name, loaded_weight in hf_model_weights_iterator(
                 model_name_or_path, cache_dir, load_format, revision):
->>>>>>> eda1a7ca
             if "rotary_emb.inv_freq" in name:
                 continue
-
-            if "embed_tokens" in name or "lm_head" in name:
-                param = get_param(state_dict, name, transposed)
-                # Consider padding in the vocab size.
-                padded_vocab_size = (param.shape[0] * tp_size)
-                num_extra_rows = padded_vocab_size - self.config.vocab_size
-                extra_rows = torch.empty(num_extra_rows,
-                                         loaded_weight.shape[1])
-                extra_rows = extra_rows.to(loaded_weight)
-                loaded_weight = torch.cat([loaded_weight, extra_rows], dim=0)
 
             is_attention_weight = False
             for weight_name, shard_size, offset in attention_weight_specs:
                 if weight_name not in name:
                     continue
-                param = get_param(state_dict,
-                                  name.replace(weight_name, "qkv_proj"),
-                                  transposed)
-
-                if packed:
-                    shard_size //= self.quant_config.pack_factor
-                    offset //= self.quant_config.pack_factor
+                param = state_dict[name.replace(weight_name, "qkv_proj")]
 
                 loaded_weight = loaded_weight[
                     shard_size * tensor_model_parallel_rank:shard_size *
                     (tensor_model_parallel_rank + 1)]
                 param_slice = param.data[offset:offset + shard_size]
-
                 assert param_slice.shape == loaded_weight.shape
 
                 param_slice.copy_(loaded_weight)
@@ -361,17 +315,13 @@
             for stride_id, weight_name in enumerate(["gate_proj", "up_proj"]):
                 if weight_name not in name:
                     continue
-                param = get_param(state_dict,
-                                  name.replace(weight_name, "gate_up_proj"),
-                                  transposed)
-
+                param = state_dict[name.replace(weight_name, "gate_up_proj")]
                 shard_size = param.shape[0] // 2
                 loaded_weight = loaded_weight[
                     shard_size * tensor_model_parallel_rank:shard_size *
                     (tensor_model_parallel_rank + 1)]
                 param_slice = param.data[shard_size * stride_id:shard_size *
                                          (stride_id + 1)]
-
                 assert param_slice.shape == loaded_weight.shape
                 param_slice.copy_(loaded_weight)
                 is_gate_up_weight = True
@@ -379,7 +329,7 @@
             if is_gate_up_weight:
                 continue
 
-            param = get_param(state_dict, name, transposed)
+            param = state_dict[name]
 
             if "embed_tokens" in name or "lm_head" in name:
                 load_padded_tensor_parallel_vocab(param, loaded_weight,
