"""Minimal implementation of CLIPVisionModel intended to be only used 
within a vision language model."""
from typing import Optional

import torch
import torch.nn as nn
from PIL import Image
from transformers import CLIPVisionConfig
from transformers.models.clip.modeling_clip import CLIPAttention

from vllm.config import ModelConfig
from vllm.inputs import LLMInputs
from vllm.model_executor.layers.activation import get_act_fn
from vllm.model_executor.layers.linear import (ColumnParallelLinear,
                                               RowParallelLinear)
from vllm.model_executor.layers.quantization import QuantizationConfig
<<<<<<< HEAD
from vllm.multimodal.image import (ImageFeatureData, ImagePixelData,
                                   cached_get_tokenizer,
                                   repeat_and_pad_image_tokens)
=======
>>>>>>> 2c1d2912
from vllm.sequence import SequenceData


def get_clip_patch_grid_length(*, image_size: int, patch_size: int) -> int:
    assert image_size % patch_size == 0
    return image_size // patch_size


def get_clip_num_patches(*, image_size: int, patch_size: int) -> int:
    grid_length = get_clip_patch_grid_length(image_size=image_size,
                                             patch_size=patch_size)
    return grid_length * grid_length


def get_clip_image_feature_size(hf_config: CLIPVisionConfig) -> int:
    return get_clip_num_patches(image_size=hf_config.image_size,
                                patch_size=hf_config.patch_size)


def dummy_seq_data_for_clip(
    hf_config: CLIPVisionConfig,
    seq_len: int,
    *,
    image_token_id: int,
    image_feature_size_override: Optional[int] = None,
):
    if image_feature_size_override is None:
        image_feature_size = get_clip_image_feature_size(hf_config)
    else:
        image_feature_size = image_feature_size_override

    token_ids = [image_token_id] * image_feature_size
    token_ids += [0] * (seq_len - image_feature_size)
    return SequenceData(token_ids)


def dummy_image_for_clip(
    hf_config: CLIPVisionConfig,
    *,
    image_width_override: Optional[int] = None,
    image_height_override: Optional[int] = None,
):
    width = height = hf_config.image_size
    if image_width_override is not None:
        width = image_width_override
    if image_height_override is not None:
        height = image_height_override

    image = Image.new("RGB", (width, height), color=0)
    return {"image": image}


def input_processor_for_clip(
    model_config: ModelConfig,
    hf_config: CLIPVisionConfig,
    llm_inputs: LLMInputs,
    *,
    image_token_id: int,
    image_feature_size_override: Optional[int] = None,
):
    multi_modal_data = llm_inputs.get("multi_modal_data")
    if multi_modal_data is None or not isinstance(
            multi_modal_data, (ImagePixelData, ImageFeatureData)):
        return llm_inputs

    tokenizer = cached_get_tokenizer(model_config.tokenizer)

    if image_feature_size_override is None:
        image_feature_size = get_clip_image_feature_size(hf_config)
    else:
        image_feature_size = image_feature_size_override

    new_prompt, new_token_ids = repeat_and_pad_image_tokens(
        tokenizer,
        llm_inputs.get("prompt"),
        llm_inputs["prompt_token_ids"],
        image_token_id=image_token_id,
        repeat_count=image_feature_size,
    )

    # NOTE: Create a defensive copy of the original inputs
    return LLMInputs(prompt_token_ids=new_token_ids,
                     prompt=new_prompt,
                     multi_modal_data=multi_modal_data)


# Adapted from https://github.com/huggingface/transformers/blob/v4.39.0/src/transformers/models/clip/modeling_clip.py#L164 # noqa
class CLIPVisionEmbeddings(nn.Module):

    def __init__(self, config: CLIPVisionConfig):
        super().__init__()
        self.config = config
        self.embed_dim = config.hidden_size
        self.image_size = config.image_size
        self.patch_size = config.patch_size

        self.class_embedding = nn.Parameter(torch.randn(self.embed_dim))

        self.patch_embedding = nn.Conv2d(
            in_channels=config.num_channels,
            out_channels=self.embed_dim,
            kernel_size=self.patch_size,
            stride=self.patch_size,
            bias=False,
        )

        self.num_patches = get_clip_num_patches(image_size=self.image_size,
                                                patch_size=self.patch_size)
        self.num_positions = self.num_patches + 1
        self.position_embedding = nn.Embedding(self.num_positions,
                                               self.embed_dim)
        self.register_buffer("position_ids",
                             torch.arange(self.num_positions).expand((1, -1)),
                             persistent=False)

    def forward(self, pixel_values: torch.Tensor) -> torch.Tensor:
        batch_size = pixel_values.shape[0]
        target_dtype = self.patch_embedding.weight.dtype
        patch_embeds = self.patch_embedding(pixel_values.to(
            dtype=target_dtype))  # shape = [*, width, grid, grid]
        patch_embeds = patch_embeds.flatten(2).transpose(1, 2)

        class_embeds = self.class_embedding.expand(batch_size, 1, -1)
        embeddings = torch.cat([class_embeds, patch_embeds], dim=1)
        embeddings = embeddings + self.position_embedding(self.position_ids)

        return embeddings


class CLIPMLP(nn.Module):

    def __init__(self,
                 config: CLIPVisionConfig,
                 quant_config: Optional[QuantizationConfig] = None):
        super().__init__()
        self.config = config
        self.activation_fn = get_act_fn(config.hidden_act)
        self.fc1 = ColumnParallelLinear(config.hidden_size,
                                        config.intermediate_size,
                                        bias=True,
                                        quant_config=quant_config)
        self.fc2 = RowParallelLinear(config.intermediate_size,
                                     config.hidden_size,
                                     bias=True,
                                     quant_config=quant_config)

    def forward(self, hidden_states: torch.Tensor) -> torch.Tensor:
        hidden_states, _ = self.fc1(hidden_states)
        hidden_states = self.activation_fn(hidden_states)
        hidden_states, _ = self.fc2(hidden_states)

        return hidden_states


class CLIPEncoderLayer(nn.Module):

    def __init__(self,
                 config: CLIPVisionConfig,
                 quant_config: Optional[QuantizationConfig] = None):
        super().__init__()

        self.self_attn = CLIPAttention(config)
        self.layer_norm1 = nn.LayerNorm(config.hidden_size,
                                        eps=config.layer_norm_eps)
        self.mlp = CLIPMLP(config, quant_config=quant_config)
        self.layer_norm2 = nn.LayerNorm(config.hidden_size,
                                        eps=config.layer_norm_eps)

    def forward(self, hidden_states: torch.Tensor) -> torch.Tensor:

        residual = hidden_states

        hidden_states = self.layer_norm1(hidden_states)
        hidden_states, _ = self.self_attn(hidden_states=hidden_states)
        hidden_states = residual + hidden_states

        residual = hidden_states
        hidden_states = self.layer_norm2(hidden_states)
        hidden_states = self.mlp(hidden_states)
        hidden_states = residual + hidden_states

        return hidden_states


class CLIPEncoder(nn.Module):
    """
    Transformer encoder consisting of `config.num_hidden_layers` self 
    attention layers. Each layer is a [`CLIPEncoderLayer`].

    Args:
        config: CLIPConfig
    """

    def __init__(self,
                 config: CLIPVisionConfig,
                 quant_config: Optional[QuantizationConfig] = None):
        super().__init__()
        self.config = config
        self.layers = nn.ModuleList([
            CLIPEncoderLayer(config=config, quant_config=quant_config)
            for _ in range(config.num_hidden_layers)
        ])

    def forward(self,
                inputs_embeds: torch.Tensor,
                vision_feature_layer: int = -1):

        # Encoder forward pass only up to the required layer
        num_layer = len(self.layers) + vision_feature_layer + 1
        hidden_states = inputs_embeds
        for encoder_layer in self.layers[:num_layer]:
            hidden_states = encoder_layer(hidden_states)

        return hidden_states


class CLIPVisionTransformer(nn.Module):

    def __init__(self,
                 config: CLIPVisionConfig,
                 quant_config: Optional[QuantizationConfig] = None):
        super().__init__()
        self.config = config
        embed_dim = config.hidden_size

        self.embeddings = CLIPVisionEmbeddings(config)

        # NOTE: This typo of "layrnorm" is not fixed on purpose to match
        # the original transformers code and name of the model weights.
        self.pre_layrnorm = nn.LayerNorm(embed_dim, eps=config.layer_norm_eps)
        self.encoder = CLIPEncoder(config=config, quant_config=quant_config)

    def forward(
        self,
        pixel_values: torch.Tensor,
        vision_feature_layer: int = -1,
    ) -> torch.Tensor:

        hidden_states = self.embeddings(pixel_values)
        hidden_states = self.pre_layrnorm(hidden_states)
        hidden_states = self.encoder(inputs_embeds=hidden_states,
                                     vision_feature_layer=vision_feature_layer)

        return hidden_states


class CLIPVisionModel(nn.Module):

    config_class = CLIPVisionConfig
    main_input_name = "pixel_values"

    def __init__(self,
                 config: CLIPVisionConfig,
                 quant_config: Optional[QuantizationConfig] = None):
        super().__init__()
        self.vision_model = CLIPVisionTransformer(config=config,
                                                  quant_config=quant_config)

    def forward(self,
                pixel_values: Optional[torch.Tensor] = None,
                vision_feature_layer: int = -1):

        return self.vision_model(pixel_values=pixel_values,
                                 vision_feature_layer=vision_feature_layer)

    @property
    def device(self):
        return next(self.parameters()).device<|MERGE_RESOLUTION|>--- conflicted
+++ resolved
@@ -14,12 +14,8 @@
 from vllm.model_executor.layers.linear import (ColumnParallelLinear,
                                                RowParallelLinear)
 from vllm.model_executor.layers.quantization import QuantizationConfig
-<<<<<<< HEAD
-from vllm.multimodal.image import (ImageFeatureData, ImagePixelData,
-                                   cached_get_tokenizer,
+from vllm.multimodal.image import (cached_get_tokenizer,
                                    repeat_and_pad_image_tokens)
-=======
->>>>>>> 2c1d2912
 from vllm.sequence import SequenceData
 
 
@@ -81,8 +77,7 @@
     image_feature_size_override: Optional[int] = None,
 ):
     multi_modal_data = llm_inputs.get("multi_modal_data")
-    if multi_modal_data is None or not isinstance(
-            multi_modal_data, (ImagePixelData, ImageFeatureData)):
+    if multi_modal_data is None or "image" not in multi_modal_data:
         return llm_inputs
 
     tokenizer = cached_get_tokenizer(model_config.tokenizer)
