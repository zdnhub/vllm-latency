--- conflicted
+++ resolved
@@ -8,22 +8,13 @@
 from transformers import CLIPVisionConfig
 from transformers.models.clip.modeling_clip import CLIPAttention
 
-<<<<<<< HEAD
-from vllm.config import ModelConfig, VisionLanguageConfig
-=======
 from vllm.config import ModelConfig
->>>>>>> 7cd2ebb0
 from vllm.inputs import LLMInputs
 from vllm.model_executor.layers.activation import get_act_fn
 from vllm.model_executor.layers.linear import (ColumnParallelLinear,
                                                RowParallelLinear)
 from vllm.model_executor.layers.quantization import QuantizationConfig
-<<<<<<< HEAD
-from vllm.multimodal.image import (ImageFeatureData, ImagePixelData,
-                                   cached_get_tokenizer,
-=======
 from vllm.multimodal.image import (cached_get_tokenizer,
->>>>>>> 7cd2ebb0
                                    repeat_and_pad_image_tokens)
 from vllm.sequence import SequenceData
 
@@ -110,41 +101,6 @@
                      multi_modal_data=multi_modal_data)
 
 
-def input_processor_for_clip(
-    model_config: ModelConfig,
-    multimodal_config: VisionLanguageConfig,
-    hf_config: CLIPVisionConfig,
-    llm_inputs: LLMInputs,
-    *,
-    image_token_id: int,
-    image_feature_size_override: Optional[int] = None,
-):
-    multi_modal_data = llm_inputs.get("multi_modal_data")
-    if multi_modal_data is None or not isinstance(
-            multi_modal_data, (ImagePixelData, ImageFeatureData)):
-        return llm_inputs
-
-    tokenizer = cached_get_tokenizer(model_config.tokenizer)
-
-    if image_feature_size_override is None:
-        image_feature_size = get_clip_image_feature_size(hf_config)
-    else:
-        image_feature_size = image_feature_size_override
-
-    new_prompt, new_token_ids = repeat_and_pad_image_tokens(
-        tokenizer,
-        llm_inputs.get("prompt"),
-        llm_inputs["prompt_token_ids"],
-        image_token_id=image_token_id,
-        repeat_count=image_feature_size,
-    )
-
-    # NOTE: Create a defensive copy of the original inputs
-    return LLMInputs(prompt_token_ids=new_token_ids,
-                     prompt=new_prompt,
-                     multi_modal_data=multi_modal_data)
-
-
 # Adapted from https://github.com/huggingface/transformers/blob/v4.39.0/src/transformers/models/clip/modeling_clip.py#L164 # noqa
 class CLIPVisionEmbeddings(nn.Module):
 
