# coding=utf-8
# Adapted from https://huggingface.co/mosaicml/mpt-7b/tree/main
import math
from typing import Iterable, List, Optional, Tuple

import torch
import torch.nn as nn

from vllm.attention import Attention, AttentionMetadata
from vllm.distributed import (get_tensor_model_parallel_rank,
                              get_tensor_model_parallel_world_size)
from vllm.model_executor.layers.activation import get_act_fn
from vllm.model_executor.layers.layernorm import NORM_CLASS_REGISTRY
from vllm.model_executor.layers.linear import (ColumnParallelLinear,
                                               QKVParallelLinear,
                                               RowParallelLinear)
from vllm.model_executor.layers.logits_processor import LogitsProcessor
<<<<<<< HEAD
from vllm.model_executor.layers.rotary_embedding import get_rope
=======
from vllm.model_executor.layers.quantization.base_config import (
    QuantizationConfig)
>>>>>>> 4ea1f967
from vllm.model_executor.layers.sampler import Sampler
from vllm.model_executor.layers.vocab_parallel_embedding import (
    VocabParallelEmbedding)
from vllm.model_executor.model_loader.weight_utils import default_weight_loader
from vllm.model_executor.sampling_metadata import SamplingMetadata
from vllm.sequence import SamplerOutput
from vllm.transformers_utils.configs.mpt import MPTConfig


def _get_alibi_slopes(
    total_num_heads: int,
    alibi_bias_max: int,
) -> torch.Tensor:
    next_power_of_2 = 2**math.ceil(math.log2(total_num_heads))
    m = torch.arange(1, next_power_of_2 + 1, dtype=torch.float32)
    m = m.mul(alibi_bias_max / next_power_of_2)
    slopes = 1.0 / torch.pow(2, m)
    if next_power_of_2 != total_num_heads:
        slopes = torch.concat([slopes[1::2], slopes[::2]])[:total_num_heads]
    return slopes


def _get_norm_class(config):

    if config.norm_type.lower() not in NORM_CLASS_REGISTRY:
        norm_options = " | ".join(NORM_CLASS_REGISTRY)
        raise NotImplementedError(
            f"Requested norm type ({config.norm_type}) is not "
            f"implemented within this repo (Options: {norm_options}).")
    norm_class = NORM_CLASS_REGISTRY[config.norm_type.lower()]
    return norm_class


class MPTAttention(nn.Module):

    def __init__(
        self,
        config: MPTConfig,
        quant_config: Optional[QuantizationConfig] = None,
    ):
        super().__init__()
        self.d_model = config.d_model
        self.total_num_heads = config.n_heads
        self.head_dim = self.d_model // self.total_num_heads
        self.clip_qkv = config.attn_config["clip_qkv"]
        self.qk_ln = config.attn_config["qk_ln"]
        self.alibi_bias_max = config.attn_config["alibi_bias_max"]
        if "kv_n_heads" in config.attn_config:
            self.total_num_kv_heads = config.attn_config['kv_n_heads']
        else:
            self.total_num_kv_heads = self.total_num_heads
        assert not config.attn_config["prefix_lm"]

        # pylint: disable=invalid-name
        self.Wqkv = QKVParallelLinear(
            self.d_model,
            self.d_model // self.total_num_heads,
            self.total_num_heads,
            self.total_num_kv_heads,
            bias=not config.no_bias,
            quant_config=quant_config,
        )
        if self.qk_ln:
            norm_class = _get_norm_class(config)
            self.q_ln = norm_class(self.d_model)
            self.k_ln = norm_class(self.d_model)
        self.out_proj = RowParallelLinear(
            self.d_model,
            self.d_model,
            bias=not config.no_bias,
            quant_config=quant_config,
        )

        tp_world_size = get_tensor_model_parallel_world_size()
        assert self.total_num_heads % tp_world_size == 0
        self.num_heads = self.total_num_heads // tp_world_size

        if self.total_num_kv_heads >= tp_world_size:
            # Number of KV heads is greater than TP size, so we partition
            # the KV heads across multiple tensor parallel GPUs.
            assert self.total_num_kv_heads % tp_world_size == 0
        else:
            # Number of KV heads is less than TP size, so we replicate
            # the KV heads across multiple tensor parallel GPUs.
            assert tp_world_size % self.total_num_kv_heads == 0
        self.num_kv_heads = max(1, self.total_num_kv_heads // tp_world_size)
        self.q_size = self.num_heads * self.head_dim
        self.kv_size = self.num_kv_heads * self.head_dim
        # Create the alibi slopes and slice them.
        tp_rank = get_tensor_model_parallel_rank()
        head_start = tp_rank * self.num_heads
        head_end = (tp_rank + 1) * self.num_heads
        # Select alibi or rope
        alibi_slopes = None
        self.rotary_emb = None
        if config.attn_config["alibi"]:
            alibi_slopes = _get_alibi_slopes(self.total_num_heads,
                                             self.alibi_bias_max)
            alibi_slopes = alibi_slopes[head_start:head_end].tolist()
        elif config.attn_config["rope"]:
            self.rotary_emb = get_rope(
                config.d_model // config.n_heads,
                rotary_dim=config.d_model // config.n_heads,
                max_position=config.max_seq_len,
                base=config.attn_config["rope_theta"],
            )

        self.head_dim = self.d_model // self.total_num_heads
        scaling = self.head_dim**-0.5
        self.attn = Attention(self.num_heads,
                              self.head_dim,
                              scaling,
                              alibi_slopes=alibi_slopes,
                              num_kv_heads=self.num_kv_heads)

    def forward(
        self,
        position_ids: torch.Tensor,
        hidden_states: torch.Tensor,
        kv_cache: torch.Tensor,
        attn_metadata: AttentionMetadata,
    ) -> torch.Tensor:
        qkv, _ = self.Wqkv(hidden_states)
        if self.clip_qkv is not None:
            qkv.clamp_(min=-self.clip_qkv, max=self.clip_qkv)
        q, k, v = qkv.split([self.q_size, self.kv_size, self.kv_size], dim=-1)
        if self.qk_ln:
            q = self.q_ln(q)
            k = self.k_ln(k)
        if self.rotary_emb:
            q, k = self.rotary_emb(position_ids, q, k)
        attn_output = self.attn(q, k, v, kv_cache, attn_metadata)
        output, _ = self.out_proj(attn_output)
        return output


class MPTMLP(nn.Module):

    def __init__(
        self,
        config: MPTConfig,
        quant_config: Optional[QuantizationConfig] = None,
    ):
        super().__init__()
        hidden_size = config.d_model
        expansion_ratio = config.expansion_ratio
        intermediate_size = int(expansion_ratio * hidden_size)
        self.up_proj = ColumnParallelLinear(
            hidden_size,
            intermediate_size,
            bias=not config.no_bias,
            quant_config=quant_config,
        )
        self.act = get_act_fn("gelu", quant_config, intermediate_size)
        self.down_proj = RowParallelLinear(
            intermediate_size,
            hidden_size,
            bias=not config.no_bias,
            quant_config=quant_config,
        )

    def forward(self, x: torch.Tensor) -> torch.Tensor:
        x, _ = self.up_proj(x)
        x = self.act(x)
        x, _ = self.down_proj(x)
        return x


class MPTGLU(MPTMLP):

    def __init__(
        self,
        config: MPTConfig,
        linear_method: Optional[LinearMethodBase] = None,
    ):
        super().__init__(config=config, linear_method=linear_method)
        hidden_size = config.d_model
        expansion_ratio = config.expansion_ratio
        intermediate_size = int(expansion_ratio * hidden_size)

        self.gate_proj = ColumnParallelLinear(
            hidden_size,
            intermediate_size,
            bias=not config.no_bias,
            linear_method=linear_method,
        )

    def forward(self, x: torch.Tensor) -> torch.Tensor:
        gate, _ = self.gate_proj(x)
        x, _ = self.up_proj(x)
        x = self.act(gate) * x
        x, _ = self.down_proj(x)
        return x


FFN_CLASS_REGISTRY = {
    'mptmlp': MPTMLP,
    'mptglu': MPTGLU,
}


class MPTBlock(nn.Module):

    def __init__(
        self,
        config: MPTConfig,
        quant_config: Optional[QuantizationConfig] = None,
    ):
        super().__init__()
        hidden_size = config.d_model
<<<<<<< HEAD
        norm_class = _get_norm_class(config)
        self.norm_1 = norm_class(hidden_size)
        self.attn = MPTAttention(config, linear_method)
        self.norm_2 = nn.LayerNorm(hidden_size)
        self.ffn = FFN_CLASS_REGISTRY[config.ffn_config["ffn_type"]](
            config, linear_method)
=======
        self.norm_1 = nn.LayerNorm(hidden_size)
        self.attn = MPTAttention(config, quant_config)
        self.norm_2 = nn.LayerNorm(hidden_size)
        self.ffn = MPTMLP(config, quant_config)
>>>>>>> 4ea1f967

    def forward(
        self,
        position_ids: torch.Tensor,
        hidden_states: torch.Tensor,
        kv_cache: torch.Tensor,
        attn_metadata: AttentionMetadata,
    ) -> torch.Tensor:
        x = self.norm_1(hidden_states)
        x = self.attn(
            position_ids=position_ids,
            hidden_states=x,
            kv_cache=kv_cache,
            attn_metadata=attn_metadata,
        )
        hidden_states = hidden_states + x
        x = self.norm_2(hidden_states)
        x = self.ffn(x)
        hidden_states = hidden_states + x
        return hidden_states


class MPTModel(nn.Module):

    def __init__(
        self,
        config: MPTConfig,
        quant_config: Optional[QuantizationConfig] = None,
    ):
        super().__init__()
        assert config.embedding_fraction == 1.0

        self.wte = VocabParallelEmbedding(
            config.vocab_size,
            config.d_model,
        )
        self.blocks = nn.ModuleList(
<<<<<<< HEAD
            [MPTBlock(config, linear_method) for _ in range(config.n_layers)])
        norm_class = _get_norm_class(config)
        self.norm_f = norm_class(config.d_model)
=======
            [MPTBlock(config, quant_config) for _ in range(config.n_layers)])
        self.norm_f = nn.LayerNorm(config.d_model)
>>>>>>> 4ea1f967
        if config.no_bias:
            for module in self.modules():
                if hasattr(module, "bias") and isinstance(
                        module.bias, nn.Parameter):
                    # Remove the bias term in Linear and LayerNorm.
                    module.register_parameter("bias", None)

    def forward(
        self,
        input_ids: torch.Tensor,
        position_ids: torch.Tensor,
        kv_caches: List[torch.Tensor],
        attn_metadata: AttentionMetadata,
    ) -> torch.Tensor:
        hidden_states = self.wte(input_ids)
        for i in range(len(self.blocks)):
            block = self.blocks[i]
            hidden_states = block(
                position_ids,
                hidden_states,
                kv_caches[i],
                attn_metadata,
            )
        hidden_states = self.norm_f(hidden_states)
        return hidden_states


class MPTForCausalLM(nn.Module):

    def __init__(
        self,
        config: MPTConfig,
        quant_config: Optional[QuantizationConfig] = None,
    ):
        super().__init__()
        self.config = config
        assert config.tie_word_embeddings
        self.quant_config = quant_config

        self.transformer = MPTModel(config, quant_config)
        self.lm_head_weight = self.transformer.wte.weight
        self.logits_processor = LogitsProcessor(config.vocab_size)
        self.sampler = Sampler()

    def forward(
        self,
        input_ids: torch.Tensor,
        positions: torch.Tensor,
        kv_caches: List[torch.Tensor],
        attn_metadata: AttentionMetadata,
    ) -> torch.Tensor:
        hidden_states = self.transformer(input_ids, positions, kv_caches,
                                         attn_metadata)
        return hidden_states

    def compute_logits(self, hidden_states: torch.Tensor,
                       sampling_metadata: SamplingMetadata) -> torch.Tensor:
        logits = self.logits_processor(self.lm_head_weight, hidden_states,
                                       sampling_metadata)
        return logits

    def sample(
        self,
        logits: torch.Tensor,
        sampling_metadata: SamplingMetadata,
    ) -> Optional[SamplerOutput]:
        next_tokens = self.sampler(logits, sampling_metadata)
        return next_tokens

    def load_weights(self, weights: Iterable[Tuple[str, torch.Tensor]]):
        params_dict = dict(self.named_parameters(remove_duplicate=False))
        for name, loaded_weight in weights:
            # Skip loading extra bias for GPTQ models.
            if name.endswith(".bias") and name not in params_dict:
                continue
            param = params_dict[name]
            weight_loader = getattr(param, "weight_loader",
                                    default_weight_loader)
            weight_loader(param, loaded_weight)<|MERGE_RESOLUTION|>--- conflicted
+++ resolved
@@ -15,12 +15,9 @@
                                                QKVParallelLinear,
                                                RowParallelLinear)
 from vllm.model_executor.layers.logits_processor import LogitsProcessor
-<<<<<<< HEAD
 from vllm.model_executor.layers.rotary_embedding import get_rope
-=======
 from vllm.model_executor.layers.quantization.base_config import (
     QuantizationConfig)
->>>>>>> 4ea1f967
 from vllm.model_executor.layers.sampler import Sampler
 from vllm.model_executor.layers.vocab_parallel_embedding import (
     VocabParallelEmbedding)
@@ -194,9 +191,9 @@
     def __init__(
         self,
         config: MPTConfig,
-        linear_method: Optional[LinearMethodBase] = None,
-    ):
-        super().__init__(config=config, linear_method=linear_method)
+        quant_config: Optional[QuantizationConfig] = None,
+    ):
+        super().__init__(config=config, quant_config=quant_config)
         hidden_size = config.d_model
         expansion_ratio = config.expansion_ratio
         intermediate_size = int(expansion_ratio * hidden_size)
@@ -205,7 +202,7 @@
             hidden_size,
             intermediate_size,
             bias=not config.no_bias,
-            linear_method=linear_method,
+            quant_config=quant_config,
         )
 
     def forward(self, x: torch.Tensor) -> torch.Tensor:
@@ -231,19 +228,12 @@
     ):
         super().__init__()
         hidden_size = config.d_model
-<<<<<<< HEAD
         norm_class = _get_norm_class(config)
         self.norm_1 = norm_class(hidden_size)
-        self.attn = MPTAttention(config, linear_method)
+        self.attn = MPTAttention(config, quant_config)
         self.norm_2 = nn.LayerNorm(hidden_size)
         self.ffn = FFN_CLASS_REGISTRY[config.ffn_config["ffn_type"]](
-            config, linear_method)
-=======
-        self.norm_1 = nn.LayerNorm(hidden_size)
-        self.attn = MPTAttention(config, quant_config)
-        self.norm_2 = nn.LayerNorm(hidden_size)
-        self.ffn = MPTMLP(config, quant_config)
->>>>>>> 4ea1f967
+            config, quant_config)
 
     def forward(
         self,
@@ -281,14 +271,9 @@
             config.d_model,
         )
         self.blocks = nn.ModuleList(
-<<<<<<< HEAD
-            [MPTBlock(config, linear_method) for _ in range(config.n_layers)])
+            [MPTBlock(config, quant_config) for _ in range(config.n_layers)])
         norm_class = _get_norm_class(config)
         self.norm_f = norm_class(config.d_model)
-=======
-            [MPTBlock(config, quant_config) for _ in range(config.n_layers)])
-        self.norm_f = nn.LayerNorm(config.d_model)
->>>>>>> 4ea1f967
         if config.no_bias:
             for module in self.modules():
                 if hasattr(module, "bias") and isinstance(
