--- conflicted
+++ resolved
@@ -233,14 +233,9 @@
     ):
         super().__init__()
         hidden_size = config.d_model
-<<<<<<< HEAD
         norm_class = _get_norm_class(config)
         self.norm_1 = norm_class(hidden_size)
-        self.attn = MPTAttention(config, quant_config)
-=======
-        self.norm_1 = nn.LayerNorm(hidden_size)
         self.attn = MPTAttention(config, cache_config, quant_config)
->>>>>>> 828da0d4
         self.norm_2 = nn.LayerNorm(hidden_size)
         self.ffn = FFN_CLASS_REGISTRY[config.ffn_config["ffn_type"]](
             config, quant_config)
@@ -281,18 +276,12 @@
             config.vocab_size,
             config.d_model,
         )
-<<<<<<< HEAD
-        self.blocks = nn.ModuleList(
-            [MPTBlock(config, quant_config) for _ in range(config.n_layers)])
-        norm_class = _get_norm_class(config)
-        self.norm_f = norm_class(config.d_model)
-=======
         self.blocks = nn.ModuleList([
             MPTBlock(config, cache_config, quant_config)
             for _ in range(config.n_layers)
         ])
-        self.norm_f = nn.LayerNorm(config.d_model)
->>>>>>> 828da0d4
+        norm_class = _get_norm_class(config)
+        self.norm_f = norm_class(config.d_model)
         if config.no_bias:
             for module in self.modules():
                 if hasattr(module, "bias") and isinstance(
