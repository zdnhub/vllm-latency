from vllm.model_executor.models.bloom import BloomForCausalLM
from vllm.model_executor.models.gpt2 import GPT2LMHeadModel
from vllm.model_executor.models.gpt_bigcode import GPTBigCodeForCausalLM
from vllm.model_executor.models.gpt_neox import GPTNeoXForCausalLM
from vllm.model_executor.models.llama import LlamaForCausalLM
from vllm.model_executor.models.opt import OPTForCausalLM

<<<<<<< HEAD

=======
>>>>>>> d6fa1be3
__all__ = [
    "BloomForCausalLM",
    "GPT2LMHeadModel",
    "GPTBigCodeForCausalLM",
    "GPTNeoXForCausalLM",
    "LlamaForCausalLM",
    "OPTForCausalLM",
]<|MERGE_RESOLUTION|>--- conflicted
+++ resolved
@@ -5,10 +5,6 @@
 from vllm.model_executor.models.llama import LlamaForCausalLM
 from vllm.model_executor.models.opt import OPTForCausalLM
 
-<<<<<<< HEAD
-
-=======
->>>>>>> d6fa1be3
 __all__ = [
     "BloomForCausalLM",
     "GPT2LMHeadModel",
