import importlib
from typing import Dict, List, Optional, Type

import torch.nn as nn

from vllm.logger import init_logger
from vllm.utils import is_hip

logger = init_logger(__name__)

# Architecture -> (module, class).
_MODELS = {
    "AquilaModel": ("llama", "LlamaForCausalLM"),
    "AquilaForCausalLM": ("llama", "LlamaForCausalLM"),  # AquilaChat2
    "BaiChuanForCausalLM": ("baichuan", "BaiChuanForCausalLM"),  # baichuan-7b
    "BaichuanForCausalLM": ("baichuan", "BaichuanForCausalLM"),  # baichuan-13b
    "BloomForCausalLM": ("bloom", "BloomForCausalLM"),
    "ChatGLMModel": ("chatglm", "ChatGLMForCausalLM"),
    "ChatGLMForConditionalGeneration": ("chatglm", "ChatGLMForCausalLM"),
    "CohereForCausalLM": ("commandr", "CohereForCausalLM"),
    "DbrxForCausalLM": ("dbrx", "DbrxForCausalLM"),
    "DeciLMForCausalLM": ("decilm", "DeciLMForCausalLM"),
    "DeepseekForCausalLM": ("deepseek", "DeepseekForCausalLM"),
    "FalconForCausalLM": ("falcon", "FalconForCausalLM"),
    "GemmaForCausalLM": ("gemma", "GemmaForCausalLM"),
    "GPT2LMHeadModel": ("gpt2", "GPT2LMHeadModel"),
    "GPTBigCodeForCausalLM": ("gpt_bigcode", "GPTBigCodeForCausalLM"),
    "GPTJForCausalLM": ("gpt_j", "GPTJForCausalLM"),
    "GPTNeoXForCausalLM": ("gpt_neox", "GPTNeoXForCausalLM"),
    "InternLMForCausalLM": ("llama", "LlamaForCausalLM"),
    "InternLM2ForCausalLM": ("internlm2", "InternLM2ForCausalLM"),
    "JAISLMHeadModel": ("jais", "JAISLMHeadModel"),
    "LlamaForCausalLM": ("llama", "LlamaForCausalLM"),
    "LlavaForConditionalGeneration":
    ("llava", "LlavaForConditionalGeneration"),
    # For decapoda-research/llama-*
    "LLaMAForCausalLM": ("llama", "LlamaForCausalLM"),
    "MistralForCausalLM": ("llama", "LlamaForCausalLM"),
    "MixtralForCausalLM": ("mixtral", "MixtralForCausalLM"),
    "QuantMixtralForCausalLM": ("mixtral_quant", "MixtralForCausalLM"),
    # transformers's mpt class has lower case
    "MptForCausalLM": ("mpt", "MPTForCausalLM"),
    "MPTForCausalLM": ("mpt", "MPTForCausalLM"),
    "MiniCPMForCausalLM": ("minicpm", "MiniCPMForCausalLM"),
<<<<<<< HEAD
    "MiniCPMV": ("minicpmv", "MiniCPMV"),
    "OLMoForCausalLM": ("olmo", "OLMoForCausalLM"),
=======
    "OlmoForCausalLM": ("olmo", "OlmoForCausalLM"),
>>>>>>> c7f2cf2b
    "OPTForCausalLM": ("opt", "OPTForCausalLM"),
    "OrionForCausalLM": ("orion", "OrionForCausalLM"),
    "PhiForCausalLM": ("phi", "PhiForCausalLM"),
    "Phi3ForCausalLM": ("llama", "LlamaForCausalLM"),
    "QWenLMHeadModel": ("qwen", "QWenLMHeadModel"),
    "Qwen2ForCausalLM": ("qwen2", "Qwen2ForCausalLM"),
    "Qwen2MoeForCausalLM": ("qwen2_moe", "Qwen2MoeForCausalLM"),
    "RWForCausalLM": ("falcon", "FalconForCausalLM"),
    "StableLMEpochForCausalLM": ("stablelm", "StablelmForCausalLM"),
    "StableLmForCausalLM": ("stablelm", "StablelmForCausalLM"),
    "Starcoder2ForCausalLM": ("starcoder2", "Starcoder2ForCausalLM"),
    "XverseForCausalLM": ("xverse", "XverseForCausalLM"),
}

# Architecture -> type.
# out of tree models
_OOT_MODELS: Dict[str, Type[nn.Module]] = {}

# Models not supported by ROCm.
_ROCM_UNSUPPORTED_MODELS = []

# Models partially supported by ROCm.
# Architecture -> Reason.
_ROCM_PARTIALLY_SUPPORTED_MODELS = {
    "Qwen2ForCausalLM":
    "Sliding window attention is not yet supported in ROCm's flash attention",
    "MistralForCausalLM":
    "Sliding window attention is not yet supported in ROCm's flash attention",
    "MixtralForCausalLM":
    "Sliding window attention is not yet supported in ROCm's flash attention",
}


class ModelRegistry:

    @staticmethod
    def load_model_cls(model_arch: str) -> Optional[Type[nn.Module]]:
        if model_arch in _OOT_MODELS:
            return _OOT_MODELS[model_arch]
        if model_arch not in _MODELS:
            return None
        if is_hip():
            if model_arch in _ROCM_UNSUPPORTED_MODELS:
                raise ValueError(
                    f"Model architecture {model_arch} is not supported by "
                    "ROCm for now.")
            if model_arch in _ROCM_PARTIALLY_SUPPORTED_MODELS:
                logger.warning(
                    "Model architecture %s is partially supported by ROCm: %s",
                    model_arch, _ROCM_PARTIALLY_SUPPORTED_MODELS[model_arch])

        module_name, model_cls_name = _MODELS[model_arch]
        module = importlib.import_module(
            f"vllm.model_executor.models.{module_name}")
        return getattr(module, model_cls_name, None)

    @staticmethod
    def get_supported_archs() -> List[str]:
        return list(_MODELS.keys())

    @staticmethod
    def register_model(model_arch: str, model_cls: Type[nn.Module]):
        if model_arch in _MODELS:
            logger.warning(
                "Model architecture %s is already registered, and will be "
                "overwritten by the new model class %s.", model_arch,
                model_cls.__name__)
        global _OOT_MODELS
        _OOT_MODELS[model_arch] = model_cls


__all__ = [
    "ModelRegistry",
]<|MERGE_RESOLUTION|>--- conflicted
+++ resolved
@@ -42,12 +42,8 @@
     "MptForCausalLM": ("mpt", "MPTForCausalLM"),
     "MPTForCausalLM": ("mpt", "MPTForCausalLM"),
     "MiniCPMForCausalLM": ("minicpm", "MiniCPMForCausalLM"),
-<<<<<<< HEAD
     "MiniCPMV": ("minicpmv", "MiniCPMV"),
-    "OLMoForCausalLM": ("olmo", "OLMoForCausalLM"),
-=======
     "OlmoForCausalLM": ("olmo", "OlmoForCausalLM"),
->>>>>>> c7f2cf2b
     "OPTForCausalLM": ("opt", "OPTForCausalLM"),
     "OrionForCausalLM": ("orion", "OrionForCausalLM"),
     "PhiForCausalLM": ("phi", "PhiForCausalLM"),
