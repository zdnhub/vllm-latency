from typing import (Dict, Iterable, List, Literal, Optional, Tuple, TypedDict,
                    Union)

import torch
import torch.nn as nn
<<<<<<< HEAD
# TODO(xwjiang): We should port CLIPVisionModel's code over to not depend on
# transformers' impl.
from transformers import CLIPVisionConfig, CLIPVisionModel, LlavaNextConfig
=======
from PIL import Image
from transformers import LlavaNextConfig
>>>>>>> c2462129
from transformers.models.llava_next.modeling_llava_next import (
    get_anyres_image_grid_shape, unpad_image)
from typing_extensions import NotRequired

from vllm.attention import AttentionMetadata
from vllm.config import CacheConfig, VisionLanguageConfig
from vllm.inputs import INPUT_REGISTRY, InputContext
from vllm.logger import init_logger
from vllm.model_executor.layers.logits_processor import LogitsProcessor
from vllm.model_executor.layers.quantization.base_config import (
    QuantizationConfig)
from vllm.model_executor.layers.sampler import Sampler
from vllm.model_executor.layers.vocab_parallel_embedding import ParallelLMHead
from vllm.model_executor.model_loader.weight_utils import default_weight_loader
from vllm.model_executor.models.clip import CLIPVisionModel
from vllm.model_executor.models.llama import LlamaModel
from vllm.model_executor.sampling_metadata import SamplingMetadata
from vllm.multimodal import MULTIMODAL_REGISTRY, MultiModalData
from vllm.multimodal.image import (DummyImageDataFactories, ImagePixelData,
                                   get_clip_num_patches)
from vllm.sequence import SamplerOutput

from .llava import LlavaMultiModalProjector, merge_vision_embeddings
from .vlm_base import VisionLanguageModelBase

logger = init_logger(__name__)

_KEYS_TO_MODIFY_MAPPING = {
    "language_model.lm_head": "lm_head",
    "language_model.model": "language_model",
}


class LlavaNextImagePixelInputs(TypedDict):
    type: Literal["pixel_values"]
    data: torch.Tensor
    """Shape: (batch_size, 1 + num_patches, num_channels, height, width)"""

    image_sizes: NotRequired[torch.Tensor]
    """Shape: (batch_size, 2)"""


class LlavaNextImageFeatureInputs(TypedDict):
    type: Literal["image_features"]
    data: torch.Tensor
    """Shape: (batch_size, 1 + num_patches, image_feature_size, hidden_size)"""

    image_sizes: NotRequired[torch.Tensor]
    """Shape: (batch_size, 2)"""


LlavaNextImageInputs = Union[LlavaNextImagePixelInputs,
                             LlavaNextImageFeatureInputs]


def _get_llava_next_num_unpadded_features(
    height: int,
    width: int,
    npatches: int,
    num_patch_height: int,
    num_patch_width: int,
) -> Tuple[int, int]:
    # Taken from: https://github.com/huggingface/text-generation-inference/blob/799a193b109662743bed1b18a09af1fdcd508c8b/server/text_generation_server/models/vlm_causal_lm.py#L111
    current_height = npatches * num_patch_height
    current_width = npatches * num_patch_width

    aspect_ratio: float = width / height
    current_aspect_ratio: float = current_width / current_height
    if aspect_ratio > current_aspect_ratio:
        new_height = (height * current_width) // width
        current_height = new_height
    else:
        new_width = (width * current_height) // height
        current_width = new_width

    unpadded_features = current_height * current_width
    newline_features = current_height
    return (unpadded_features, newline_features)


def _get_llava_next_image_feature_size(
    hf_config: LlavaNextConfig,
    *,
    input_height: int,
    input_width: int,
) -> int:
    vision_config = hf_config.vision_config

    if isinstance(vision_config, CLIPVisionConfig):
        num_patches = get_clip_num_patches(vision_config)
        base_feature_size = num_patches * num_patches

        num_patch_height, num_patch_width = get_anyres_image_grid_shape(
            image_size=(input_height, input_width),
            grid_pinpoints=hf_config.image_grid_pinpoints,
            patch_size=vision_config.image_size,
        )

        (
            unpadded_feature_size,
            newline_feature_size,
        ) = _get_llava_next_num_unpadded_features(input_height, input_width,
                                                  num_patches,
                                                  num_patch_height,
                                                  num_patch_width)

        return unpadded_feature_size + newline_feature_size + base_feature_size

    msg = f"Unsupported vision config: {type(vision_config)}"
    raise NotImplementedError(msg)


def dummy_data_for_llava_next(ctx: InputContext, seq_len: int):
    multimodal_config = ctx.get_multimodal_config()
    hf_config = ctx.get_hf_config(LlavaNextConfig)
    vision_config = hf_config.vision_config

    # Result in the max possible feature size
    dummy_height = dummy_width = 448
    image_feature_size = _get_llava_next_image_feature_size(
        hf_config, input_height=dummy_height, input_width=dummy_width)

    if isinstance(vision_config, CLIPVisionConfig):
        seq_data = DummyImageDataFactories.dummy_seq_data_for_clip(
            vision_config,
            seq_len,
            image_token_id=hf_config.image_token_index,
            image_feature_size_override=image_feature_size,
        )

        image_input_type = multimodal_config.image_input_type
        ImageInputType = VisionLanguageConfig.ImageInputType
        mm_data: MultiModalData
        if image_input_type == ImageInputType.PIXEL_VALUES:
            mm_data = DummyImageDataFactories.dummy_pixel_data_for_clip(
                vision_config,
                image_width_override=dummy_width,
                image_height_override=dummy_height,
            )
        elif image_input_type == ImageInputType.IMAGE_FEATURES:
            mm_data = DummyImageDataFactories.dummy_feature_data_for_clip(
                vision_config,
                image_feature_size_override=image_feature_size,
            )

        return seq_data, mm_data

    msg = f"Unsupported vision config: {type(vision_config)}"
    raise NotImplementedError(msg)


def _pixel_mapper(ctx: InputContext,
                  data: ImagePixelData) -> Dict[str, torch.Tensor]:
    image = data.image

    if isinstance(image, torch.Tensor):
        pixel_values = image.to(ctx.model_config.dtype)
        batch_size, _, _, h, w = pixel_values.shape
        image_sizes = torch.tensor([(w, h) for _ in range(batch_size)])

        return {"pixel_values": pixel_values, "image_sizes": image_sizes}

    # Temporary patch before dynamic number of image tokens is supported
    _, _, h, w = ctx.get_multimodal_config().image_input_shape
    if (w, h) != (image.width, image.height):
        logger.warning(
            "Dynamic image shape is currently not supported. "
            "Resizing input image to (%d, %d).", w, h)

        data.image = image.resize((w, h))

    return MULTIMODAL_REGISTRY._get_plugin_for_data_type(ImagePixelData) \
        ._default_input_mapper(ctx, data)


@MULTIMODAL_REGISTRY.register_image_feature_input_mapper()
@MULTIMODAL_REGISTRY.register_image_pixel_input_mapper(_pixel_mapper)
@INPUT_REGISTRY.register_dummy_data(dummy_data_for_llava_next)
class LlavaNextForConditionalGeneration(VisionLanguageModelBase):

    def __init__(self,
                 config: LlavaNextConfig,
                 vision_language_config: VisionLanguageConfig,
                 cache_config: Optional[CacheConfig] = None,
                 quant_config: Optional[QuantizationConfig] = None) -> None:
        super().__init__(vision_language_config)

        # Update the type annotation from that of its superclass
        self.config = config

        if self.vision_language_config.image_input_type == (
                VisionLanguageConfig.ImageInputType.PIXEL_VALUES):
            self.vision_tower = CLIPVisionModel(config=config.vision_config)
        else:
            raise TypeError("Image features are not supported by LLaVA-NeXT")

        self.multi_modal_projector = LlavaMultiModalProjector(
            vision_hidden_size=config.vision_config.hidden_size,
            text_hidden_size=config.text_config.hidden_size,
            projector_hidden_act=config.projector_hidden_act)

        self.quant_config = quant_config
        self.language_model = LlamaModel(config.text_config, cache_config,
                                         quant_config)
        self.unpadded_vocab_size = config.text_config.vocab_size
        self.lm_head = ParallelLMHead(
            self.unpadded_vocab_size,
            config.text_config.hidden_size,
            org_num_embeddings=self.language_model.org_vocab_size)
        logit_scale = getattr(config, "logit_scale", 1.0)
        self.logits_processor = LogitsProcessor(self.unpadded_vocab_size,
                                                config.vocab_size, logit_scale)
        self.sampler = Sampler()

        self.image_newline = nn.Parameter(
            torch.empty(config.text_config.hidden_size))

    def _validate_image_pixels(self, data: torch.Tensor) -> torch.Tensor:
        _, num_channels, _, _ = self.vision_language_config.image_input_shape

        # Note that this is different from that of vLLM vision_language_config
        # since the image is resized by the HuggingFace preprocessor
        height = width = self.config.vision_config.image_size

        if list(data.shape[2:]) != [num_channels, height, width]:
            raise ValueError(
                f"The expected image tensor shape is batch dimension plus "
                f"num_patches plus {[num_channels, height, width]}. "
                f"You supplied {data.shape}. "
                f"If you are using vLLM's entrypoint, make sure your "
                f"supplied image input is consistent with "
                f"image_input_shape in engine args.")

        return data

    def _validate_image_sizes(self, data: torch.Tensor) -> torch.Tensor:
        if list(data.shape[1:]) != [2]:
            raise ValueError(
                f"The expected image sizes shape is batch dimension plus "
                f"{[2]}. You supplied {data.shape}.")

        return data

    def _parse_and_validate_image_input(
            self, **kwargs: object) -> Optional[LlavaNextImageInputs]:
        pixel_values = kwargs.pop("pixel_values", None)
        image_sizes = kwargs.pop("image_sizes", None)
        image_features = kwargs.pop("image_features", None)

        expected_input_type = self.vision_language_config.image_input_type
        ImageInputType = VisionLanguageConfig.ImageInputType

        if expected_input_type == ImageInputType.PIXEL_VALUES:
            if image_features is not None:
                raise ValueError(
                    "Expected pixel values but got image features")
            if pixel_values is None:
                return None

            if not isinstance(pixel_values, torch.Tensor):
                raise ValueError("Incorrect type of pixel values. "
                                 f"Got type: {type(pixel_values)}")

            if not isinstance(image_sizes, torch.Tensor):
                raise ValueError("Incorrect type of image sizes. "
                                 f"Got type: {type(image_sizes)}")

            return LlavaNextImagePixelInputs(
                type="pixel_values",
                data=self._validate_image_pixels(pixel_values),
                image_sizes=self._validate_image_sizes(image_sizes),
            )

        assert expected_input_type != ImageInputType.IMAGE_FEATURES, (
            "Failed to validate this at initialization time")

        return None

    def _select_image_features(self, image_features: torch.Tensor, *,
                               strategy: str) -> torch.Tensor:
        # Copied from https://github.com/huggingface/transformers/blob/39c3c0a72af6fbda5614dde02ff236069bb79827/src/transformers/models/llava/modeling_llava.py#L421  # noqa
        if strategy == "default":
            return image_features[:, 1:]
        elif strategy == "full":
            return image_features

        raise ValueError(f"Unexpected select feature strategy: {strategy}")

    def _image_pixels_to_features(self, vision_tower: CLIPVisionModel,
                                  pixel_values: torch.Tensor) -> torch.Tensor:

        # NOTE: we skip the step to select the vision feature layer since
        # this is already done inside the vision tower
        image_features = vision_tower(pixel_values.to(vision_tower.device),
                                      self.config.vision_feature_layer)

        return self._select_image_features(
            image_features,
            strategy=self.config.vision_feature_select_strategy,
        )

    def _merge_image_patch_embeddings(self, image_size: torch.Tensor,
                                      patch_embeddings: torch.Tensor, *,
                                      strategy: str) -> torch.Tensor:
        # Based on: https://github.com/haotian-liu/LLaVA/blob/main/llava/model/llava_arch.py
        if strategy == "flat":
            return patch_embeddings.flatten(0, 1)

        if strategy.startswith("spatial"):
            orig_width, orig_height = image_size
            height = width = self.config.vision_config.image_size \
                // self.config.vision_config.patch_size

            base_patch_embeds = patch_embeddings[0]
            if height * width != base_patch_embeds.shape[0]:
                raise ValueError(
                    "The number of patches is not consistent with the "
                    "image size.")

            if patch_embeddings.shape[0] > 1:
                other_patch_embeds = patch_embeddings[1:]

                # image_aspect_ratio == "anyres"
                num_patch_width, num_patch_height = get_anyres_image_grid_shape(
                    (orig_width, orig_height),
                    self.config.image_grid_pinpoints,
                    self.config.vision_config.image_size,
                )
                other_patch_embeds = other_patch_embeds \
                    .view(num_patch_width, num_patch_height, height, width, -1)

                if "unpad" in strategy:
                    other_patch_embeds = other_patch_embeds \
                        .permute(4, 0, 2, 1, 3).contiguous() \
                        .flatten(1, 2).flatten(2, 3)
                    other_patch_embeds = unpad_image(other_patch_embeds,
                                                     image_size)
                    other_patch_embeds = torch.cat((
                        other_patch_embeds,
                        self.image_newline[:, None, None] \
                            .expand(*other_patch_embeds.shape[:-1], 1) \
                            .to(other_patch_embeds.device),
                    ), dim=-1)
                    other_patch_embeds = other_patch_embeds \
                        .flatten(1, 2).transpose(0, 1)
                else:
                    other_patch_embeds = other_patch_embeds \
                        .permute(0, 2, 1, 3, 4).contiguous() \
                        .flatten(0, 3)

                merged_patch_embeddings = torch.cat(
                    (base_patch_embeds, other_patch_embeds), dim=0)
            else:
                if "unpad" in strategy:
                    merged_patch_embeddings = torch.cat(
                        (base_patch_embeds,
                         self.image_newline[None] \
                            .to(base_patch_embeds.device)
                    ), dim=0)
                else:
                    merged_patch_embeddings = base_patch_embeds

            return merged_patch_embeddings

        raise ValueError(f"Unexpected patch merge strategy: {strategy}")

    def _process_image_pixels(
            self, inputs: LlavaNextImagePixelInputs) -> torch.Tensor:
        assert self.vision_tower is not None

        pixel_values = inputs["data"]

        b, num_patches, c, h, w = pixel_values.shape
        stacked_pixel_values = pixel_values.view(b * num_patches, c, h, w)

        stacked_image_features = self._image_pixels_to_features(
            self.vision_tower, stacked_pixel_values)

        return stacked_image_features.view(b, num_patches,
                                           *stacked_image_features.shape[-2:])

    def _process_image_input(
            self, image_input: LlavaNextImageInputs) -> torch.Tensor:
        if image_input["type"] == "pixel_values":
            assert self.vision_tower is not None
            image_features = self._process_image_pixels(image_input)
        else:
            image_features = image_input["data"]

        patch_embeddings = self.multi_modal_projector(image_features)

        image_sizes = image_input.get("image_sizes")
        if image_sizes is None:
            batch_size = image_input["data"].shape[0]
            vision_config = self.config.vision_config
            default_width = default_height = vision_config.image_size
            image_sizes = torch.as_tensor([[default_width, default_height]
                                           for _ in range(batch_size)])

        merged_patch_embeddings = [
            self._merge_image_patch_embeddings(image_sizes[i],
                                               patch_features,
                                               strategy="spatial_unpad")
            for i, patch_features in enumerate(patch_embeddings)
        ]

        return torch.stack(merged_patch_embeddings, dim=0)

    def forward(
        self,
        input_ids: torch.Tensor,
        positions: torch.Tensor,
        kv_caches: List[torch.Tensor],
        attn_metadata: AttentionMetadata,
        **kwargs: object,
    ) -> SamplerOutput:
        """Run forward pass for LlaVA-NeXT.

        One key thing to understand is the `input_ids` already accounts for the
        positions of the to-be-inserted image embeddings.
        Concretely, consider a text prompt:
        "<image>\nUSER: What's the content of the image?\nASSISTANT:".
        Tokenizer outputs:
        [1, 32000, 29871, 13, 11889, 29901, 1724, 29915, 29879, 278,
        2793, 310, 278, 1967, 29973, 13, 22933, 9047, 13566, 29901].
        The to-be-inserted image has a size of 576 (24 * 24) along the context
        length dimension.
        `input_ids` is thus [1, 32000, ..., 32000, 29871, 13, 11889, 29901,
        1724, 29915, 29879, 278, 2793, 310, 278, 1967, 29973, 13, 22933,
        9047, 13566, 29901].
        There will be 576 `32000` in the `input_ids`.
        (32000 is the token id for `<image>`.)

        This way, the `positions` and `attn_metadata` are consistent
        with the `input_ids`.

        Args:
            input_ids: Flattened (concatenated) input_ids corresponding to a
                batch.
            pixel_values: The pixels in each grid patch for each input image.
                Expects a batch with shape `[1, num_patches, 3, 336, 336]`.
            image_sizes: The original `(width, height)` for each input image.
                Expects a batch with shape `[1, 2]`.

        See also:
            Each input maps to huggingface implementation, as follows:

            - `pixel_values`: https://github.com/huggingface/transformers/blob/v4.41.1/src/transformers/models/llava_next/modeling_llava_next.py#L690
            - `image_sizes`: https://github.com/huggingface/transformers/blob/v4.41.1/src/transformers/models/llava_next/modeling_llava_next.py#L691
        """
        image_input = self._parse_and_validate_image_input(**kwargs)

        if image_input is not None:
            vision_embeddings = self._process_image_input(image_input)
            inputs_embeds = self.language_model.get_input_embeddings(input_ids)

            inputs_embeds = merge_vision_embeddings(
                input_ids, inputs_embeds, vision_embeddings,
                self.vision_language_config.image_token_id)

            input_ids = None
        else:
            inputs_embeds = None

        hidden_states = self.language_model(input_ids,
                                            positions,
                                            kv_caches,
                                            attn_metadata,
                                            inputs_embeds=inputs_embeds)

        return hidden_states

    def compute_logits(self, hidden_states: torch.Tensor,
                       sampling_metadata: SamplingMetadata) -> torch.Tensor:
        logits = self.logits_processor(self.lm_head.weight, hidden_states,
                                       sampling_metadata)
        return logits

    def sample(
        self,
        logits: torch.Tensor,
        sampling_metadata: SamplingMetadata,
    ) -> Optional[SamplerOutput]:
        next_tokens = self.sampler(logits, sampling_metadata)
        return next_tokens

    def load_weights(self, weights: Iterable[Tuple[str, torch.Tensor]]):
        # only doing this for language model part for now.
        stacked_params_mapping = [
            # (param_name, shard_name, shard_id)
            ("qkv_proj", "q_proj", "q"),
            ("qkv_proj", "k_proj", "k"),
            ("qkv_proj", "v_proj", "v"),
            ("gate_up_proj", "gate_proj", 0),
            ("gate_up_proj", "up_proj", 1),
        ]
        params_dict = dict(self.named_parameters())
        for name, loaded_weight in weights:
            if "rotary_emb.inv_freq" in name:
                continue
            # post_layernorm is not needed in CLIPVisionModel
            if "vision_model.post_layernorm" in name:
                continue
            for key_to_modify, new_key in _KEYS_TO_MODIFY_MAPPING.items():
                if key_to_modify in name:
                    name = name.replace(key_to_modify, new_key)
            use_default_weight_loading = False
            if "vision" in name:
                if self.vision_tower is not None:
                    # We only do sharding for language model and
                    # not vision model for now.
                    use_default_weight_loading = True
            else:
                for (param_name, weight_name,
                     shard_id) in stacked_params_mapping:
                    if weight_name not in name:
                        continue
                    param = params_dict[name.replace(weight_name, param_name)]
                    weight_loader = param.weight_loader
                    weight_loader(param, loaded_weight, shard_id)
                    break
                else:
                    use_default_weight_loading = True
            if use_default_weight_loading:
                param = params_dict[name]
                weight_loader = getattr(param, "weight_loader",
                                        default_weight_loader)
                weight_loader(param, loaded_weight)<|MERGE_RESOLUTION|>--- conflicted
+++ resolved
@@ -3,14 +3,7 @@
 
 import torch
 import torch.nn as nn
-<<<<<<< HEAD
-# TODO(xwjiang): We should port CLIPVisionModel's code over to not depend on
-# transformers' impl.
-from transformers import CLIPVisionConfig, CLIPVisionModel, LlavaNextConfig
-=======
-from PIL import Image
-from transformers import LlavaNextConfig
->>>>>>> c2462129
+from transformers import CLIPVisionConfig, LlavaNextConfig
 from transformers.models.llava_next.modeling_llava_next import (
     get_anyres_image_grid_shape, unpad_image)
 from typing_extensions import NotRequired
