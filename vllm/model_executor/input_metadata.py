from typing import List, Optional

import torch


class InputMetadata:
    """Metadata for input sequences. Used in PagedAttention.

    Args:
        prompt_lens: Lengths of prompts.
        slot_mapping: The address to write the new KV to of each token.
        max_context_len: The maximum context length.
        context_lens: the length of attention context for each sequence.
        block_tables: The block tables. (Seq id -> list of physical block)
    """

    def __init__(
        self,
        prompt_lens: List[int],
        max_seq_len: int,
        slot_mapping: torch.Tensor,
<<<<<<< HEAD
        start_loc:torch.Tensor,
        context_lens: torch.Tensor,
        max_context_len: int,
        block_tables: torch.Tensor,
        selected_token_indices: torch.Tensor,
        categorized_sample_indices: Dict[SamplingType, torch.Tensor],
        sliding_window: Optional[int] = None,
=======
        max_context_len: Optional[int],
        context_lens: Optional[torch.Tensor],
        block_tables: Optional[torch.Tensor],
>>>>>>> d940ce49
    ) -> None:
        self.prompt_lens = prompt_lens
<<<<<<< HEAD
        self.prompt_lens_tensor = torch.tensor(prompt_lens,
                                               dtype=torch.int,
                                               device=slot_mapping.device)
        self.max_seq_len = max_seq_len
=======
        self.max_context_len = max_context_len
>>>>>>> d940ce49
        self.slot_mapping = slot_mapping
        self.start_loc = start_loc
        self.context_lens = context_lens
        self.block_tables = block_tables
<<<<<<< HEAD
        self.selected_token_indices = selected_token_indices
        self.categorized_sample_indices = categorized_sample_indices

        self.max_prompt_len = max(prompt_lens) if prompt_lens else 0
        self.to_cache = None
        if sliding_window is not None:
            # We need to keep the positions of sliding windows within
            # the key / value tables, this is helpful to know which
            # elements we need to cache.
            to_cache, start_idx = [], 0
            for prompt_len in self.prompt_lens:
                to_cache.extend(
                    range(
                        start_idx + max(0, prompt_len - sliding_window),
                        start_idx + prompt_len,
                    ))
                start_idx += self.max_prompt_len
            to_cache.extend(range(start_idx, slot_mapping.shape[0]))
            self.to_cache = torch.tensor(to_cache,
                                         dtype=torch.int32,
                                         device=self.slot_mapping.device)
        
        prompt_run = context_lens.shape[0] == 0
        if prompt_run:
            self.num_prompts = len(prompt_lens)
            self.num_prompt_tokens = self.num_prompts * self.max_prompt_len
            self.num_generation_tokens = 0
        else:
            self.num_prompts = 0
            self.num_prompt_tokens = 0
            # FIXME: This is not correct. But we only require num_generation_tokens > 0
            self.num_generation_tokens = context_lens.shape[0]

        if block_tables.numel() > 0:
            self.max_num_blocks_per_seq = block_tables.shape[1]
        else:
            self.max_num_blocks_per_seq = 0
        # assert block_tables.shape[0] == self.num_generation_tokens
=======
>>>>>>> d940ce49

        self.is_prompt = len(prompt_lens) > 0
        # Set during the execution of the first attention op.
        # FIXME(woosuk): This is a hack.
        self.attn_bias = None

    def __repr__(self) -> str:
        return ("InputMetadata("
                f"prompt_lens={self.prompt_lens}, "
                f"max_context_len={self.max_context_len}, "
                f"slot_mapping={self.slot_mapping}, "
                f"context_lens={self.context_lens}, "
                f"block_tables={self.block_tables})")<|MERGE_RESOLUTION|>--- conflicted
+++ resolved
@@ -14,79 +14,24 @@
         block_tables: The block tables. (Seq id -> list of physical block)
     """
 
-    def __init__(
-        self,
-        prompt_lens: List[int],
-        max_seq_len: int,
-        slot_mapping: torch.Tensor,
-<<<<<<< HEAD
-        start_loc:torch.Tensor,
-        context_lens: torch.Tensor,
-        max_context_len: int,
-        block_tables: torch.Tensor,
-        selected_token_indices: torch.Tensor,
-        categorized_sample_indices: Dict[SamplingType, torch.Tensor],
-        sliding_window: Optional[int] = None,
-=======
-        max_context_len: Optional[int],
-        context_lens: Optional[torch.Tensor],
-        block_tables: Optional[torch.Tensor],
->>>>>>> d940ce49
-    ) -> None:
+    def __init__(self,
+                 prompt_lens: List[int],
+                 slot_mapping: torch.Tensor,
+                 context_lens: torch.Tensor,
+                 max_context_len: int,
+                 block_tables: torch.Tensor,
+                 start_loc: Optional[torch.Tensor] = None,
+                 sd_prompt_lens: Optional[List[int]] = None) -> None:
         self.prompt_lens = prompt_lens
-<<<<<<< HEAD
-        self.prompt_lens_tensor = torch.tensor(prompt_lens,
-                                               dtype=torch.int,
-                                               device=slot_mapping.device)
-        self.max_seq_len = max_seq_len
-=======
         self.max_context_len = max_context_len
->>>>>>> d940ce49
         self.slot_mapping = slot_mapping
         self.start_loc = start_loc
         self.context_lens = context_lens
         self.block_tables = block_tables
-<<<<<<< HEAD
-        self.selected_token_indices = selected_token_indices
-        self.categorized_sample_indices = categorized_sample_indices
+        self.sd_prompt_lens = sd_prompt_lens
 
-        self.max_prompt_len = max(prompt_lens) if prompt_lens else 0
-        self.to_cache = None
-        if sliding_window is not None:
-            # We need to keep the positions of sliding windows within
-            # the key / value tables, this is helpful to know which
-            # elements we need to cache.
-            to_cache, start_idx = [], 0
-            for prompt_len in self.prompt_lens:
-                to_cache.extend(
-                    range(
-                        start_idx + max(0, prompt_len - sliding_window),
-                        start_idx + prompt_len,
-                    ))
-                start_idx += self.max_prompt_len
-            to_cache.extend(range(start_idx, slot_mapping.shape[0]))
-            self.to_cache = torch.tensor(to_cache,
-                                         dtype=torch.int32,
-                                         device=self.slot_mapping.device)
-        
-        prompt_run = context_lens.shape[0] == 0
-        if prompt_run:
-            self.num_prompts = len(prompt_lens)
-            self.num_prompt_tokens = self.num_prompts * self.max_prompt_len
-            self.num_generation_tokens = 0
-        else:
-            self.num_prompts = 0
-            self.num_prompt_tokens = 0
-            # FIXME: This is not correct. But we only require num_generation_tokens > 0
-            self.num_generation_tokens = context_lens.shape[0]
-
-        if block_tables.numel() > 0:
-            self.max_num_blocks_per_seq = block_tables.shape[1]
-        else:
-            self.max_num_blocks_per_seq = 0
-        # assert block_tables.shape[0] == self.num_generation_tokens
-=======
->>>>>>> d940ce49
+        if self.sd_prompt_lens:
+            self.sd_prompt_lens = torch.tensor(sd_prompt_lens, device='cuda')
 
         self.is_prompt = len(prompt_lens) > 0
         # Set during the execution of the first attention op.
