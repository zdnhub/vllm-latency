--- conflicted
+++ resolved
@@ -5,6 +5,7 @@
 import torch
 
 
+# SANG-TODO Refactor prompt_lens -> seqlens
 @dataclass
 class InputMetadata:
     """Metadata for input sequences. Used in PagedAttention.
@@ -21,99 +22,6 @@
     cuda-graph replayed. If you have values that need to be changed
     dynamically, it should be stored in tensor. The tensor has to be
     updated from `CUDAGraphRunner.forward` API.
-<<<<<<< HEAD
-
-    Args:
-        prompt_lens: Lengths of prompts. Only included in prefill requests.
-        num_chunked_prefill: Number of chunked prefill requests across
-            sequences.
-        slot_mapping: The index of each token mapped into a physical block
-            in block tables. E.g., if block_size is 32, 35 means it is in
-            the block number 1, 3rd index.
-        num_prompt_tokens: The number of tokens in the prompts. This might
-            include padding.
-        num_generation_tokens: The number of tokens in the generation sequences.
-            This might include padding.
-        max_context_len: The maximum context length.
-        context_lens: the length of attention context for each sequence.
-            I.e., the number of tokens that have attended so far.
-        block_tables: The block tables. (Seq id -> list of physical block)
-        kv_cache_dtype: Data type to store kv cache.
-        num_prompt_tokens: The number of tokens in the prompts. This might
-            include padding.
-        num_generation_tokens: The number of tokens in the generation sequences.
-            This might include padding.
-    """
-
-    def __init__(
-        self,
-        slot_mapping: torch.Tensor,
-        prompt_lens: Optional[torch.Tensor],
-        num_chunked_prefill: int,
-        num_prompt_tokens: int,
-        num_generation_tokens: int,
-        start_loc: Optional[torch.Tensor],
-        max_seq_len: Optional[int],
-        max_context_len: Optional[int],
-        context_lens: Optional[torch.Tensor],
-        block_tables: Optional[torch.Tensor],
-        use_cuda_graph: bool,
-        kv_cache_dtype: str,
-    ) -> None:
-        # [prompt_batch_size + 1]
-        # The length of prompts. If chunked prefill is enabled,
-        # it is equivalent to the chunked size. 
-        self.prompt_lens = prompt_lens
-        # Number of prompt tokens. Include padding.
-        self.num_prompt_tokens = num_prompt_tokens
-        # Number of generation tokens. Include padding.
-        self.num_generation_tokens = num_generation_tokens
-
-        # The number of prefill requests.
-        self.num_prompts = 0
-        # The maximum sequence length from all requests.
-        # None if there are only decoding requests.
-        self.max_seq_len = max_seq_len
-
-        # The requests contain prefill requests.
-        if self.prompt_lens is not None:
-            self.num_prompts = len(prompt_lens)
-
-        # This tensor only contains prompts.
-        # [prompt_batch_size + 1]
-        # cumulative index of a prompt length.
-        # E.g., [0, 3, 8] for prompt_lens [3, 5].
-        self.start_loc = start_loc
-        self.max_context_len = max_context_len
-        # [batch_size]. A list of index that represents
-        # the address in the KV cache. The value can be
-        # decomposed into a block number and block offset.
-        # Block number corresponds to the 0th dimension index
-        # of the kv cache, and the offset corresponds to the
-        # 1st dimension index of the kv cache.
-        self.slot_mapping = slot_mapping
-        # [batch_size]. A list containing the attention context
-        # length of each request. 
-        # NOTE: When it is prefill/decoding,
-        # the definition is different. For prefill,
-        # it means the the length of KV that are cached
-        # excluding the new KVs. In decoding, this
-        # includes a new KV.
-        self.context_lens = context_lens
-        # Location of KV inside non-contiguous KV cache (i.e.,
-        # paged attention).
-        # [batch_size, num_blocks].
-        # Each value in num_blocks represent the block number
-        # (0th dimension index in kv cache). And each block
-        # can contain upto `block_size` tokens.
-        # None if it is prefill request. However, if
-        # chunked prefill is enabled, or there's a cached
-        # prefix, it is provided even for prefill requests.
-        self.block_tables = block_tables
-        self.use_cuda_graph = use_cuda_graph
-        self.kv_cache_dtype = kv_cache_dtype
-        self.num_chunked_prefill = num_chunked_prefill
-=======
     """
     # Currently, input sequences can only contain all prompts
     # or all decoding. True if all sequences are prompts.
@@ -171,7 +79,6 @@
     # Cuda-graph is currently enabled for decoding only.
     use_cuda_graph: bool
     kv_cache_dtype: str
->>>>>>> 423dab29
 
     def __post_init__(self):
         # Set during the execution of the first attention op.
@@ -180,8 +87,10 @@
         # from xformer API.
         # will not appear in the __repr__ and __init__
         self.attn_bias: Optional[List[AttentionBias]] = None
+        # Cuda graph is only used for decoding now.
+        if self.use_cuda_graph:
+            assert self.num_prompt_tokens == 0
 
-<<<<<<< HEAD
     def prefill_input_metadata(self) -> "InputMetadata":
         """Create a new InputMetadata that only contains
         metadata needed for prefill requests.
@@ -219,21 +128,4 @@
             self.block_tables[self.num_prompts:],
             self.use_cuda_graph,
             self.kv_cache_dtype,
-        )
-
-    def __repr__(self) -> str:
-        return ("InputMetadata("
-                f"max_context_len={self.max_context_len}, "
-                f"num_generation_tokens={self.num_generation_tokens}, "
-                f"num_prompt_tokens={self.num_prompt_tokens}, "
-                f"slot_mapping={self.slot_mapping}, "
-                f"context_lens={self.context_lens}, "
-                f"block_tables={self.block_tables}, "
-                f"use_cuda_graph={self.use_cuda_graph}, "
-                f"kv_cache_dtype={self.kv_cache_dtype}) "
-                f"num_valid_tokens={self.num_valid_tokens}")
-=======
-        # Cuda graph is only used for decoding now.
-        if self.use_cuda_graph:
-            assert self.num_prompt_tokens == 0
->>>>>>> 423dab29
+        )