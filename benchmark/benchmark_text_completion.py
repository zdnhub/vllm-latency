--- conflicted
+++ resolved
@@ -269,12 +269,8 @@
             dataset_name,
             f'{model_name}-tp{args.tensor_parallel_size}',
             sample_dir,
-<<<<<<< HEAD
             f'orca-{args.len_estimator}',
-=======
-            'cacheflow',
             f'block{args.block_size}',
->>>>>>> 0f4b3219
             f'req-rate-{args.request_rate}',
             f'seed{args.seed}',
             f'duration-{args.duration}',
