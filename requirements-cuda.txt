--- conflicted
+++ resolved
@@ -6,9 +6,5 @@
 nvidia-ml-py # for pynvml package
 torch == 2.3.0
 xformers == 0.0.26.post1  # Requires PyTorch 2.3.0
-<<<<<<< HEAD
-vllm-flash-attn == 2.5.8.post2  # Requires PyTorch 2.3.0
 compressed-tensors == 0.3.3
-=======
-vllm-flash-attn == 2.5.9  # Requires PyTorch 2.3.0
->>>>>>> abe855d6
+vllm-flash-attn == 2.5.9 