"""Benchmark the latency of processing a single batch of requests."""
import argparse
import time
from pathlib import Path
from typing import Optional

import numpy as np
import torch
from tqdm import tqdm

from vllm import LLM, SamplingParams

SAMPLE_PROMPTS = [
    "The president of the United States is",
    "Hello, my name is",
    "The capital of France is",
    "The future of AI is",
]


def main(args: argparse.Namespace):
    print(args)

    # NOTE(woosuk): If the request cannot be processed in a single batch,
    # the engine will automatically process the request in multiple batches.
    llm = LLM(
        model=args.model,
        tokenizer=args.tokenizer,
        quantization=args.quantization,
        tensor_parallel_size=args.tensor_parallel_size,
        trust_remote_code=args.trust_remote_code,
        dtype=args.dtype,
        enforce_eager=args.enforce_eager,
        kv_cache_dtype=args.kv_cache_dtype,
        device=args.device,
        block_size=args.block_size,
        flash_style=args.flash_style,
<<<<<<< HEAD
        max_chunked_prefill_len=args.max_chunked_prefill_len,
        max_num_prompt_seqs=args.max_num_prompt_seqs,
=======
        ray_workers_use_nsight=args.ray_workers_use_nsight,
>>>>>>> 4e00e7f0
    )

    sampling_params = SamplingParams(
        n=args.n,
        temperature=0.0 if args.use_beam_search else 1.0,
        top_p=1.0,
        use_beam_search=args.use_beam_search,
        ignore_eos=True,
        max_tokens=args.output_len,
    )
    print(sampling_params)
    dummy_prompt_token_ids = np.random.randint(10000,
                                               size=(args.batch_size,
                                                     args.input_len))
    dummy_prompt_token_ids = dummy_prompt_token_ids.tolist()

    def run_to_completion(profile_dir: Optional[str] = None):
        if profile_dir:
            with torch.profiler.profile(
                    activities=[
                        torch.profiler.ProfilerActivity.CPU,
                        torch.profiler.ProfilerActivity.CUDA,
                    ],
                    on_trace_ready=torch.profiler.tensorboard_trace_handler(
                        str(profile_dir))) as p:
                llm.generate(prompt_token_ids=dummy_prompt_token_ids,
                             sampling_params=sampling_params,
                             use_tqdm=False)
            print(p.key_averages())
        else:
            start_time = time.perf_counter()
            if args.use_sample:
                batch = (SAMPLE_PROMPTS *
                         (args.batch_size // len(SAMPLE_PROMPTS) +
                          1))[:args.batch_size]
                outputs = llm.generate(prompts=batch,
                                       sampling_params=sampling_params,
                                       use_tqdm=False)
            else:
                outputs = llm.generate(prompt_token_ids=dummy_prompt_token_ids,
                                       sampling_params=sampling_params,
                                       use_tqdm=False)
            end_time = time.perf_counter()
            if args.verbose:
                for output in outputs:
                    prompt = output.prompt
                    generated_text = output.outputs[0].text
                    print(
                        f"Prompt: {prompt!r}, Generated text: {generated_text!r}"
                    )
            latency = end_time - start_time
            return latency

    print("Warming up...")
    run_to_completion(profile_dir=None)

    if args.profile:
        profile_dir = args.profile_result_dir
        if not profile_dir:
            profile_dir = Path(
                "."
            ) / "vllm_benchmark_result" / f"latency_result_{time.time()}"
        print(f"Profiling (results will be saved to '{profile_dir}')...")
        run_to_completion(profile_dir=profile_dir)
        return

    # Benchmark.
    latencies = []
    for _ in tqdm(range(args.num_iters), desc="Profiling iterations"):
        latencies.append(run_to_completion(profile_dir=None))
    print(f'Avg latency: {np.mean(latencies)} seconds')


if __name__ == '__main__':
    parser = argparse.ArgumentParser(
        description='Benchmark the latency of processing a single batch of '
        'requests till completion.')
    parser.add_argument('--model', type=str, default='facebook/opt-125m')
    parser.add_argument('--tokenizer', type=str, default=None)
    parser.add_argument('--quantization',
                        '-q',
                        choices=['awq', 'gptq', 'squeezellm', None],
                        default=None)
    parser.add_argument('--tensor-parallel-size', '-tp', type=int, default=1)
    parser.add_argument('--input-len', type=int, default=32)
    parser.add_argument('--output-len', type=int, default=128)
    parser.add_argument('--batch-size', type=int, default=8)
    parser.add_argument('--n',
                        type=int,
                        default=1,
                        help='Number of generated sequences per prompt.')
    parser.add_argument('--use-beam-search', action='store_true')
    parser.add_argument('--num-iters',
                        type=int,
                        default=3,
                        help='Number of iterations to run.')
    parser.add_argument('--trust-remote-code',
                        action='store_true',
                        help='trust remote code from huggingface')
    parser.add_argument(
        '--dtype',
        type=str,
        default='auto',
        choices=['auto', 'half', 'float16', 'bfloat16', 'float', 'float32'],
        help='data type for model weights and activations. '
        'The "auto" option will use FP16 precision '
        'for FP32 and FP16 models, and BF16 precision '
        'for BF16 models.')
    parser.add_argument('--enforce-eager',
                        action='store_true',
                        help='enforce eager mode and disable CUDA graph')
    parser.add_argument(
        "--kv-cache-dtype",
        type=str,
        choices=['auto', 'fp8_e5m2'],
        default='auto',
        help=
        'Data type for kv cache storage. If "auto", will use model data type.')
    parser.add_argument(
        '--profile',
        action='store_true',
        help='profile the generation process of a single batch')
    parser.add_argument(
        '--profile-result-dir',
        type=str,
        default=None,
        help=('path to save the pytorch profiler output. Can be visualized '
              'with ui.perfetto.dev or Tensorboard.'))
    parser.add_argument(
        "--device",
        type=str,
        default="cuda",
        choices=["cuda"],
        help='device type for vLLM execution, supporting CUDA only currently.')
    parser.add_argument('--flash-style',
                        action='store_true',
                        help='enable flash attention')
    parser.add_argument('--block-size',
                        type=int,
                        default=16,
                        help='block size of key/value cache')
    parser.add_argument('--use-sample',
                        action='store_true',
                        help='use sample input instead of dummy input')
    parser.add_argument('--verbose',
                        action='store_true',
                        help='print generated text')
<<<<<<< HEAD
    parser.add_argument('--max-chunked-prefill-len', type=int, default=-1)
    parser.add_argument('--max-num-prompt-seqs', type=int, default=1000)
=======
    parser.add_argument(
        "--ray-workers-use-nsight",
        action='store_true',
        help="If specified, use nsight to profile ray workers",
    )
>>>>>>> 4e00e7f0
    args = parser.parse_args()
    main(args)<|MERGE_RESOLUTION|>--- conflicted
+++ resolved
@@ -35,12 +35,9 @@
         device=args.device,
         block_size=args.block_size,
         flash_style=args.flash_style,
-<<<<<<< HEAD
         max_chunked_prefill_len=args.max_chunked_prefill_len,
         max_num_prompt_seqs=args.max_num_prompt_seqs,
-=======
         ray_workers_use_nsight=args.ray_workers_use_nsight,
->>>>>>> 4e00e7f0
     )
 
     sampling_params = SamplingParams(
@@ -188,15 +185,12 @@
     parser.add_argument('--verbose',
                         action='store_true',
                         help='print generated text')
-<<<<<<< HEAD
     parser.add_argument('--max-chunked-prefill-len', type=int, default=-1)
     parser.add_argument('--max-num-prompt-seqs', type=int, default=1000)
-=======
     parser.add_argument(
         "--ray-workers-use-nsight",
         action='store_true',
         help="If specified, use nsight to profile ray workers",
     )
->>>>>>> 4e00e7f0
     args = parser.parse_args()
     main(args)