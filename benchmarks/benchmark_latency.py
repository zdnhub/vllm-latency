"""Benchmark the latency of processing a single batch of requests."""
import argparse
import json
import time
from pathlib import Path
from typing import List, Optional

import numpy as np
import torch
from tqdm import tqdm

from vllm import LLM, SamplingParams
<<<<<<< HEAD
from vllm.inputs import PromptInputs
=======
from vllm.engine.arg_utils import EngineArgs
from vllm.inputs import PromptStrictInputs
>>>>>>> 1b8a0d71
from vllm.model_executor.layers.quantization import QUANTIZATION_METHODS


def main(args: argparse.Namespace):
    print(args)

    # NOTE(woosuk): If the request cannot be processed in a single batch,
    # the engine will automatically process the request in multiple batches.
    llm = LLM(model=args.model,
              speculative_model=args.speculative_model,
              num_speculative_tokens=args.num_speculative_tokens,
              tokenizer=args.tokenizer,
              quantization=args.quantization,
              tensor_parallel_size=args.tensor_parallel_size,
              trust_remote_code=args.trust_remote_code,
              dtype=args.dtype,
              enforce_eager=args.enforce_eager,
              kv_cache_dtype=args.kv_cache_dtype,
              quantization_param_path=args.quantization_param_path,
              device=args.device,
              ray_workers_use_nsight=args.ray_workers_use_nsight,
              use_v2_block_manager=args.use_v2_block_manager,
              enable_chunked_prefill=args.enable_chunked_prefill,
              download_dir=args.download_dir,
              block_size=args.block_size,
              gpu_memory_utilization=args.gpu_memory_utilization,
              load_format=args.load_format,
              distributed_executor_backend=args.distributed_executor_backend)

    sampling_params = SamplingParams(
        n=args.n,
        temperature=0.0 if args.use_beam_search else 1.0,
        top_p=1.0,
        use_beam_search=args.use_beam_search,
        ignore_eos=True,
        max_tokens=args.output_len,
    )
    print(sampling_params)
    dummy_prompt_token_ids = np.random.randint(10000,
                                               size=(args.batch_size,
                                                     args.input_len))
    dummy_inputs: List[PromptInputs] = [{
        "prompt_token_ids": batch
    } for batch in dummy_prompt_token_ids.tolist()]

    def run_to_completion(profile_dir: Optional[str] = None):
        if profile_dir:
            with torch.profiler.profile(
                    activities=[
                        torch.profiler.ProfilerActivity.CPU,
                        torch.profiler.ProfilerActivity.CUDA,
                    ],
                    on_trace_ready=torch.profiler.tensorboard_trace_handler(
                        str(profile_dir))) as p:
                llm.generate(dummy_inputs,
                             sampling_params=sampling_params,
                             use_tqdm=False)
            print(p.key_averages())
        else:
            start_time = time.perf_counter()
            llm.generate(dummy_inputs,
                         sampling_params=sampling_params,
                         use_tqdm=False)
            end_time = time.perf_counter()
            latency = end_time - start_time
            return latency

    print("Warming up...")
    for _ in tqdm(range(args.num_iters_warmup), desc="Warmup iterations"):
        run_to_completion(profile_dir=None)

    if args.profile:
        profile_dir = args.profile_result_dir
        if not profile_dir:
            profile_dir = Path(
                "."
            ) / "vllm_benchmark_result" / f"latency_result_{time.time()}"
        print(f"Profiling (results will be saved to '{profile_dir}')...")
        run_to_completion(profile_dir=profile_dir)
        return

    # Benchmark.
    latencies = []
    for _ in tqdm(range(args.num_iters), desc="Profiling iterations"):
        latencies.append(run_to_completion(profile_dir=None))
    latencies = np.array(latencies)
    percentages = [10, 25, 50, 75, 90]
    percentiles = np.percentile(latencies, percentages)
    print(f'Avg latency: {np.mean(latencies)} seconds')
    for percentage, percentile in zip(percentages, percentiles):
        print(f'{percentage}% percentile latency: {percentile} seconds')

    # Output JSON results if specified
    if args.output_json:
        results = {
            "avg_latency": np.mean(latencies),
            "latencies": latencies.tolist(),
            "percentiles": dict(zip(percentages, percentiles.tolist())),
        }
        with open(args.output_json, "w") as f:
            json.dump(results, f, indent=4)


if __name__ == '__main__':
    parser = argparse.ArgumentParser(
        description='Benchmark the latency of processing a single batch of '
        'requests till completion.')
    parser.add_argument('--model', type=str, default='facebook/opt-125m')
    parser.add_argument('--speculative-model', type=str, default=None)
    parser.add_argument('--num-speculative-tokens', type=int, default=None)
    parser.add_argument('--tokenizer', type=str, default=None)
    parser.add_argument('--quantization',
                        '-q',
                        choices=[*QUANTIZATION_METHODS, None],
                        default=None)
    parser.add_argument('--tensor-parallel-size', '-tp', type=int, default=1)
    parser.add_argument('--input-len', type=int, default=32)
    parser.add_argument('--output-len', type=int, default=128)
    parser.add_argument('--batch-size', type=int, default=8)
    parser.add_argument('--n',
                        type=int,
                        default=1,
                        help='Number of generated sequences per prompt.')
    parser.add_argument('--use-beam-search', action='store_true')
    parser.add_argument('--num-iters-warmup',
                        type=int,
                        default=10,
                        help='Number of iterations to run for warmup.')
    parser.add_argument('--num-iters',
                        type=int,
                        default=30,
                        help='Number of iterations to run.')
    parser.add_argument('--trust-remote-code',
                        action='store_true',
                        help='trust remote code from huggingface')
    parser.add_argument(
        '--dtype',
        type=str,
        default='auto',
        choices=['auto', 'half', 'float16', 'bfloat16', 'float', 'float32'],
        help='data type for model weights and activations. '
        'The "auto" option will use FP16 precision '
        'for FP32 and FP16 models, and BF16 precision '
        'for BF16 models.')
    parser.add_argument('--enforce-eager',
                        action='store_true',
                        help='enforce eager mode and disable CUDA graph')
    parser.add_argument(
        '--kv-cache-dtype',
        type=str,
        choices=['auto', 'fp8', 'fp8_e5m2', 'fp8_e4m3'],
        default="auto",
        help='Data type for kv cache storage. If "auto", will use model '
        'data type. CUDA 11.8+ supports fp8 (=fp8_e4m3) and fp8_e5m2. '
        'ROCm (AMD GPU) supports fp8 (=fp8_e4m3)')
    parser.add_argument(
        '--quantization-param-path',
        type=str,
        default=None,
        help='Path to the JSON file containing the KV cache scaling factors. '
        'This should generally be supplied, when KV cache dtype is FP8. '
        'Otherwise, KV cache scaling factors default to 1.0, which may cause '
        'accuracy issues. FP8_E5M2 (without scaling) is only supported on '
        'cuda version greater than 11.8. On ROCm (AMD GPU), FP8_E4M3 is '
        'instead supported for common inference criteria.')
    parser.add_argument(
        '--profile',
        action='store_true',
        help='profile the generation process of a single batch')
    parser.add_argument(
        '--profile-result-dir',
        type=str,
        default=None,
        help=('path to save the pytorch profiler output. Can be visualized '
              'with ui.perfetto.dev or Tensorboard.'))
    parser.add_argument(
        "--device",
        type=str,
        default="cuda",
        choices=["cuda", "cpu", "tpu"],
        help='device type for vLLM execution, supporting CUDA and CPU.')
    parser.add_argument('--block-size',
                        type=int,
                        default=16,
                        help='block size of key/value cache')
    parser.add_argument(
        '--enable-chunked-prefill',
        action='store_true',
        help='If True, the prefill requests can be chunked based on the '
        'max_num_batched_tokens')
    parser.add_argument('--use-v2-block-manager', action='store_true')
    parser.add_argument(
        "--ray-workers-use-nsight",
        action='store_true',
        help="If specified, use nsight to profile ray workers",
    )
    parser.add_argument('--download-dir',
                        type=str,
                        default=None,
                        help='directory to download and load the weights, '
                        'default to the default cache dir of huggingface')
    parser.add_argument(
        '--output-json',
        type=str,
        default=None,
        help='Path to save the latency results in JSON format.')
    parser.add_argument('--gpu-memory-utilization',
                        type=float,
                        default=0.9,
                        help='the fraction of GPU memory to be used for '
                        'the model executor, which can range from 0 to 1.'
                        'If unspecified, will use the default value of 0.9.')
    parser.add_argument(
        '--load-format',
        type=str,
        default=EngineArgs.load_format,
        choices=[
            'auto', 'pt', 'safetensors', 'npcache', 'dummy', 'tensorizer',
            'bitsandbytes'
        ],
        help='The format of the model weights to load.\n\n'
        '* "auto" will try to load the weights in the safetensors format '
        'and fall back to the pytorch bin format if safetensors format '
        'is not available.\n'
        '* "pt" will load the weights in the pytorch bin format.\n'
        '* "safetensors" will load the weights in the safetensors format.\n'
        '* "npcache" will load the weights in pytorch format and store '
        'a numpy cache to speed up the loading.\n'
        '* "dummy" will initialize the weights with random values, '
        'which is mainly for profiling.\n'
        '* "tensorizer" will load the weights using tensorizer from '
        'CoreWeave. See the Tensorize vLLM Model script in the Examples'
        'section for more information.\n'
        '* "bitsandbytes" will load the weights using bitsandbytes '
        'quantization.\n')
    parser.add_argument(
        '--distributed-executor-backend',
        choices=['ray', 'mp'],
        default=None,
        help='Backend to use for distributed serving. When more than 1 GPU '
        'is used, will be automatically set to "ray" if installed '
        'or "mp" (multiprocessing) otherwise.')
    args = parser.parse_args()
    main(args)<|MERGE_RESOLUTION|>--- conflicted
+++ resolved
@@ -10,12 +10,8 @@
 from tqdm import tqdm
 
 from vllm import LLM, SamplingParams
-<<<<<<< HEAD
+from vllm.engine.arg_utils import EngineArgs
 from vllm.inputs import PromptInputs
-=======
-from vllm.engine.arg_utils import EngineArgs
-from vllm.inputs import PromptStrictInputs
->>>>>>> 1b8a0d71
 from vllm.model_executor.layers.quantization import QUANTIZATION_METHODS
 
 
