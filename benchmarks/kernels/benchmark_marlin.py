from typing import List

import torch
import torch.utils.benchmark as benchmark
from benchmark_shapes import WEIGHT_SHAPES

from vllm import _custom_ops as ops
from vllm.model_executor.layers.quantization.gptq_marlin_24 import (
    GPTQ_MARLIN_24_MAX_PARALLEL, GPTQ_MARLIN_24_MIN_THREAD_N,
    GPTQ_MARLIN_24_SUPPORTED_GROUP_SIZES, GPTQ_MARLIN_24_SUPPORTED_QUANT_TYPES)
from vllm.model_executor.layers.quantization.utils.marlin_utils import (
    GPTQ_MARLIN_MAX_PARALLEL, GPTQ_MARLIN_MIN_THREAD_N,
<<<<<<< HEAD
    MARLIN_SUPPORTED_GROUP_SIZES, marlin_supported_quant_types)
=======
    MARLIN_SUPPORTED_GROUP_SIZES, MARLIN_SUPPORTED_NUM_BITS)
>>>>>>> 7cbd9ec7
from vllm.model_executor.layers.quantization.utils.marlin_utils_test import (
    MarlinWorkspace, marlin_quantize)
from vllm.model_executor.layers.quantization.utils.marlin_utils_test_24 import (
    marlin_24_quantize)
from vllm.model_executor.layers.quantization.utils.quant_utils import (
    gptq_pack, gptq_quantize_weights, sort_weights)
from vllm.scalar_type import ScalarType
from vllm.utils import FlexibleArgumentParser

DEFAULT_MODELS = ["meta-llama/Llama-2-7b-hf/TP1"]
DEFAULT_BATCH_SIZES = [1, 16, 32, 64, 128, 256, 512]

ACT_ORDER_OPTS = [False, True]
K_FULL_OPTS = [False, True]


def bench_run(results: List[benchmark.Measurement], model: str,
              act_order: bool, is_k_full: bool, quant_type: ScalarType,
              group_size: int, size_m: int, size_k: int, size_n: int):
    label = "Quant Matmul"

    sub_label = ("{}, act={} k_full={}, q={}, g={}, "
                 "MKN=({}x{}x{})".format(model, act_order, is_k_full,
                                         str(quant_type), group_size, size_m,
                                         size_k, size_n))

    print(f"Testing: {sub_label}")

    a = torch.randn(size_m, size_k).to(torch.half).cuda()
    b = torch.rand(size_k, size_n).to(torch.half).cuda()

    a_tmp = (torch.zeros(size_m, size_k).to(torch.half).cuda())

    # Marlin quant
    (
        marlin_w_ref,
        marlin_q_w,
        marlin_s,
        marlin_g_idx,
        marlin_sort_indices,
        marlin_rand_perm,
    ) = marlin_quantize(b, quant_type, group_size, act_order)

    # Marlin_24 quant
    (marlin_24_w_ref, marlin_24_q_w_comp, marlin_24_meta,
     marlin_24_s) = marlin_24_quantize(b, quant_type, group_size)

    marlin_zp = torch.empty(0, dtype=torch.int, device=b.device)

    # GPTQ quant
    (w_ref, q_w, s, g_idx,
     rand_perm) = gptq_quantize_weights(b, quant_type, group_size, act_order)
    q_w_gptq = gptq_pack(q_w, quant_type.size_bits, size_k, size_n)

    # For act_order, sort the "weights" and "g_idx"
    # so that group ids are increasing
    repack_sort_indices = torch.empty(0, dtype=torch.int, device=b.device)
    if act_order:
        (q_w, g_idx, repack_sort_indices) = sort_weights(q_w, g_idx)

    # Prepare
    marlin_workspace = MarlinWorkspace(size_n, GPTQ_MARLIN_MIN_THREAD_N,
                                       GPTQ_MARLIN_MAX_PARALLEL)

    marlin_24_workspace = MarlinWorkspace(size_n, GPTQ_MARLIN_24_MIN_THREAD_N,
                                          GPTQ_MARLIN_24_MAX_PARALLEL)
    marlin_zp = torch.zeros_like(marlin_s, dtype=torch.int)

    globals = {
        # Gen params
        "quant_type": quant_type,
        "group_size": group_size,
        "size_m": size_m,
        "size_n": size_n,
        "size_k": size_k,
        "a": a,
        "a_tmp": a_tmp,
        # Marlin params
        "marlin_w_ref": marlin_w_ref,
        "marlin_q_w": marlin_q_w,
        "marlin_s": marlin_s,
        "marlin_zp": marlin_zp,
        "marlin_g_idx": marlin_g_idx,
        "marlin_sort_indices": marlin_sort_indices,
        "marlin_rand_perm": marlin_rand_perm,
        "marlin_workspace": marlin_workspace,
        "is_k_full": is_k_full,
        # Marlin_24 params
        "marlin_24_w_ref": marlin_24_w_ref,
        "marlin_24_q_w_comp": marlin_24_q_w_comp,
        "marlin_24_meta": marlin_24_meta,
        "marlin_24_s": marlin_24_s,
        "marlin_24_workspace": marlin_24_workspace,
        # GPTQ params
        "q_w_gptq": q_w_gptq,
        "repack_sort_indices": repack_sort_indices,
        # Kernels
        "gptq_marlin_gemm": ops.gptq_marlin_gemm,
        "gptq_marlin_24_gemm": ops.gptq_marlin_24_gemm,
        "gptq_marlin_repack": ops.gptq_marlin_repack,
    }

    min_run_time = 1

    # Warmup pytorch
    for i in range(5):
        torch.matmul(a, marlin_w_ref)

    results.append(
        benchmark.Timer(
            stmt="torch.matmul(a, marlin_w_ref)",
            globals=globals,
            label=label,
            sub_label=sub_label,
            description="pytorch_gemm",
        ).blocked_autorange(min_run_time=min_run_time))

    results.append(
        benchmark.Timer(
            stmt=
<<<<<<< HEAD
            "output = gptq_marlin_gemm(a, marlin_q_w, marlin_s, marlin_zp, marlin_g_idx, marlin_sort_indices, marlin_workspace.scratch, quant_type, size_m, size_n, size_k, is_k_full)",  # noqa: E501
=======
            "output = gptq_marlin_gemm(a, marlin_q_w, marlin_s, marlin_zp, marlin_g_idx, marlin_sort_indices, marlin_workspace.scratch, num_bits, size_m, size_n, size_k, is_k_full, False, False)",  # noqa: E501
            globals=globals,
            label=label,
            sub_label=sub_label,
            description="gptq_marlin_gemm_fp16",
        ).blocked_autorange(min_run_time=min_run_time))

    results.append(
        benchmark.Timer(
            stmt=
            "output = gptq_marlin_gemm(a, marlin_q_w, marlin_s, marlin_zp, marlin_g_idx, marlin_sort_indices, marlin_workspace.scratch, num_bits, size_m, size_n, size_k, is_k_full, False, True)",  # noqa: E501
>>>>>>> 7cbd9ec7
            globals=globals,
            label=label,
            sub_label=sub_label,
            description="gptq_marlin_gemm_fp32",
        ).blocked_autorange(min_run_time=min_run_time))

    if (quant_type in GPTQ_MARLIN_24_SUPPORTED_QUANT_TYPES
            and group_size in GPTQ_MARLIN_24_SUPPORTED_GROUP_SIZES):
        results.append(
            benchmark.Timer(
                stmt=
                "output = gptq_marlin_24_gemm(a, marlin_24_q_w_comp, marlin_24_meta, marlin_24_s, marlin_24_workspace.scratch, quant_type, size_m, size_n, size_k)",  # noqa: E501
                globals=globals,
                label=label,
                sub_label=sub_label,
                description="gptq_marlin_24_gemm",
            ).blocked_autorange(min_run_time=min_run_time))

    results.append(
        benchmark.Timer(
            stmt=
            "q_res = gptq_marlin_repack(q_w_gptq, repack_sort_indices, size_k, size_n, quant_type.size_bits)",  # noqa: E501
            globals=globals,
            label=label,
            sub_label=sub_label,
            description="gptq_marlin_repack",
        ).blocked_autorange(min_run_time=min_run_time))


def main(args):
    print("Benchmarking models:")
    for i, model in enumerate(args.models):
        print(f"[{i}]  {model}")

    results: List[benchmark.Measurement] = []

    for model in args.models:
        for layer in WEIGHT_SHAPES[model]:
            size_k = layer[0]
            size_n = layer[1]

            if len(args.limit_k) > 0 and size_k not in args.limit_k:
                continue

            if len(args.limit_n) > 0 and size_n not in args.limit_n:
                continue

            for act_order in ACT_ORDER_OPTS:
                if len(args.limit_act_order
                       ) > 0 and act_order not in args.limit_act_order:
                    continue

                for is_k_full in K_FULL_OPTS:
                    if len(args.limit_k_full
                           ) > 0 and is_k_full not in args.limit_k_full:
                        continue

<<<<<<< HEAD
                    for quant_type in marlin_supported_quant_types(False):
                        if len(args.limit_num_bits) > 0 and \
                            quant_type.size_bits not in args.limit_num_bits:
=======
                    for num_bits in MARLIN_SUPPORTED_NUM_BITS:
                        if len(args.limit_num_bits
                               ) > 0 and num_bits not in args.limit_num_bits:
>>>>>>> 7cbd9ec7
                            continue

                        for group_size in MARLIN_SUPPORTED_GROUP_SIZES:
                            if len(
                                    args.limit_group_size
                            ) > 0 and group_size not in args.limit_group_size:
                                continue

                            # For act_order, the group_size must be less than
                            # size_k
                            if act_order and (group_size == size_k
                                              or group_size == -1):
                                continue

                            for size_m in args.batch_sizes:
                                bench_run(results, model, act_order, is_k_full,
                                          quant_type, group_size, size_m,
                                          size_k, size_n)

    compare = benchmark.Compare(results)
    compare.print()


# For quick benchmarking use:
#   python benchmark_marlin.py --batch-sizes 1 16 32 --limit-k 4096 --limit-n 4096 --limit-group-size 128 --limit-num-bits 4 --limit-act-order 0 --limit-k-full 1 # noqa E501
#
if __name__ == "__main__":
    parser = FlexibleArgumentParser(
        description="Benchmark Marlin across specified models/shapes/batches")
    parser.add_argument(
        "--models",
        nargs="+",
        type=str,
        default=DEFAULT_MODELS,
        choices=WEIGHT_SHAPES.keys(),
    )
    parser.add_argument("--batch-sizes",
                        nargs="+",
                        type=int,
                        default=DEFAULT_BATCH_SIZES)
    parser.add_argument("--limit-k", nargs="+", type=int, default=[])
    parser.add_argument("--limit-n", nargs="+", type=int, default=[])
    parser.add_argument("--limit-group-size", nargs="+", type=int, default=[])
    parser.add_argument("--limit-num-bits", nargs="+", type=int, default=[])
    parser.add_argument("--limit-act-order", nargs="+", type=int, default=[])
    parser.add_argument("--limit-k-full", nargs="+", type=int, default=[])

    args = parser.parse_args()
    main(args)<|MERGE_RESOLUTION|>--- conflicted
+++ resolved
@@ -10,11 +10,7 @@
     GPTQ_MARLIN_24_SUPPORTED_GROUP_SIZES, GPTQ_MARLIN_24_SUPPORTED_QUANT_TYPES)
 from vllm.model_executor.layers.quantization.utils.marlin_utils import (
     GPTQ_MARLIN_MAX_PARALLEL, GPTQ_MARLIN_MIN_THREAD_N,
-<<<<<<< HEAD
     MARLIN_SUPPORTED_GROUP_SIZES, marlin_supported_quant_types)
-=======
-    MARLIN_SUPPORTED_GROUP_SIZES, MARLIN_SUPPORTED_NUM_BITS)
->>>>>>> 7cbd9ec7
 from vllm.model_executor.layers.quantization.utils.marlin_utils_test import (
     MarlinWorkspace, marlin_quantize)
 from vllm.model_executor.layers.quantization.utils.marlin_utils_test_24 import (
@@ -135,10 +131,7 @@
     results.append(
         benchmark.Timer(
             stmt=
-<<<<<<< HEAD
-            "output = gptq_marlin_gemm(a, marlin_q_w, marlin_s, marlin_zp, marlin_g_idx, marlin_sort_indices, marlin_workspace.scratch, quant_type, size_m, size_n, size_k, is_k_full)",  # noqa: E501
-=======
-            "output = gptq_marlin_gemm(a, marlin_q_w, marlin_s, marlin_zp, marlin_g_idx, marlin_sort_indices, marlin_workspace.scratch, num_bits, size_m, size_n, size_k, is_k_full, False, False)",  # noqa: E501
+            "output = gptq_marlin_gemm(a, marlin_q_w, marlin_s, marlin_zp, marlin_g_idx, marlin_sort_indices, marlin_workspace.scratch, quant_type, size_m, size_n, size_k, is_k_full, False, False)",  # noqa: E501
             globals=globals,
             label=label,
             sub_label=sub_label,
@@ -149,7 +142,6 @@
         benchmark.Timer(
             stmt=
             "output = gptq_marlin_gemm(a, marlin_q_w, marlin_s, marlin_zp, marlin_g_idx, marlin_sort_indices, marlin_workspace.scratch, num_bits, size_m, size_n, size_k, is_k_full, False, True)",  # noqa: E501
->>>>>>> 7cbd9ec7
             globals=globals,
             label=label,
             sub_label=sub_label,
@@ -207,15 +199,9 @@
                            ) > 0 and is_k_full not in args.limit_k_full:
                         continue
 
-<<<<<<< HEAD
                     for quant_type in marlin_supported_quant_types(False):
                         if len(args.limit_num_bits) > 0 and \
                             quant_type.size_bits not in args.limit_num_bits:
-=======
-                    for num_bits in MARLIN_SUPPORTED_NUM_BITS:
-                        if len(args.limit_num_bits
-                               ) > 0 and num_bits not in args.limit_num_bits:
->>>>>>> 7cbd9ec7
                             continue
 
                         for group_size in MARLIN_SUPPORTED_GROUP_SIZES:
