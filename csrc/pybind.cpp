--- conflicted
+++ resolved
@@ -217,13 +217,10 @@
     &reshape_and_cache_dispatch,
     "Reshape the key and value tensors and cache them");
   cache_ops.def(
-<<<<<<< HEAD
     "gather_cached_kv",
     &gather_cached_kv_dispatch,
     "Gather key and value from the cache into contiguous QKV tensors");
   cache_ops.def(
-=======
->>>>>>> 71bcaf99
     "convert_fp8_e5m2",
     &convert_fp8_e5m2,
     "Convert the key and value cache to fp8_e5m2 data type");
