# In this file, you can add more tests to run either by adding a new step or
# adding a new command to an existing step. See different options here for examples.

# This script will be feed into Jinja template in `test-template-aws.j2` at
# https://github.com/vllm-project/buildkite-ci/blob/main/scripts/test-template-aws.j2 
# to generate the final pipeline yaml file.


steps:
- label: Async Engine, Inputs, Utils, Worker Test
  fast_check: true
  fast_check_only: true
  commands:
  - pytest -v -s async_engine # Async Engine
  - pytest -v -s test_inputs.py
  - pytest -v -s multimodal
  - pytest -v -s test_utils.py # Utils
  - pytest -v -s worker # Worker

- label: Tensorizer, Metrics, Tracing Test
  fast_check: true
  fast_check_only: true
  commands:
  - apt-get install curl libsodium23 && pytest -v -s tensorizer_loader # Tensorizer
  - pytest -v -s metrics # Metrics
  - "pip install \
      opentelemetry-sdk \
      opentelemetry-api \
      opentelemetry-exporter-otlp \
      opentelemetry-semantic-conventions-ai" # Tracing
  - pytest -v -s tracing

- label: Regression Test
  mirror_hardwares: [amd]
  fast_check: true
  command: pytest -v -s test_regression.py
  working_dir: "/vllm-workspace/tests" # optional

- label: AsyncEngine Test
  #mirror_hardwares: [amd]
  command: pytest -v -s async_engine

- label: Basic Correctness Test
  mirror_hardwares: [amd]
  fast_check: true
  commands:
  - pip install https://github.com/flashinfer-ai/flashinfer/releases/download/v0.0.8/flashinfer-0.0.8+cu121torch2.3-cp310-cp310-linux_x86_64.whl
  - pytest -v -s basic_correctness/test_basic_correctness.py
  - VLLM_ATTENTION_BACKEND=XFORMERS pytest -v -s basic_correctness/test_chunked_prefill.py
  - VLLM_ATTENTION_BACKEND=FLASH_ATTN pytest -v -s basic_correctness/test_chunked_prefill.py
  - VLLM_TEST_ENABLE_ARTIFICIAL_PREEMPT=1 pytest -v -s basic_correctness/test_preemption.py

- label: Core Test
  mirror_hardwares: [amd]
  fast_check: true
  commands: 
  - pytest -v -s core
  - pytest -v -s distributed/test_parallel_state.py

- label: Distributed Comm Ops Test
  #mirror_hardwares: [amd]
  working_dir: "/vllm-workspace/tests"
  num_gpus: 2
  commands:
  - pytest -v -s distributed/test_comm_ops.py
  - pytest -v -s distributed/test_shm_broadcast.py

- label: 2 Node Tests (4 GPUs in total)
  working_dir: "/vllm-workspace/tests"
  num_gpus: 2
  num_nodes: 2
  commands:
  - # the following commands are for the first node, with ip 192.168.10.10 (ray environment already set up)
    - VLLM_TEST_SAME_HOST=0 torchrun --nnodes 2 --nproc-per-node=2 --rdzv_backend=c10d --rdzv_endpoint=192.168.10.10 distributed/test_same_node.py
    - pytest -v -s distributed/test_pipeline_parallel.py
  - # the following commands are for the second node, with ip 192.168.10.11 (ray environment already set up)
    - VLLM_TEST_SAME_HOST=0 torchrun --nnodes 2 --nproc-per-node=2 --rdzv_backend=c10d --rdzv_endpoint=192.168.10.10 distributed/test_same_node.py

- label: Distributed Tests (2 GPUs)
  mirror_hardwares: [amd]
  working_dir: "/vllm-workspace/tests"
  num_gpus: 2
  commands:
  - VLLM_TEST_SAME_HOST=1 torchrun --nproc-per-node=4 distributed/test_same_node.py
  - TEST_DIST_MODEL=facebook/opt-125m DISTRIBUTED_EXECUTOR_BACKEND=ray pytest -v -s distributed/test_basic_distributed_correctness.py
  - TEST_DIST_MODEL=meta-llama/Llama-2-7b-hf DISTRIBUTED_EXECUTOR_BACKEND=ray pytest -v -s distributed/test_basic_distributed_correctness.py
  - TEST_DIST_MODEL=facebook/opt-125m DISTRIBUTED_EXECUTOR_BACKEND=ray pytest -v -s distributed/test_chunked_prefill_distributed.py
  - TEST_DIST_MODEL=meta-llama/Llama-2-7b-hf DISTRIBUTED_EXECUTOR_BACKEND=ray pytest -v -s distributed/test_chunked_prefill_distributed.py
  - TEST_DIST_MODEL=llava-hf/llava-1.5-7b-hf DISTRIBUTED_EXECUTOR_BACKEND=ray pytest -v -s distributed/test_multimodal_broadcast.py
  - TEST_DIST_MODEL=microsoft/Phi-3-vision-128k-instruct DISTRIBUTED_EXECUTOR_BACKEND=ray pytest -v -s distributed/test_multimodal_broadcast.py
  - TEST_DIST_MODEL=facebook/opt-125m DISTRIBUTED_EXECUTOR_BACKEND=mp pytest -v -s distributed/test_basic_distributed_correctness.py
  - TEST_DIST_MODEL=meta-llama/Llama-2-7b-hf DISTRIBUTED_EXECUTOR_BACKEND=mp pytest -v -s distributed/test_basic_distributed_correctness.py
  - TEST_DIST_MODEL=facebook/opt-125m DISTRIBUTED_EXECUTOR_BACKEND=mp pytest -v -s distributed/test_chunked_prefill_distributed.py
  - TEST_DIST_MODEL=meta-llama/Llama-2-7b-hf DISTRIBUTED_EXECUTOR_BACKEND=mp pytest -v -s distributed/test_chunked_prefill_distributed.py
  - TEST_DIST_MODEL=llava-hf/llava-1.5-7b-hf DISTRIBUTED_EXECUTOR_BACKEND=mp pytest -v -s distributed/test_multimodal_broadcast.py
  - TEST_DIST_MODEL=microsoft/Phi-3-vision-128k-instruct DISTRIBUTED_EXECUTOR_BACKEND=mp pytest -v -s distributed/test_multimodal_broadcast.py
  - pytest -v -s spec_decode/e2e/test_integration_dist_tp2.py
  - CUDA_VISIBLE_DEVICES=0,1 pytest -v -s test_sharded_state_loader.py
  - CUDA_VISIBLE_DEVICES=0,1 pytest -v -s distributed/test_utils.py

- label: Distributed Tests (4 GPUs)
  #mirror_hardwares: [amd]
  working_dir: "/vllm-workspace/tests"
  num_gpus: 4
  fast_check: true
  commands:
  - pytest -v -s distributed/test_pynccl.py
  # We want to test that models which use 2 GPUs work with 4 GPUs, which is why we duplicate them here.
  # See https://github.com/vllm-project/vllm/pull/5473#issuecomment-2166601837 for context.
  - TEST_DIST_MODEL=facebook/opt-125m DISTRIBUTED_EXECUTOR_BACKEND=ray pytest -v -s distributed/test_basic_distributed_correctness.py
  - TEST_DIST_MODEL=facebook/opt-125m DISTRIBUTED_EXECUTOR_BACKEND=mp pytest -v -s distributed/test_basic_distributed_correctness.py
  - pytest -v -s spec_decode/e2e/test_integration_dist_tp4.py

- label: Pipeline Parallelism Test
  working_dir: "/vllm-workspace/tests"
  num_gpus: 4
  commands:
<<<<<<< HEAD
  - TP_SIZE=2 PP_SIZE=2 EAGER_MODE=1 CHUNKED_PREFILL=1 pytest -v -s distributed/test_pipeline_parallel.py
  - TP_SIZE=2 PP_SIZE=2 EAGER_MODE=1 CHUNKED_PREFILL=0 pytest -v -s distributed/test_pipeline_parallel.py
  - TP_SIZE=1 PP_SIZE=3 EAGER_MODE=1 CHUNKED_PREFILL=0 pytest -v -s distributed/test_pipeline_parallel.py
  - PP_SIZE=4 EAGER_MODE=1 CHUNKED_PREFILL=1 pytest -v -s distributed/test_pipeline_parallel.py
  - PP_SIZE=4 EAGER_MODE=1 CHUNKED_PREFILL=0 pytest -v -s distributed/test_pipeline_parallel.py
  - DIST_BACKEND=mp TP_SIZE=2 PP_SIZE=2 EAGER_MODE=1 pytest -v -s distributed/test_pipeline_parallel.py
  - DIST_BACKEND=mp PP_SIZE=3 EAGER_MODE=1 pytest -v -s distributed/test_pipeline_parallel.py
  - DIST_BACKEND=mp EAGER_MODE=1 pytest -v -s distributed/test_pipeline_parallel.py

=======
  - pytest -v -s distributed/test_pipeline_parallel.py
>>>>>>> 1c27d25f

- label: Engine Test
  mirror_hardwares: [amd]
  commands: 
  - pytest -v -s engine test_sequence.py test_config.py test_logger.py
  # OOM in the CI unless we run this separately
  - pytest -v -s tokenization

- label: Entrypoints Test
  fast_check: true
  mirror_hardwares: [amd]

  commands:
  - pytest -v -s entrypoints/llm
  - pytest -v -s entrypoints/openai

- label: Examples Test
  working_dir: "/vllm-workspace/examples"
  mirror_hardwares: [amd]
  commands:
    # install aws cli for llava_example.py
    # install tensorizer for tensorize_vllm_model.py
    - pip install awscli tensorizer
    - python3 offline_inference.py
    - python3 cpu_offload.py
    - python3 offline_inference_with_prefix.py
    - python3 llm_engine_example.py
    - python3 llava_example.py
    - python3 tensorize_vllm_model.py --model facebook/opt-125m serialize --serialized-directory /tmp/ --suffix v1 && python3 tensorize_vllm_model.py --model facebook/opt-125m deserialize --path-to-tensors /tmp/vllm/facebook/opt-125m/v1/model.tensors

- label: Inputs Test
  #mirror_hardwares: [amd]
  commands:
    - pytest -v -s test_inputs.py
    - pytest -v -s multimodal

- label: Kernels Test %N
  #mirror_hardwares: [amd]
  commands:
    - pip install https://github.com/flashinfer-ai/flashinfer/releases/download/v0.0.8/flashinfer-0.0.8+cu121torch2.3-cp310-cp310-linux_x86_64.whl
    - pytest -v -s kernels --shard-id=$$BUILDKITE_PARALLEL_JOB --num-shards=$$BUILDKITE_PARALLEL_JOB_COUNT
  parallelism: 4

- label: Models Test
  #mirror_hardwares: [amd]
  commands:
    - pip install https://github.com/flashinfer-ai/flashinfer/releases/download/v0.0.8/flashinfer-0.0.8+cu121torch2.3-cp310-cp310-linux_x86_64.whl
    - pytest -v -s models -m \"not vlm\"

- label: Vision Language Models Test
  mirror_hardwares: [amd]
  commands:
    - pytest -v -s models -m vlm

- label: Prefix Caching Test
  mirror_hardwares: [amd]
  commands:
    - pytest -v -s prefix_caching

- label: Samplers Test
  #mirror_hardwares: [amd]
  command: pytest -v -s samplers

- label: LogitsProcessor Test
  mirror_hardwares: [amd]
  command: pytest -v -s test_logits_processor.py

- label: Utils Test
  commands:
    - pytest -v -s test_utils.py
    - pytest -v -s test_embedded_commit.py

- label: Worker Test
  mirror_hardwares: [amd]
  command: pytest -v -s worker

- label: Speculative decoding tests
  #mirror_hardwares: [amd]
  commands:
    # See https://github.com/vllm-project/vllm/issues/5152
    - export VLLM_ATTENTION_BACKEND=XFORMERS
    - pytest -v -s spec_decode

- label: LoRA Test %N
  #mirror_hardwares: [amd]
  command: pytest -v -s lora --shard-id=$$BUILDKITE_PARALLEL_JOB --num-shards=$$BUILDKITE_PARALLEL_JOB_COUNT --ignore=lora/test_long_context.py
  parallelism: 4

- label: LoRA Long Context (Distributed)
  #mirror_hardwares: [amd]
  num_gpus: 4
  # This test runs llama 13B, so it is required to run on 4 GPUs.
  commands:
    # FIXIT: find out which code initialize cuda before running the test
    # before the fix, we need to use spawn to test it
    - export VLLM_WORKER_MULTIPROC_METHOD=spawn
    - pytest -v -s -x lora/test_long_context.py

- label: Tensorizer Test
  #mirror_hardwares: [amd]
  commands:
    - apt-get install curl libsodium23
    - export VLLM_WORKER_MULTIPROC_METHOD=spawn
    - pytest -v -s tensorizer_loader

- label: Metrics Test
  mirror_hardwares: [amd]
  command: pytest -v -s metrics

- label: Quantization Test
  #mirror_hardwares: [amd]
  command: pytest -v -s quantization

- label: Tracing Test
  commands: 
    - "pip install \
        opentelemetry-sdk \
        opentelemetry-api \
        opentelemetry-exporter-otlp \
        opentelemetry-semantic-conventions-ai"
    - pytest -v -s tracing

- label: Benchmarks
  working_dir: "/vllm-workspace/.buildkite"
  mirror_hardwares: [amd]
  commands:
  - pip install aiohttp
  - bash run-benchmarks.sh

- label: LM Eval Small Models
  working_dir: "/vllm-workspace/.buildkite/lm-eval-harness"
  commands:
  - pip install lm-eval
  - export VLLM_WORKER_MULTIPROC_METHOD=spawn
  - bash ./run-tests.sh -c configs/models-small.txt -t 1

- label: LM Eval Large Models
  gpu: a100
  num_gpus: 4
  working_dir: "/vllm-workspace/.buildkite/lm-eval-harness"
  commands:
  - pip install lm-eval
  - export VLLM_WORKER_MULTIPROC_METHOD=spawn
  - bash ./run-tests.sh -c configs/models-large.txt -t 4

- label: Documentation Build
  working_dir: "/vllm-workspace/test_docs/docs"
  fast_check: true
  no_gpu: True
  commands:
  - pip install -r requirements-docs.txt
  - SPHINXOPTS=\"-W\" make html

- label: Distributed Tests (A100)
  gpu: a100
  num_gpus: 4
  commands: 
  # NOTE: don't test llama model here, it seems hf implementation is buggy
  # see https://github.com/vllm-project/vllm/pull/5689 for details
  - pytest -v -s distributed/test_custom_all_reduce.py
  - TEST_DIST_MODEL=facebook/opt-125m DISTRIBUTED_EXECUTOR_BACKEND=ray pytest -v -s distributed/test_basic_distributed_correctness.py
  - TEST_DIST_MODEL=facebook/opt-125m DISTRIBUTED_EXECUTOR_BACKEND=mp pytest -v -s distributed/test_basic_distributed_correctness.py
  - pip install https://github.com/flashinfer-ai/flashinfer/releases/download/v0.0.8/flashinfer-0.0.8+cu121torch2.3-cp310-cp310-linux_x86_64.whl
  - VLLM_ATTENTION_BACKEND=FLASHINFER TEST_DIST_MODEL=facebook/opt-125m DISTRIBUTED_EXECUTOR_BACKEND=ray pytest -v -s distributed/test_basic_distributed_correctness.py
  - VLLM_ATTENTION_BACKEND=FLASHINFER TEST_DIST_MODEL=meta-llama/Meta-Llama-3-8B DISTRIBUTED_EXECUTOR_BACKEND=ray pytest -v -s distributed/test_basic_distributed_correctness.py
  - pytest -v -s -x lora/test_mixtral.py<|MERGE_RESOLUTION|>--- conflicted
+++ resolved
@@ -53,7 +53,7 @@
 - label: Core Test
   mirror_hardwares: [amd]
   fast_check: true
-  commands: 
+  commands:
   - pytest -v -s core
   - pytest -v -s distributed/test_parallel_state.py
 
@@ -115,23 +115,11 @@
   working_dir: "/vllm-workspace/tests"
   num_gpus: 4
   commands:
-<<<<<<< HEAD
-  - TP_SIZE=2 PP_SIZE=2 EAGER_MODE=1 CHUNKED_PREFILL=1 pytest -v -s distributed/test_pipeline_parallel.py
-  - TP_SIZE=2 PP_SIZE=2 EAGER_MODE=1 CHUNKED_PREFILL=0 pytest -v -s distributed/test_pipeline_parallel.py
-  - TP_SIZE=1 PP_SIZE=3 EAGER_MODE=1 CHUNKED_PREFILL=0 pytest -v -s distributed/test_pipeline_parallel.py
-  - PP_SIZE=4 EAGER_MODE=1 CHUNKED_PREFILL=1 pytest -v -s distributed/test_pipeline_parallel.py
-  - PP_SIZE=4 EAGER_MODE=1 CHUNKED_PREFILL=0 pytest -v -s distributed/test_pipeline_parallel.py
-  - DIST_BACKEND=mp TP_SIZE=2 PP_SIZE=2 EAGER_MODE=1 pytest -v -s distributed/test_pipeline_parallel.py
-  - DIST_BACKEND=mp PP_SIZE=3 EAGER_MODE=1 pytest -v -s distributed/test_pipeline_parallel.py
-  - DIST_BACKEND=mp EAGER_MODE=1 pytest -v -s distributed/test_pipeline_parallel.py
-
-=======
   - pytest -v -s distributed/test_pipeline_parallel.py
->>>>>>> 1c27d25f
 
 - label: Engine Test
   mirror_hardwares: [amd]
-  commands: 
+  commands:
   - pytest -v -s engine test_sequence.py test_config.py test_logger.py
   # OOM in the CI unless we run this separately
   - pytest -v -s tokenization
