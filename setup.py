--- conflicted
+++ resolved
@@ -382,18 +382,14 @@
 
 ext_modules = []
 
-if _is_cuda() and _install_punica():
-    ext_modules.append(CMakeExtension(name="vllm._punica_C"))
-
-<<<<<<< HEAD
 if _is_cuda() or _is_hip():
     ext_modules.append(CMakeExtension(name="vllm._moe_C"))
 
-=======
->>>>>>> a360ff80
+if _is_hip():
+    ext_modules.append(CMakeExtension(name="vllm._custom_C"))
+
 if not _is_neuron():
     ext_modules.append(CMakeExtension(name="vllm._C"))
-    ext_modules.append(CMakeExtension(name="vllm._custom_C"))
 
     if _install_punica():
         ext_modules.append(CMakeExtension(name="vllm._punica_C"))
