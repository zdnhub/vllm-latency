import contextlib
import io
import os
import re
import subprocess
import warnings
from pathlib import Path
from typing import List, Set

from packaging.version import parse, Version
import setuptools
import torch
import torch.utils.cpp_extension as torch_cpp_ext
from torch.utils.cpp_extension import BuildExtension, CUDAExtension, CUDA_HOME, ROCM_HOME

ROOT_DIR = os.path.dirname(__file__)

# If you are developing the C++ backend of vLLM, consider building vLLM with
# `python setup.py develop` since it will give you incremental builds.
# The downside is that this method is deprecated, see
# https://github.com/pypa/setuptools/issues/917

MAIN_CUDA_VERSION = "12.1"

# Supported NVIDIA GPU architectures.
NVIDIA_SUPPORTED_ARCHS = {"7.0", "7.5", "8.0", "8.6", "8.9", "9.0"}
<<<<<<< HEAD
ROCM_SUPPORTED_ARCHS = {
    "gfx90a", "gfx908", "gfx906", "gfx942", "gfx1030", "gfx1100"
}
=======
ROCM_SUPPORTED_ARCHS = {"gfx908", "gfx90a", "gfx942", "gfx1100"}
>>>>>>> 54be8a0b
# SUPPORTED_ARCHS = NVIDIA_SUPPORTED_ARCHS.union(ROCM_SUPPORTED_ARCHS)


def _is_hip() -> bool:
    return torch.version.hip is not None


def _is_neuron() -> bool:
    torch_neuronx_installed = True
    try:
        subprocess.run(["neuron-ls"], capture_output=True, check=True)
    except (FileNotFoundError, PermissionError):
        torch_neuronx_installed = False
    return torch_neuronx_installed


def _is_cuda() -> bool:
    return (torch.version.cuda is not None) and not _is_neuron()


# Compiler flags.
CXX_FLAGS = ["-g", "-O2", "-std=c++17"]
# TODO(woosuk): Should we use -O3?
NVCC_FLAGS = ["-O2", "-std=c++17"]

if _is_hip():
    if ROCM_HOME is None:
        raise RuntimeError(
            "Cannot find ROCM_HOME. ROCm must be available to build the package."
        )
    NVCC_FLAGS += ["-DUSE_ROCM"]
    NVCC_FLAGS += ["-U__HIP_NO_HALF_CONVERSIONS__"]
    NVCC_FLAGS += ["-U__HIP_NO_HALF_OPERATORS__"]

if _is_cuda() and CUDA_HOME is None:
    raise RuntimeError(
        "Cannot find CUDA_HOME. CUDA must be available to build the package.")

ABI = 1 if torch._C._GLIBCXX_USE_CXX11_ABI else 0
CXX_FLAGS += [f"-D_GLIBCXX_USE_CXX11_ABI={ABI}"]
NVCC_FLAGS += [f"-D_GLIBCXX_USE_CXX11_ABI={ABI}"]


def get_hipcc_rocm_version():
    # Run the hipcc --version command
    result = subprocess.run(['hipcc', '--version'],
                            stdout=subprocess.PIPE,
                            stderr=subprocess.STDOUT,
                            text=True)

    # Check if the command was executed successfully
    if result.returncode != 0:
        print("Error running 'hipcc --version'")
        return None

    # Extract the version using a regular expression
    match = re.search(r'HIP version: (\S+)', result.stdout)
    if match:
        # Return the version string
        return match.group(1)
    else:
        print("Could not find HIP version in the output")
        return None


def glob(pattern: str):
    root = Path(__name__).parent
    return [str(p) for p in root.glob(pattern)]


def get_neuronxcc_version():
    import sysconfig
    site_dir = sysconfig.get_paths()["purelib"]
    version_file = os.path.join(site_dir, "neuronxcc", "version",
                                "__init__.py")

    # Check if the command was executed successfully
    with open(version_file, "rt") as fp:
        content = fp.read()

    # Extract the version using a regular expression
    match = re.search(r"__version__ = '(\S+)'", content)
    if match:
        # Return the version string
        return match.group(1)
    else:
        raise RuntimeError("Could not find HIP version in the output")


def get_nvcc_cuda_version(cuda_dir: str) -> Version:
    """Get the CUDA version from nvcc.

    Adapted from https://github.com/NVIDIA/apex/blob/8b7a1ff183741dd8f9b87e7bafd04cfde99cea28/setup.py
    """
    nvcc_output = subprocess.check_output([cuda_dir + "/bin/nvcc", "-V"],
                                          universal_newlines=True)
    output = nvcc_output.split()
    release_idx = output.index("release") + 1
    nvcc_cuda_version = parse(output[release_idx].split(",")[0])
    return nvcc_cuda_version


def get_pytorch_rocm_arch() -> Set[str]:
    """Get the cross section of Pytorch,and vllm supported gfx arches

    ROCM can get the supported gfx architectures in one of two ways
    Either through the PYTORCH_ROCM_ARCH env var, or output from
    rocm_agent_enumerator.

    In either case we can generate a list of supported arch's and
    cross reference with VLLM's own ROCM_SUPPORTED_ARCHs.
    """
    env_arch_list = os.environ.get("PYTORCH_ROCM_ARCH", None)

    # If we don't have PYTORCH_ROCM_ARCH specified pull the list from rocm_agent_enumerator
    if env_arch_list is None:
        command = "rocm_agent_enumerator"
<<<<<<< HEAD
        env_arch_list = subprocess.check_output([command]).decode('utf-8')\
                        .strip().replace("\n", ";")
=======
        env_arch_list = (subprocess.check_output(
            [command]).decode('utf-8').strip().replace("\n", ";"))
>>>>>>> 54be8a0b
        arch_source_str = "rocm_agent_enumerator"
    else:
        arch_source_str = "PYTORCH_ROCM_ARCH env variable"

    # List are separated by ; or space.
    pytorch_rocm_arch = set(env_arch_list.replace(" ", ";").split(";"))

    # Filter out the invalid architectures and print a warning.
    arch_list = pytorch_rocm_arch.intersection(ROCM_SUPPORTED_ARCHS)

    # If none of the specified architectures are valid, raise an error.
    if not arch_list:
        raise RuntimeError(
            f"None of the ROCM architectures in {arch_source_str} "
            f"({env_arch_list}) is supported. "
            f"Supported ROCM architectures are: {ROCM_SUPPORTED_ARCHS}.")
    invalid_arch_list = pytorch_rocm_arch - ROCM_SUPPORTED_ARCHS
    if invalid_arch_list:
        warnings.warn(
            f"Unsupported ROCM architectures ({invalid_arch_list}) are "
            f"excluded from the {arch_source_str} output "
            f"({env_arch_list}). Supported ROCM architectures are: "
            f"{ROCM_SUPPORTED_ARCHS}.",
            stacklevel=2)
    return arch_list


def get_torch_arch_list() -> Set[str]:
    # TORCH_CUDA_ARCH_LIST can have one or more architectures,
    # e.g. "8.0" or "7.5,8.0,8.6+PTX". Here, the "8.6+PTX" option asks the
    # compiler to additionally include PTX code that can be runtime-compiled
    # and executed on the 8.6 or newer architectures. While the PTX code will
    # not give the best performance on the newer architectures, it provides
    # forward compatibility.
    env_arch_list = os.environ.get("TORCH_CUDA_ARCH_LIST", None)
    if env_arch_list is None:
        return set()

    # List are separated by ; or space.
    torch_arch_list = set(env_arch_list.replace(" ", ";").split(";"))
    if not torch_arch_list:
        return set()

    # Filter out the invalid architectures and print a warning.
    valid_archs = NVIDIA_SUPPORTED_ARCHS.union(
        {s + "+PTX"
         for s in NVIDIA_SUPPORTED_ARCHS})
    arch_list = torch_arch_list.intersection(valid_archs)
    # If none of the specified architectures are valid, raise an error.
    if not arch_list:
        raise RuntimeError(
            "None of the CUDA architectures in `TORCH_CUDA_ARCH_LIST` env "
            f"variable ({env_arch_list}) is supported. "
            f"Supported CUDA architectures are: {valid_archs}.")
    invalid_arch_list = torch_arch_list - valid_archs
    if invalid_arch_list:
        warnings.warn(
            f"Unsupported CUDA architectures ({invalid_arch_list}) are "
            "excluded from the `TORCH_CUDA_ARCH_LIST` env variable "
            f"({env_arch_list}). Supported CUDA architectures are: "
            f"{valid_archs}.",
            stacklevel=2)
    return arch_list


if _is_hip():
    rocm_arches = get_pytorch_rocm_arch()
    NVCC_FLAGS += ["--offload-arch=" + arch for arch in rocm_arches]
else:
    # First, check the TORCH_CUDA_ARCH_LIST environment variable.
    compute_capabilities = get_torch_arch_list()

if _is_cuda() and not compute_capabilities:
    # If TORCH_CUDA_ARCH_LIST is not defined or empty, target all available
    # GPUs on the current machine.
    device_count = torch.cuda.device_count()
    for i in range(device_count):
        major, minor = torch.cuda.get_device_capability(i)
        if major < 7:
            raise RuntimeError(
                "GPUs with compute capability below 7.0 are not supported.")
        compute_capabilities.add(f"{major}.{minor}")

ext_modules = []

if _is_cuda():
    nvcc_cuda_version = get_nvcc_cuda_version(CUDA_HOME)
    if not compute_capabilities:
        # If no GPU is specified nor available, add all supported architectures
        # based on the NVCC CUDA version.
        compute_capabilities = NVIDIA_SUPPORTED_ARCHS.copy()
        if nvcc_cuda_version < Version("11.1"):
            compute_capabilities.remove("8.6")
        if nvcc_cuda_version < Version("11.8"):
            compute_capabilities.remove("8.9")
            compute_capabilities.remove("9.0")
    # Validate the NVCC CUDA version.
    if nvcc_cuda_version < Version("11.0"):
        raise RuntimeError(
            "CUDA 11.0 or higher is required to build the package.")
    if (nvcc_cuda_version < Version("11.1")
            and any(cc.startswith("8.6") for cc in compute_capabilities)):
        raise RuntimeError(
            "CUDA 11.1 or higher is required for compute capability 8.6.")
    if nvcc_cuda_version < Version("11.8"):
        if any(cc.startswith("8.9") for cc in compute_capabilities):
            # CUDA 11.8 is required to generate the code targeting compute capability 8.9.
            # However, GPUs with compute capability 8.9 can also run the code generated by
            # the previous versions of CUDA 11 and targeting compute capability 8.0.
            # Therefore, if CUDA 11.8 is not available, we target compute capability 8.0
            # instead of 8.9.
            warnings.warn(
                "CUDA 11.8 or higher is required for compute capability 8.9. "
                "Targeting compute capability 8.0 instead.",
                stacklevel=2)
            compute_capabilities = set(cc for cc in compute_capabilities
                                       if not cc.startswith("8.9"))
            compute_capabilities.add("8.0+PTX")
        if any(cc.startswith("9.0") for cc in compute_capabilities):
            raise RuntimeError(
                "CUDA 11.8 or higher is required for compute capability 9.0.")

    NVCC_FLAGS_PUNICA = NVCC_FLAGS.copy()

    # Add target compute capabilities to NVCC flags.
    for capability in compute_capabilities:
        num = capability[0] + capability[2]
        NVCC_FLAGS += ["-gencode", f"arch=compute_{num},code=sm_{num}"]
        if capability.endswith("+PTX"):
            NVCC_FLAGS += [
                "-gencode", f"arch=compute_{num},code=compute_{num}"
            ]
        if int(capability[0]) >= 8:
            NVCC_FLAGS_PUNICA += [
                "-gencode", f"arch=compute_{num},code=sm_{num}"
            ]
            if capability.endswith("+PTX"):
                NVCC_FLAGS_PUNICA += [
                    "-gencode", f"arch=compute_{num},code=compute_{num}"
                ]

    # Use NVCC threads to parallelize the build.
    if nvcc_cuda_version >= Version("11.2"):
        nvcc_threads = int(os.getenv("NVCC_THREADS", 8))
        num_threads = min(os.cpu_count(), nvcc_threads)
        NVCC_FLAGS += ["--threads", str(num_threads)]

    if nvcc_cuda_version >= Version("11.8"):
        NVCC_FLAGS += ["-DENABLE_FP8_E5M2"]

    # changes for punica kernels
    NVCC_FLAGS += torch_cpp_ext.COMMON_NVCC_FLAGS
    REMOVE_NVCC_FLAGS = [
        '-D__CUDA_NO_HALF_OPERATORS__',
        '-D__CUDA_NO_HALF_CONVERSIONS__',
        '-D__CUDA_NO_BFLOAT16_CONVERSIONS__',
        '-D__CUDA_NO_HALF2_OPERATORS__',
    ]
    for flag in REMOVE_NVCC_FLAGS:
        with contextlib.suppress(ValueError):
            torch_cpp_ext.COMMON_NVCC_FLAGS.remove(flag)

    install_punica = bool(int(os.getenv("VLLM_INSTALL_PUNICA_KERNELS", "0")))
    device_count = torch.cuda.device_count()
    for i in range(device_count):
        major, minor = torch.cuda.get_device_capability(i)
        if major < 8:
            install_punica = False
            break
    if install_punica:
        ext_modules.append(
            CUDAExtension(
                name="vllm._punica_C",
                sources=["csrc/punica/punica_ops.cc"] +
                glob("csrc/punica/bgmv/*.cu"),
                extra_compile_args={
                    "cxx": CXX_FLAGS,
                    "nvcc": NVCC_FLAGS_PUNICA,
                },
            ))
<<<<<<< HEAD

=======
>>>>>>> 54be8a0b
elif _is_neuron():
    neuronxcc_version = get_neuronxcc_version()

vllm_extension_sources = [
    "csrc/cache_kernels.cu",
    "csrc/attention/attention_kernels.cu",
    "csrc/pos_encoding_kernels.cu",
    "csrc/activation_kernels.cu",
    "csrc/layernorm_kernels.cu",
    "csrc/quantization/squeezellm/quant_cuda_kernel.cu",
    "csrc/quantization/gptq/q_gemm.cu",
    "csrc/cuda_utils_kernels.cu",
    "csrc/moe_align_block_size_kernels.cu",
    "csrc/pybind.cpp",
]

if _is_cuda():
    vllm_extension_sources.append("csrc/quantization/awq/gemm_kernels.cu")
    vllm_extension_sources.append(
        "csrc/quantization/marlin/marlin_cuda_kernel.cu")
    vllm_extension_sources.append("csrc/custom_all_reduce.cu")

    # Add MoE kernels.
    ext_modules.append(
        CUDAExtension(
            name="vllm._moe_C",
            sources=glob("csrc/moe/*.cu") + glob("csrc/moe/*.cpp"),
            extra_compile_args={
                "cxx": CXX_FLAGS,
                "nvcc": NVCC_FLAGS,
            },
        ))

if not _is_neuron():
    vllm_extension = CUDAExtension(
        name="vllm._C",
        sources=vllm_extension_sources,
        extra_compile_args={
            "cxx": CXX_FLAGS,
            "nvcc": NVCC_FLAGS,
        },
        libraries=["cuda"] if _is_cuda() else [],
    )
    ext_modules.append(vllm_extension)

custom_extension = CUDAExtension(
    name="vllm.custom_ops",
    sources=["csrc/custom/custom.cpp", "csrc/custom/custom_kernels.cu", "csrc/custom/fused_kernels.cu"],
    extra_compile_args={"cxx": CXX_FLAGS, "nvcc": NVCC_FLAGS},
)
ext_modules.append(custom_extension)

def get_path(*filepath) -> str:
    return os.path.join(ROOT_DIR, *filepath)


def find_version(filepath: str) -> str:
    """Extract version information from the given filepath.

    Adapted from https://github.com/ray-project/ray/blob/0b190ee1160eeca9796bc091e07eaebf4c85b511/python/setup.py
    """
    with open(filepath) as fp:
        version_match = re.search(r"^__version__ = ['\"]([^'\"]*)['\"]",
                                  fp.read(), re.M)
        if version_match:
            return version_match.group(1)
        raise RuntimeError("Unable to find version string.")


def get_vllm_version() -> str:
    version = find_version(get_path("vllm", "__init__.py"))

    if _is_hip():
        # Get the HIP version
        hipcc_version = get_hipcc_rocm_version()
        if hipcc_version != MAIN_CUDA_VERSION:
            rocm_version_str = hipcc_version.replace(".", "")[:3]
            version += f"+rocm{rocm_version_str}"
    elif _is_neuron():
        # Get the Neuron version
        neuron_version = str(neuronxcc_version)
        if neuron_version != MAIN_CUDA_VERSION:
            neuron_version_str = neuron_version.replace(".", "")[:3]
            version += f"+neuron{neuron_version_str}"
    else:
        cuda_version = str(nvcc_cuda_version)
        if cuda_version != MAIN_CUDA_VERSION:
            cuda_version_str = cuda_version.replace(".", "")[:3]
            version += f"+cu{cuda_version_str}"

    return version


def read_readme() -> str:
    """Read the README file if present."""
    p = get_path("README.md")
    if os.path.isfile(p):
        return io.open(get_path("README.md"), "r", encoding="utf-8").read()
    else:
        return ""


def get_requirements() -> List[str]:
    """Get Python package dependencies from requirements.txt."""
    if _is_hip():
        with open(get_path("requirements-rocm.txt")) as f:
            requirements = f.read().strip().split("\n")
    elif _is_neuron():
        with open(get_path("requirements-neuron.txt")) as f:
            requirements = f.read().strip().split("\n")
    else:
        with open(get_path("requirements.txt")) as f:
            requirements = f.read().strip().split("\n")
        if nvcc_cuda_version <= Version("11.8"):
            # replace cupy-cuda12x with cupy-cuda11x for cuda 11.x
            for i in range(len(requirements)):
                if requirements[i].startswith("cupy-cuda12x"):
                    requirements[i] = "cupy-cuda11x"
                    break
    return requirements


package_data = {
    "vllm": ["py.typed", "model_executor/layers/fused_moe/configs/*.json"]
}
if os.environ.get("VLLM_USE_PRECOMPILED"):
    ext_modules = []
    package_data["vllm"].append("*.so")

setuptools.setup(
    name="vllm",
    version=get_vllm_version(),
    author="vLLM Team",
    license="Apache 2.0",
    description=("A high-throughput and memory-efficient inference and "
                 "serving engine for LLMs"),
    long_description=read_readme(),
    long_description_content_type="text/markdown",
    url="https://github.com/vllm-project/vllm",
    project_urls={
        "Homepage": "https://github.com/vllm-project/vllm",
        "Documentation": "https://vllm.readthedocs.io/en/latest/",
    },
    classifiers=[
        "Programming Language :: Python :: 3.8",
        "Programming Language :: Python :: 3.9",
        "Programming Language :: Python :: 3.10",
        "Programming Language :: Python :: 3.11",
        "License :: OSI Approved :: Apache Software License",
        "Topic :: Scientific/Engineering :: Artificial Intelligence",
    ],
    packages=setuptools.find_packages(exclude=("benchmarks", "csrc", "docs",
                                               "examples", "tests")),
    python_requires=">=3.8",
    install_requires=get_requirements(),
    ext_modules=ext_modules,
    cmdclass={"build_ext": BuildExtension} if not _is_neuron() else {},
    package_data=package_data,
)<|MERGE_RESOLUTION|>--- conflicted
+++ resolved
@@ -24,13 +24,9 @@
 
 # Supported NVIDIA GPU architectures.
 NVIDIA_SUPPORTED_ARCHS = {"7.0", "7.5", "8.0", "8.6", "8.9", "9.0"}
-<<<<<<< HEAD
 ROCM_SUPPORTED_ARCHS = {
     "gfx90a", "gfx908", "gfx906", "gfx942", "gfx1030", "gfx1100"
 }
-=======
-ROCM_SUPPORTED_ARCHS = {"gfx908", "gfx90a", "gfx942", "gfx1100"}
->>>>>>> 54be8a0b
 # SUPPORTED_ARCHS = NVIDIA_SUPPORTED_ARCHS.union(ROCM_SUPPORTED_ARCHS)
 
 
@@ -148,13 +144,8 @@
     # If we don't have PYTORCH_ROCM_ARCH specified pull the list from rocm_agent_enumerator
     if env_arch_list is None:
         command = "rocm_agent_enumerator"
-<<<<<<< HEAD
-        env_arch_list = subprocess.check_output([command]).decode('utf-8')\
-                        .strip().replace("\n", ";")
-=======
         env_arch_list = (subprocess.check_output(
             [command]).decode('utf-8').strip().replace("\n", ";"))
->>>>>>> 54be8a0b
         arch_source_str = "rocm_agent_enumerator"
     else:
         arch_source_str = "PYTORCH_ROCM_ARCH env variable"
@@ -335,10 +326,6 @@
                     "nvcc": NVCC_FLAGS_PUNICA,
                 },
             ))
-<<<<<<< HEAD
-
-=======
->>>>>>> 54be8a0b
 elif _is_neuron():
     neuronxcc_version = get_neuronxcc_version()
 
