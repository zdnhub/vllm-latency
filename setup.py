--- conflicted
+++ resolved
@@ -339,19 +339,13 @@
 ]
 
 if _is_cuda():
-<<<<<<< HEAD
     vllm_extension_sources.extend([
         "csrc/cache_kernels.cu",
         "csrc/attention/attention_kernels.cu",
         "csrc/quantization/awq/gemm_kernels.cu",
+        "csrc/quantization/marlin/marlin_cuda_kernel.cu",
         "csrc/custom_all_reduce.cu",
     ])
-=======
-    vllm_extension_sources.append("csrc/quantization/awq/gemm_kernels.cu")
-    vllm_extension_sources.append(
-        "csrc/quantization/marlin/marlin_cuda_kernel.cu")
-    vllm_extension_sources.append("csrc/custom_all_reduce.cu")
->>>>>>> d65fac27
 
     # Add MoE kernels.
     ext_modules.append(
