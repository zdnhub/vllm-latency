--- conflicted
+++ resolved
@@ -3,15 +3,9 @@
 ray >= 2.9
 sentencepiece  # Required for LLaMA tokenizer.
 numpy
-<<<<<<< HEAD
 torch == 2.2.0
-transformers >= 4.37.0 # Required for Qwen2
+transformers >= 4.38.0  # Required for Gemma.
 xformers == 0.0.24  # Required for CUDA 12.1.
-=======
-torch == 2.1.2
-transformers >= 4.38.0  # Required for Gemma.
-xformers == 0.0.23.post1  # Required for CUDA 12.1.
->>>>>>> 8fbd84bf
 fastapi
 uvicorn[standard]
 pydantic >= 2.0  # Required for OpenAI server.
