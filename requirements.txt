ninja  # For faster builds.
psutil
ray >= 2.5.1
pandas  # Required for Ray data.
pyarrow  # Required for Ray data.
sentencepiece  # Required for LLaMA tokenizer.
numpy
<<<<<<< HEAD
torch == 2.0.1
transformers >= 4.34.0  # Required for Mistral.
xformers == 0.0.22  # Required for Mistral.
=======
torch >= 2.1.0
transformers >= 4.34.0  # Required for Mistral.
xformers >= 0.0.22.post7  # Required for CUDA 12.1.
>>>>>>> 9b642769
fastapi
uvicorn[standard]
pydantic == 1.10.13  # Required for OpenAI server.<|MERGE_RESOLUTION|>--- conflicted
+++ resolved
@@ -5,15 +5,9 @@
 pyarrow  # Required for Ray data.
 sentencepiece  # Required for LLaMA tokenizer.
 numpy
-<<<<<<< HEAD
-torch == 2.0.1
-transformers >= 4.34.0  # Required for Mistral.
-xformers == 0.0.22  # Required for Mistral.
-=======
 torch >= 2.1.0
 transformers >= 4.34.0  # Required for Mistral.
 xformers >= 0.0.22.post7  # Required for CUDA 12.1.
->>>>>>> 9b642769
 fastapi
 uvicorn[standard]
 pydantic == 1.10.13  # Required for OpenAI server.