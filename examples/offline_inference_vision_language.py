--- conflicted
+++ resolved
@@ -106,7 +106,6 @@
     return llm, prompt
 
 
-<<<<<<< HEAD
 # InternVL
 def run_internvl(question):
 
@@ -115,8 +114,9 @@
         model="OpenGVLab/InternVL2-4B",
         trust_remote_code=True,
     )
+    return llm, prompt
 
-=======
+
 # BLIP-2
 def run_blip2(question):
 
@@ -124,7 +124,6 @@
     # See https://huggingface.co/Salesforce/blip2-opt-2.7b/discussions/15#64ff02f3f8cf9e4f5b038262 #noqa
     prompt = f"Question: {question} Answer:"
     llm = LLM(model="Salesforce/blip2-opt-2.7b")
->>>>>>> 1ad86acf
     return llm, prompt
 
 
@@ -136,11 +135,8 @@
     "paligemma": run_paligemma,
     "chameleon": run_chameleon,
     "minicpmv": run_minicpmv,
-<<<<<<< HEAD
+    "blip-2": run_blip2,
     "internvl_chat": run_internvl,
-=======
-    "blip-2": run_blip2,
->>>>>>> 1ad86acf
 }
 
 
