import argparse

<<<<<<< HEAD
from cacheflow import (add_server_arguments, initialize_server_from_args,
                       SamplingParams)
from cacheflow.utils import random_uuid
=======
from cacheflow import ServerArgs, LLMServer, SamplingParams

>>>>>>> 3f942acf

def main(args: argparse.Namespace):
    # Parse the CLI argument and initialize the server.
    server_args = ServerArgs.from_cli_args(args)
    server = LLMServer.from_server_args(server_args)

    # Test the following prompts.
    test_prompts = [
        ("A robot may not injure a human being", SamplingParams()),
        ("To be or not to be,",
         SamplingParams(temperature=0.8, top_k=5, presence_penalty=0.2)),
        ("What is the meaning of life?",
         SamplingParams(n=2, best_of=5, temperature=0.8, top_p=0.95, frequency_penalty=0.1)),
        ("It is only with the heart that one can see rightly",
         SamplingParams(n=3, best_of=3, use_beam_search=True, temperature=0.0)),
    ]

    # Run the server.
    while True:
        # To test iteration-level scheduling, we add one request at each step.
        if test_prompts:
            prompt, sampling_params = test_prompts.pop(0)
            request_id = random_uuid()
            server.add_request(request_id, prompt, sampling_params)

        request_outputs = server.step()
        for request_output in request_outputs:
            if request_output.finished():
                print(request_output)

        if not (server.has_unfinished_requests() or test_prompts):
            break


if __name__ == '__main__':
    parser = argparse.ArgumentParser(description='Simple CacheFlow server.')
    parser = ServerArgs.add_cli_args(parser)
    args = parser.parse_args()
    main(args)<|MERGE_RESOLUTION|>--- conflicted
+++ resolved
@@ -1,13 +1,8 @@
 import argparse
 
-<<<<<<< HEAD
-from cacheflow import (add_server_arguments, initialize_server_from_args,
-                       SamplingParams)
+from cacheflow import ServerArgs, LLMServer, SamplingParams
 from cacheflow.utils import random_uuid
-=======
-from cacheflow import ServerArgs, LLMServer, SamplingParams
 
->>>>>>> 3f942acf
 
 def main(args: argparse.Namespace):
     # Parse the CLI argument and initialize the server.
