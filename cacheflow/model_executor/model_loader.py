"""Utilities for selecting and loading models."""
from typing import Optional

import torch
import torch.nn as nn
from transformers import AutoConfig, PretrainedConfig

from cacheflow.model_executor.models import (
    GPT2LMHeadModel, GPTNeoXForCausalLM, LlamaForCausalLM, OPTForCausalLM)
from cacheflow.model_executor.weight_utils import initialize_dummy_weights


# TODO(woosuk): Lazy-load the model classes.
_MODEL_REGISTRY = {
    "GPT2LMHeadModel": GPT2LMHeadModel,
    "GPTNeoXForCausalLM": GPTNeoXForCausalLM,
    "LlamaForCausalLM": LlamaForCausalLM,
    "OPTForCausalLM": OPTForCausalLM,
}

def _get_model_architecture(config: PretrainedConfig) -> nn.Module:
    architectures = getattr(config, "architectures", [])
    for arch in architectures:
        if arch in _MODEL_REGISTRY:
            return _MODEL_REGISTRY[arch]
    raise ValueError(
        f"Model architectures {architectures} are not supported for now. "
        f"Supported architectures: {list(_MODEL_REGISTRY.keys())}"
    )


<<<<<<< HEAD
def _get_memory_analyzer(config: PretrainedConfig) -> CacheFlowMemoryAnalyzer:
    architectures = getattr(config, "architectures", [])
    for arch in architectures:
        if arch in _MEMORY_ANALYZERS:
            return _MEMORY_ANALYZERS[arch]
    raise ValueError(
        f"Model architectures {architectures} are not supported for now. "
        f"Supported architectures: {list(_MEMORY_ANALYZERS.keys())}"
    )
=======
def _get_dtype(config: PretrainedConfig, dtype: str) -> torch.dtype:
    # NOTE: getattr(config, "torch_dtype", torch.float32) is not correct
    # because config.torch_dtype can be None.
    config_dtype = getattr(config, "torch_dtype", None)
    if config_dtype is None:
        config_dtype = torch.float32
    if dtype == "default":
        if config_dtype == torch.float32:
            # Following the common practice, we use float16 for float32 models.
            torch_dtype = torch.float16
        else:
            torch_dtype = config_dtype
    else:
        torch_dtype = get_torch_dtype(dtype)
        if torch_dtype != config_dtype and config_dtype != torch.float32:
            # TODO(woosuk): Allow using float16 for bfloat16 models and
            # vice versa. Print a warning message and continue.
            raise ValueError(
                f"Cannot use {torch_dtype} for {config_dtype} model.")
    return torch_dtype
>>>>>>> b9a8da9b


def get_model(
    model_name: str,
    dtype: str,
    cache_dir: Optional[str],
    use_dummy_weights: bool,
    use_np_cache: bool,
) -> nn.Module:
    config = AutoConfig.from_pretrained(model_name)
    torch_dtype = _get_dtype(config, dtype)
    torch.set_default_dtype(torch_dtype)
    model_class = _get_model_architecture(config)

    # Create a model instance.
    # The weights will be initialized as empty tensors.
    model = model_class(config)
    if use_dummy_weights:
        model = model.cuda()
        # NOTE(woosuk): For accurate performance evaluation, we assign
        # random values to the weights.
        initialize_dummy_weights(model)
    else:
        # Load the weights from the cached or downloaded files.
        model.load_weights(model_name, cache_dir, use_np_cache)
        model = model.cuda()
    return model.eval(), torch_dtype
<|MERGE_RESOLUTION|>--- conflicted
+++ resolved
@@ -29,7 +29,6 @@
     )
 
 
-<<<<<<< HEAD
 def _get_memory_analyzer(config: PretrainedConfig) -> CacheFlowMemoryAnalyzer:
     architectures = getattr(config, "architectures", [])
     for arch in architectures:
@@ -39,7 +38,8 @@
         f"Model architectures {architectures} are not supported for now. "
         f"Supported architectures: {list(_MEMORY_ANALYZERS.keys())}"
     )
-=======
+
+
 def _get_dtype(config: PretrainedConfig, dtype: str) -> torch.dtype:
     # NOTE: getattr(config, "torch_dtype", torch.float32) is not correct
     # because config.torch_dtype can be None.
@@ -60,7 +60,6 @@
             raise ValueError(
                 f"Cannot use {torch_dtype} for {config_dtype} model.")
     return torch_dtype
->>>>>>> b9a8da9b
 
 
 def get_model(
