--- conflicted
+++ resolved
@@ -24,11 +24,7 @@
     model_name: str,
     dtype: Union[torch.dtype, str],
 ) -> nn.Module:
-<<<<<<< HEAD
-    if isinstance(dtype, str):
-        torch_dtype = STR_DTYPE_TO_TORCH_DTYPE[dtype.lower()]
-    else:
-        torch_dtype = dtype
+    torch_dtype = get_torch_dtype(dtype)
     torch.set_default_dtype(torch_dtype)
     config = AutoConfig.from_pretrained(model_name)
     for model_class_name, model_class in MODEL_CLASSES.items():
@@ -37,15 +33,6 @@
             weights_dir = model_class.download_weights(model_name)
             model.load_weights(weights_dir)
             return model.eval(), torch_dtype
-    raise ValueError(f'Invalid model name: {model_name}')
-
-=======
-    torch_dtype = get_torch_dtype(dtype)
-    for model_class, hf_model in _MODELS.items():
-        if model_class in model_name:
-            model = hf_model.from_pretrained(
-                model_name, torch_dtype=torch_dtype)
-            return model.eval()
     raise ValueError(f'Unsupported model name: {model_name}')
 
 
@@ -59,5 +46,4 @@
         if model_class in model_name:
             return memory_analyzer(
                 model_name, block_size, torch_dtype)
-    raise ValueError(f'Unsupported model name: {model_name}')
->>>>>>> cfae35b8
+    raise ValueError(f'Unsupported model name: {model_name}')