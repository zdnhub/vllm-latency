--- conflicted
+++ resolved
@@ -307,7 +307,6 @@
 
     assert block_manager.get_num_free_gpu_blocks() == num_gpu_blocks
 
-<<<<<<< HEAD
     parent = Sequence(seq_id=1,
                       inputs={
                           "prompt": "one two three",
@@ -315,16 +314,11 @@
                           "multi_modal_data": None
                       },
                       block_size=block_size)
-    seq_group = SequenceGroup("1", [parent], SamplingParams(), time.time(),
-                              None)
-=======
-    parent = Sequence(1, "one two three", [0, 1, 2], block_size)
     seq_group = SequenceGroup(request_id="1",
                               seqs=[parent],
                               arrival_time=time.time(),
                               sampling_params=SamplingParams(),
                               lora_request=None)
->>>>>>> e7c46b95
     block_manager.allocate(seq_group)
 
     # assert the number of blocks allocated is correct
