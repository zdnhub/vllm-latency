import numpy as np
import pytest
from transformers import CLIPImageProcessor, LlavaNextImageProcessor

from vllm.config import ModelConfig
from vllm.multimodal import MULTIMODAL_REGISTRY
<<<<<<< HEAD
from vllm.multimodal.image import ImagePixelData
=======
>>>>>>> 7cd2ebb0
from vllm.multimodal.utils import rescale_image_size


@pytest.mark.parametrize("dtype", ["half", "float"])
@pytest.mark.parametrize("size_factor", [0.25, 0.5, 1.0])
def test_clip_image_processor(image_assets, dtype, size_factor):
    MODEL_NAME = "llava-hf/llava-1.5-7b-hf"

    hf_processor = CLIPImageProcessor.from_pretrained(MODEL_NAME)
    assert isinstance(hf_processor, CLIPImageProcessor)

    model_config = ModelConfig(
        model=MODEL_NAME,
        tokenizer=MODEL_NAME,
        tokenizer_mode="auto",
        trust_remote_code=False,
        seed=0,
        dtype=dtype,
        revision=None,
    )

    for asset in image_assets:
        image = rescale_image_size(asset.pil_image, size_factor)

        hf_result = hf_processor.preprocess(
            image,
            return_tensors="pt",
        )
        vllm_result = MULTIMODAL_REGISTRY.map_input(
            model_config,
<<<<<<< HEAD
            ImagePixelData(image),
=======
            {"image": image},
>>>>>>> 7cd2ebb0
        )

        assert hf_result.keys() == vllm_result.keys()
        for key, hf_tensor in hf_result.items():
            hf_arr: np.ndarray = hf_tensor.numpy()
            vllm_arr: np.ndarray = vllm_result[key].numpy()

            assert hf_arr.shape == vllm_arr.shape, f"Failed for key={key}"
            assert np.allclose(hf_arr, vllm_arr), f"Failed for key={key}"


@pytest.mark.parametrize("dtype", ["half", "float"])
@pytest.mark.parametrize("size_factor", [0.25, 0.5, 1.0])
def test_llava_next_image_processor(image_assets, dtype, size_factor):
    MODEL_NAME = "llava-hf/llava-v1.6-vicuna-7b-hf"
<<<<<<< HEAD
    IMAGE_HEIGHT = IMAGE_WIDTH = 560
=======
>>>>>>> 7cd2ebb0

    hf_processor = LlavaNextImageProcessor.from_pretrained(MODEL_NAME)
    assert isinstance(hf_processor, LlavaNextImageProcessor)

    model_config = ModelConfig(
        model=MODEL_NAME,
        tokenizer=MODEL_NAME,
        tokenizer_mode="auto",
        trust_remote_code=False,
        seed=0,
        dtype=dtype,
        revision=None,
    )

    for asset in image_assets:
        image = rescale_image_size(asset.pil_image, size_factor)

        hf_result = hf_processor.preprocess(
            image,
            return_tensors="pt",
        )
        vllm_result = MULTIMODAL_REGISTRY.map_input(
            model_config,
<<<<<<< HEAD
            ImagePixelData(image),
=======
            {"image": image},
>>>>>>> 7cd2ebb0
        )

        assert hf_result.keys() == vllm_result.keys()
        for key, hf_tensor in hf_result.items():
            hf_arr: np.ndarray = hf_tensor.numpy()
            vllm_arr: np.ndarray = vllm_result[key].numpy()

            assert hf_arr.shape == vllm_arr.shape, f"Failed for key={key}"
            assert np.allclose(hf_arr, vllm_arr), f"Failed for key={key}"<|MERGE_RESOLUTION|>--- conflicted
+++ resolved
@@ -4,10 +4,6 @@
 
 from vllm.config import ModelConfig
 from vllm.multimodal import MULTIMODAL_REGISTRY
-<<<<<<< HEAD
-from vllm.multimodal.image import ImagePixelData
-=======
->>>>>>> 7cd2ebb0
 from vllm.multimodal.utils import rescale_image_size
 
 
@@ -38,11 +34,7 @@
         )
         vllm_result = MULTIMODAL_REGISTRY.map_input(
             model_config,
-<<<<<<< HEAD
-            ImagePixelData(image),
-=======
             {"image": image},
->>>>>>> 7cd2ebb0
         )
 
         assert hf_result.keys() == vllm_result.keys()
@@ -58,10 +50,6 @@
 @pytest.mark.parametrize("size_factor", [0.25, 0.5, 1.0])
 def test_llava_next_image_processor(image_assets, dtype, size_factor):
     MODEL_NAME = "llava-hf/llava-v1.6-vicuna-7b-hf"
-<<<<<<< HEAD
-    IMAGE_HEIGHT = IMAGE_WIDTH = 560
-=======
->>>>>>> 7cd2ebb0
 
     hf_processor = LlavaNextImageProcessor.from_pretrained(MODEL_NAME)
     assert isinstance(hf_processor, LlavaNextImageProcessor)
@@ -85,11 +73,7 @@
         )
         vllm_result = MULTIMODAL_REGISTRY.map_input(
             model_config,
-<<<<<<< HEAD
-            ImagePixelData(image),
-=======
             {"image": image},
->>>>>>> 7cd2ebb0
         )
 
         assert hf_result.keys() == vllm_result.keys()
