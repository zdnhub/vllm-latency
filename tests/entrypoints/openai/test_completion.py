--- conflicted
+++ resolved
@@ -32,16 +32,22 @@
 
 
 @pytest.fixture(scope="module")
-<<<<<<< HEAD
-def server(zephyr_lora_files):
+def zephyr_pa_files():
+    return snapshot_download(repo_id=PA_NAME)
+
+
+@pytest.fixture(scope="module")
+def server(zephyr_lora_files, zephyr_pa_files):
     args = [
         # use half precision for speed and memory savings in CI environment
         "--dtype",
         "bfloat16",
         "--max-model-len",
         "8192",
+        "--max-num-seqs",
+        "128",
         "--enforce-eager",
-        # lora config below
+        # lora config
         "--enable-lora",
         "--lora-modules",
         f"zephyr-lora={zephyr_lora_files}",
@@ -50,49 +56,18 @@
         "64",
         "--max-cpu-loras",
         "2",
-        "--max-num-seqs",
+        # pa config
+        "--enable-prompt-adapter",
+        "--prompt-adapters",
+        f"zephyr-pa={zephyr_pa_files}",
+        f"zephyr-pa2={zephyr_pa_files}",
+        "--max-prompt-adapters",
+        "2",
+        "--max-prompt-adapter-token",
         "128",
     ]
 
     with RemoteOpenAIServer(MODEL_NAME, args) as remote_server:
-=======
-def zephyr_pa_files():
-    return snapshot_download(repo_id=PA_NAME)
-
-
-@pytest.fixture(scope="module")
-def server(zephyr_lora_files, zephyr_pa_files):
-    with RemoteOpenAIServer([
-            "--model",
-            MODEL_NAME,
-            # use half precision for speed and memory savings in CI environment
-            "--dtype",
-            "bfloat16",
-            "--max-model-len",
-            "8192",
-            "--max-num-seqs",
-            "128",
-            "--enforce-eager",
-            # lora config
-            "--enable-lora",
-            "--lora-modules",
-            f"zephyr-lora={zephyr_lora_files}",
-            f"zephyr-lora2={zephyr_lora_files}",
-            "--max-lora-rank",
-            "64",
-            "--max-cpu-loras",
-            "2",
-            # pa config
-            "--enable-prompt-adapter",
-            "--prompt-adapters",
-            f"zephyr-pa={zephyr_pa_files}",
-            f"zephyr-pa2={zephyr_pa_files}",
-            "--max-prompt-adapters",
-            "2",
-            "--max-prompt-adapter-token",
-            "128",
-    ]) as remote_server:
->>>>>>> d92b3c5c
         yield remote_server
 
 
