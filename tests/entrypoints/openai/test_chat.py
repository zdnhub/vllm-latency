# imports for guided decoding tests
import json
import re
from typing import List

import jsonschema
import openai  # use the official client for correctness check
import pytest
import torch
from openai import BadRequestError

from ...utils import RemoteOpenAIServer
from .test_completion import zephyr_lora_added_tokens_files  # noqa: F401
from .test_completion import zephyr_lora_files  # noqa: F401

# any model with a chat template should work here
MODEL_NAME = "HuggingFaceH4/zephyr-7b-beta"
# technically this needs Mistral-7B-v0.1 as base, but we're not testing
# generation quality here
LORA_NAME = "typeof/zephyr-7b-beta-lora"


@pytest.fixture(scope="module")
def server(zephyr_lora_files, zephyr_lora_added_tokens_files):  # noqa: F811
    args = [
        # use half precision for speed and memory savings in CI environment
        "--dtype",
        "bfloat16",
        "--max-model-len",
        "8192",
        "--enforce-eager",
        # lora config below
        "--enable-lora",
        "--lora-modules",
        f"zephyr-lora={zephyr_lora_files}",
        f"zephyr-lora2={zephyr_lora_added_tokens_files}",
        "--max-lora-rank",
        "64",
        "--max-cpu-loras",
        "2",
        "--max-num-seqs",
        "128",
    ]

    with RemoteOpenAIServer(MODEL_NAME, args) as remote_server:
        yield remote_server


@pytest.fixture(scope="module")
def client(server):
    return server.get_async_client()


@pytest.mark.asyncio
@pytest.mark.parametrize(
    # first test base model, then test loras
    "model_name",
    [MODEL_NAME, "zephyr-lora", "zephyr-lora2"],
)
async def test_no_logprobs_chat(client: openai.AsyncOpenAI, model_name: str):
    messages = [{
        "role": "system",
        "content": "you are a helpful assistant"
    }, {
        "role": "user",
        "content": "what is 1+1?"
    }]

    chat_completion = await client.chat.completions.create(model=model_name,
                                                           messages=messages,
                                                           max_tokens=5,
                                                           temperature=0.0,
                                                           logprobs=False)

    choice = chat_completion.choices[0]
    assert choice.logprobs is None


@pytest.mark.asyncio
@pytest.mark.parametrize(
    # just test 1 lora hereafter
    "model_name",
    [MODEL_NAME, "zephyr-lora"],
)
async def test_zero_logprobs_chat(client: openai.AsyncOpenAI, model_name: str):
    messages = [{
        "role": "system",
        "content": "you are a helpful assistant"
    }, {
        "role": "user",
        "content": "what is 1+1?"
    }]

    chat_completion = await client.chat.completions.create(model=model_name,
                                                           messages=messages,
                                                           max_tokens=5,
                                                           temperature=0.0,
                                                           logprobs=True,
                                                           top_logprobs=0)

    choice = chat_completion.choices[0]
    assert choice.logprobs is not None
    assert choice.logprobs.content is not None
    assert len(choice.logprobs.content[0].top_logprobs) == 0


@pytest.mark.asyncio
@pytest.mark.parametrize(
    "model_name",
    [MODEL_NAME, "zephyr-lora"],
)
async def test_some_logprobs_chat(client: openai.AsyncOpenAI, model_name: str):
    messages = [{
        "role": "system",
        "content": "you are a helpful assistant"
    }, {
        "role": "user",
        "content": "what is 1+1?"
    }]

    chat_completion = await client.chat.completions.create(model=model_name,
                                                           messages=messages,
                                                           max_tokens=5,
                                                           temperature=0.0,
                                                           logprobs=True,
                                                           top_logprobs=5)

    choice = chat_completion.choices[0]
    assert choice.logprobs is not None
    assert choice.logprobs.content is not None
    assert len(choice.logprobs.content[0].top_logprobs) == 5


@pytest.mark.asyncio
@pytest.mark.parametrize(
    "model_name",
    [MODEL_NAME, "zephyr-lora"],
)
async def test_too_many_chat_logprobs(client: openai.AsyncOpenAI,
                                      model_name: str):
    messages = [{
        "role": "system",
        "content": "you are a helpful assistant"
    }, {
        "role": "user",
        "content": "what is 1+1?"
    }]

    # Default max_logprobs is 20, so this should raise an error
    with pytest.raises((openai.BadRequestError, openai.APIError)):
        stream = await client.chat.completions.create(model=model_name,
                                                      messages=messages,
                                                      max_tokens=10,
                                                      logprobs=True,
                                                      top_logprobs=21,
                                                      stream=True)
        async for chunk in stream:
            ...

    with pytest.raises(openai.BadRequestError):
        await client.chat.completions.create(model=model_name,
                                             messages=messages,
                                             max_tokens=10,
                                             logprobs=True,
                                             top_logprobs=30,
                                             stream=False)

    # the server should still work afterwards
    chat_completion = await client.chat.completions.create(model=model_name,
                                                           messages=messages,
                                                           max_tokens=10,
                                                           stream=False)
    message = chat_completion.choices[0].message
    assert message.content is not None and len(message.content) >= 0


@pytest.mark.asyncio
@pytest.mark.parametrize(
    "model_name",
    [MODEL_NAME, "zephyr-lora"],
)
async def test_single_chat_session(client: openai.AsyncOpenAI,
                                   model_name: str):
    messages = [{
        "role": "system",
        "content": "you are a helpful assistant"
    }, {
        "role": "user",
        "content": "what is 1+1?"
    }]

    # test single completion
    chat_completion = await client.chat.completions.create(model=model_name,
                                                           messages=messages,
                                                           max_tokens=10,
                                                           logprobs=True,
                                                           top_logprobs=5)
    assert chat_completion.id is not None
    assert len(chat_completion.choices) == 1

    choice = chat_completion.choices[0]
    assert choice.finish_reason == "length"
    assert chat_completion.usage == openai.types.CompletionUsage(
        completion_tokens=10, prompt_tokens=37, total_tokens=47)

    message = choice.message
    assert message.content is not None and len(message.content) >= 10
    assert message.role == "assistant"
    messages.append({"role": "assistant", "content": message.content})

    # test multi-turn dialogue
    messages.append({"role": "user", "content": "express your result in json"})
    chat_completion = await client.chat.completions.create(
        model=model_name,
        messages=messages,
        max_tokens=10,
    )
    message = chat_completion.choices[0].message
    assert message.content is not None and len(message.content) >= 0


@pytest.mark.asyncio
@pytest.mark.parametrize(
    # just test 1 lora hereafter
    "model_name",
    [MODEL_NAME, "zephyr-lora"],
)
async def test_chat_streaming(client: openai.AsyncOpenAI, model_name: str):
    messages = [{
        "role": "system",
        "content": "you are a helpful assistant"
    }, {
        "role": "user",
        "content": "what is 1+1?"
    }]

    # test single completion
    chat_completion = await client.chat.completions.create(
        model=model_name,
        messages=messages,
        max_tokens=10,
        temperature=0.0,
    )
    output = chat_completion.choices[0].message.content
    stop_reason = chat_completion.choices[0].finish_reason

    # test streaming
    stream = await client.chat.completions.create(
        model=model_name,
        messages=messages,
        max_tokens=10,
        temperature=0.0,
        stream=True,
    )
    chunks: List[str] = []
    finish_reason_count = 0
    async for chunk in stream:
        delta = chunk.choices[0].delta
        if delta.role:
            assert delta.role == "assistant"
        if delta.content:
            chunks.append(delta.content)
        if chunk.choices[0].finish_reason is not None:
            finish_reason_count += 1
    # finish reason should only return in last block
    assert finish_reason_count == 1
    assert chunk.choices[0].finish_reason == stop_reason
    assert delta.content
    assert "".join(chunks) == output


@pytest.mark.asyncio
@pytest.mark.parametrize(
    "model_name",
    ["HuggingFaceH4/zephyr-7b-beta", "zephyr-lora"],
)
async def test_chat_completion_stream_options(client: openai.AsyncOpenAI,
                                              model_name: str):
    messages = [{
        "role": "system",
        "content": "You are a helpful assistant."
    }, {
        "role": "user",
        "content": "What is the capital of France?"
    }]

    # Test stream=True, stream_options={"include_usage": False}
    stream = await client.chat.completions.create(
        model=model_name,
        messages=messages,
        max_tokens=10,
        temperature=0.0,
        stream=True,
        stream_options={"include_usage": False})
    async for chunk in stream:
        assert chunk.usage is None

    # Test stream=True, stream_options={"include_usage": True,
    #                                   "continuous_usage_stats": False}}
    stream = await client.chat.completions.create(model=model_name,
                                                  messages=messages,
                                                  max_tokens=10,
                                                  temperature=0.0,
                                                  stream=True,
                                                  stream_options={
                                                      "include_usage":
                                                      True,
                                                      "continuous_usage_stats":
                                                      False
                                                  })

    async for chunk in stream:
        if chunk.choices[0].finish_reason is None:
            assert chunk.usage is None
        else:
            assert chunk.usage is None
            final_chunk = await stream.__anext__()
            assert final_chunk.usage is not None
            assert final_chunk.usage.prompt_tokens > 0
            assert final_chunk.usage.completion_tokens > 0
            assert final_chunk.usage.total_tokens == (
                final_chunk.usage.prompt_tokens +
                final_chunk.usage.completion_tokens)
            assert final_chunk.choices == []

    # Test stream=False, stream_options={"include_usage": None}
    with pytest.raises(BadRequestError):
        await client.chat.completions.create(
            model=model_name,
            messages=messages,
            max_tokens=10,
            temperature=0.0,
            stream=False,
            stream_options={"include_usage": None})

    # Test stream=False, stream_options={"include_usage": True}
    with pytest.raises(BadRequestError):
        await client.chat.completions.create(
            model=model_name,
            messages=messages,
            max_tokens=10,
            temperature=0.0,
            stream=False,
            stream_options={"include_usage": True})

    # Test stream=True, stream_options={"include_usage": True,
    #                           "continuous_usage_stats": True}
    stream = await client.chat.completions.create(
        model=model_name,
        messages=messages,
        max_tokens=10,
        temperature=0.0,
        stream=True,
        stream_options={
            "include_usage": True,
            "continuous_usage_stats": True
        },
    )
    async for chunk in stream:
        assert chunk.usage.prompt_tokens >= 0
        assert chunk.usage.completion_tokens >= 0
        assert chunk.usage.total_tokens == (chunk.usage.prompt_tokens +
                                            chunk.usage.completion_tokens)


# NOTE: Not sure why, but when I place this after `test_guided_regex_chat`
# (i.e. using the same ordering as in the Completions API tests), the test
# will fail on the second `guided_decoding_backend` even when I swap their order
# (ref: https://github.com/vllm-project/vllm/pull/5526#issuecomment-2173772256)
@pytest.mark.asyncio
@pytest.mark.parametrize("guided_decoding_backend",
                         ["outlines", "lm-format-enforcer"])
async def test_guided_choice_chat(client: openai.AsyncOpenAI,
                                  guided_decoding_backend: str,
                                  sample_guided_choice):
    messages = [{
        "role": "system",
        "content": "you are a helpful assistant"
    }, {
        "role":
        "user",
        "content":
        "The best language for type-safe systems programming is "
    }]
    chat_completion = await client.chat.completions.create(
        model=MODEL_NAME,
        messages=messages,
        max_tokens=10,
        extra_body=dict(guided_choice=sample_guided_choice,
                        guided_decoding_backend=guided_decoding_backend))
    choice1 = chat_completion.choices[0].message.content
    assert choice1 in sample_guided_choice

    messages.append({"role": "assistant", "content": choice1})
    messages.append({
        "role": "user",
        "content": "I disagree, pick another one"
    })
    chat_completion = await client.chat.completions.create(
        model=MODEL_NAME,
        messages=messages,
        max_tokens=10,
        extra_body=dict(guided_choice=sample_guided_choice,
                        guided_decoding_backend=guided_decoding_backend))
    choice2 = chat_completion.choices[0].message.content
    assert choice2 in sample_guided_choice
    assert choice1 != choice2


@pytest.mark.asyncio
@pytest.mark.parametrize("guided_decoding_backend",
                         ["outlines", "lm-format-enforcer"])
async def test_guided_json_chat(client: openai.AsyncOpenAI,
                                guided_decoding_backend: str,
                                sample_json_schema):
    messages = [{
        "role": "system",
        "content": "you are a helpful assistant"
    }, {
        "role":
        "user",
        "content":
        f"Give an example JSON for an employee profile that "
        f"fits this schema: {sample_json_schema}"
    }]
    chat_completion = await client.chat.completions.create(
        model=MODEL_NAME,
        messages=messages,
        max_tokens=1000,
        extra_body=dict(guided_json=sample_json_schema,
                        guided_decoding_backend=guided_decoding_backend))
    message = chat_completion.choices[0].message
    assert message.content is not None
    json1 = json.loads(message.content)
    jsonschema.validate(instance=json1, schema=sample_json_schema)

    messages.append({"role": "assistant", "content": message.content})
    messages.append({
        "role":
        "user",
        "content":
        "Give me another one with a different name and age"
    })
    chat_completion = await client.chat.completions.create(
        model=MODEL_NAME,
        messages=messages,
        max_tokens=1000,
        extra_body=dict(guided_json=sample_json_schema,
                        guided_decoding_backend=guided_decoding_backend))
    message = chat_completion.choices[0].message
    assert message.content is not None
    json2 = json.loads(message.content)
    jsonschema.validate(instance=json2, schema=sample_json_schema)
    assert json1["name"] != json2["name"]
    assert json1["age"] != json2["age"]


@pytest.mark.asyncio
@pytest.mark.parametrize("guided_decoding_backend",
                         ["outlines", "lm-format-enforcer"])
async def test_guided_regex_chat(client: openai.AsyncOpenAI,
                                 guided_decoding_backend: str, sample_regex):
    messages = [{
        "role": "system",
        "content": "you are a helpful assistant"
    }, {
        "role":
        "user",
        "content":
        f"Give an example IP address with this regex: {sample_regex}"
    }]
    chat_completion = await client.chat.completions.create(
        model=MODEL_NAME,
        messages=messages,
        max_tokens=20,
        extra_body=dict(guided_regex=sample_regex,
                        guided_decoding_backend=guided_decoding_backend))
    ip1 = chat_completion.choices[0].message.content
    assert ip1 is not None
    assert re.fullmatch(sample_regex, ip1) is not None

    messages.append({"role": "assistant", "content": ip1})
    messages.append({"role": "user", "content": "Give me a different one"})
    chat_completion = await client.chat.completions.create(
        model=MODEL_NAME,
        messages=messages,
        max_tokens=20,
        extra_body=dict(guided_regex=sample_regex,
                        guided_decoding_backend=guided_decoding_backend))
    ip2 = chat_completion.choices[0].message.content
    assert ip2 is not None
    assert re.fullmatch(sample_regex, ip2) is not None
    assert ip1 != ip2


@pytest.mark.asyncio
async def test_guided_decoding_type_error(client: openai.AsyncOpenAI):
    messages = [{
        "role": "system",
        "content": "you are a helpful assistant"
    }, {
        "role":
        "user",
        "content":
        "The best language for type-safe systems programming is "
    }]

    with pytest.raises(openai.BadRequestError):
        _ = await client.chat.completions.create(model=MODEL_NAME,
                                                 messages=messages,
                                                 extra_body=dict(guided_regex={
                                                     1: "Python",
                                                     2: "C++"
                                                 }))


@pytest.mark.asyncio
@pytest.mark.parametrize("guided_decoding_backend",
                         ["outlines", "lm-format-enforcer"])
async def test_guided_choice_chat_logprobs(client: openai.AsyncOpenAI,
                                           guided_decoding_backend: str,
                                           sample_guided_choice):
    messages = [{
        "role": "system",
        "content": "you are a helpful assistant"
    }, {
        "role":
        "user",
        "content":
        "The best language for type-safe systems programming is "
    }]
    chat_completion = await client.chat.completions.create(
        model=MODEL_NAME,
        messages=messages,
        max_tokens=10,
        logprobs=True,
        top_logprobs=5,
        extra_body=dict(guided_choice=sample_guided_choice,
                        guided_decoding_backend=guided_decoding_backend))

    assert chat_completion.choices[0].logprobs is not None
    assert chat_completion.choices[0].logprobs.content is not None
    top_logprobs = chat_completion.choices[0].logprobs.content[0].top_logprobs

    # -9999.0 is the minimum logprob returned by OpenAI
    for item in top_logprobs:
        assert item.logprob >= -9999.0, f"Failed (top_logprobs={top_logprobs})"


@pytest.mark.asyncio
@pytest.mark.parametrize("guided_decoding_backend",
                         ["outlines", "lm-format-enforcer"])
async def test_named_tool_use(client: openai.AsyncOpenAI,
                              guided_decoding_backend: str,
                              sample_json_schema):
    messages = [{
        "role": "system",
        "content": "you are a helpful assistant"
    }, {
        "role":
        "user",
        "content":
        f"Give an example JSON for an employee profile that "
        f"fits this schema: {sample_json_schema}"
    }]

    # non-streaming

    chat_completion = await client.chat.completions.create(
        model=MODEL_NAME,
        messages=messages,
        max_tokens=1000,
        tools=[{
            "type": "function",
            "function": {
                "name": "dummy_function_name",
                "description": "This is a dummy function",
                "parameters": sample_json_schema
            }
        }],
        tool_choice={
            "type": "function",
            "function": {
                "name": "dummy_function_name"
            }
        })
    message = chat_completion.choices[0].message
    assert len(message.content) == 0
    json_string = message.tool_calls[0].function.arguments
    json1 = json.loads(json_string)
    jsonschema.validate(instance=json1, schema=sample_json_schema)

    messages.append({"role": "assistant", "content": json_string})
    messages.append({
        "role":
        "user",
        "content":
        "Give me another one with a different name and age"
    })

    # streaming

    stream = await client.chat.completions.create(
        model=MODEL_NAME,
        messages=messages,
        max_tokens=1000,
        tools=[{
            "type": "function",
            "function": {
                "name": "dummy_function_name",
                "description": "This is a dummy function",
                "parameters": sample_json_schema
            }
        }],
        tool_choice={
            "type": "function",
            "function": {
                "name": "dummy_function_name"
            }
        },
        stream=True)

    output = []
    finish_reason_count = 0
    async for chunk in stream:
        delta = chunk.choices[0].delta
        if delta.role:
            assert delta.role == "assistant"
        assert delta.content is None or len(delta.content) == 0
        if delta.tool_calls:
            output.append(delta.tool_calls[0].function.arguments)
        if chunk.choices[0].finish_reason is not None:
            finish_reason_count += 1
    # finish reason should only return in last block
    assert finish_reason_count == 1
    json2 = json.loads("".join(output))
    jsonschema.validate(instance=json2, schema=sample_json_schema)
    assert json1["name"] != json2["name"]
    assert json1["age"] != json2["age"]


@pytest.mark.asyncio
@pytest.mark.parametrize("guided_decoding_backend", ["outlines"])
async def test_required_tool_use_not_yet_supported(
        client: openai.AsyncOpenAI, guided_decoding_backend: str,
        sample_json_schema):
    messages = [{
        "role": "system",
        "content": "you are a helpful assistant"
    }, {
        "role":
        "user",
        "content":
        f"Give an example JSON for an employee profile that "
        f"fits this schema: {sample_json_schema}"
    }]

    with pytest.raises(openai.BadRequestError):
        await client.chat.completions.create(
            model=MODEL_NAME,
            messages=messages,
            max_tokens=1000,
            tools=[{
                "type": "function",
                "function": {
                    "name": "dummy_function_name",
                    "description": "This is a dummy function",
                    "parameters": sample_json_schema
                }
            }],
            tool_choice="required")

    with pytest.raises(openai.BadRequestError):
        await client.chat.completions.create(
            model=MODEL_NAME,
            messages=messages,
            max_tokens=1000,
            tools=[{
                "type": "function",
                "function": {
                    "name": "dummy_function_name",
                    "description": "This is a dummy function",
                    "parameters": sample_json_schema
                }
            }],
            tool_choice="auto")


@pytest.mark.asyncio
@pytest.mark.parametrize("guided_decoding_backend", ["outlines"])
async def test_inconsistent_tool_choice_and_tools(client: openai.AsyncOpenAI,
                                                  guided_decoding_backend: str,
                                                  sample_json_schema):
    messages = [{
        "role": "system",
        "content": "you are a helpful assistant"
    }, {
        "role":
        "user",
        "content":
        f"Give an example JSON for an employee profile that "
        f"fits this schema: {sample_json_schema}"
    }]

    with pytest.raises(openai.BadRequestError):
        await client.chat.completions.create(model=MODEL_NAME,
                                             messages=messages,
                                             max_tokens=1000,
                                             tool_choice={
                                                 "type": "function",
                                                 "function": {
                                                     "name":
                                                     "dummy_function_name"
                                                 }
                                             })

    with pytest.raises(openai.BadRequestError):
        await client.chat.completions.create(
            model=MODEL_NAME,
            messages=messages,
            max_tokens=1000,
            tools=[{
                "type": "function",
                "function": {
                    "name": "dummy_function_name",
                    "description": "This is a dummy function",
                    "parameters": sample_json_schema
                }
            }],
            tool_choice={
                "type": "function",
                "function": {
                    "name": "nondefined_function_name"
                }
            })


@pytest.mark.asyncio
async def test_response_format_json_object(client: openai.AsyncOpenAI):
    for _ in range(2):
        resp = await client.chat.completions.create(
            model=MODEL_NAME,
            messages=[{
                "role":
                "user",
                "content": ('what is 1+1? please respond with a JSON object, '
                            'the format is {"result": 2}')
            }],
            response_format={"type": "json_object"})

        content = resp.choices[0].message.content
        assert content is not None

        loaded = json.loads(content)
        assert loaded == {"result": 2}, loaded


@pytest.mark.asyncio
async def test_extra_fields(client: openai.AsyncOpenAI):
    with pytest.raises(BadRequestError) as exc_info:
        await client.chat.completions.create(
            model=MODEL_NAME,
            messages=[{
                "role": "system",
                "content": "You are a helpful assistant.",
                "extra_field": "0",
            }],  # type: ignore
            temperature=0,
            seed=0)

    assert "extra_forbidden" in exc_info.value.message


@pytest.mark.asyncio
async def test_complex_message_content(client: openai.AsyncOpenAI):
    resp = await client.chat.completions.create(
        model=MODEL_NAME,
        messages=[{
            "role":
            "user",
            "content": [{
                "type":
                "text",
                "text":
                "what is 1+1? please provide the result without any other text."
            }]
        }],
        temperature=0,
        seed=0)
    content = resp.choices[0].message.content
    assert content == "2"


@pytest.mark.asyncio
async def test_custom_role(client: openai.AsyncOpenAI):
    # Not sure how the model handles custom roles so we just check that
    # both string and complex message content are handled in the same way

    resp1 = await client.chat.completions.create(
        model=MODEL_NAME,
        messages=[{
            "role": "my-custom-role",
            "content": "what is 1+1?",
        }],  # type: ignore
        temperature=0,
        seed=0)

    resp2 = await client.chat.completions.create(
        model=MODEL_NAME,
        messages=[{
            "role": "my-custom-role",
            "content": [{
                "type": "text",
                "text": "what is 1+1?"
            }]
        }],  # type: ignore
        temperature=0,
        seed=0)

    content1 = resp1.choices[0].message.content
    content2 = resp2.choices[0].message.content
    assert content1 == content2


@pytest.mark.asyncio
async def test_long_seed(client: openai.AsyncOpenAI):
    for seed in [
            torch.iinfo(torch.long).min - 1,
            torch.iinfo(torch.long).max + 1
    ]:
        with pytest.raises(BadRequestError) as exc_info:
            await client.chat.completions.create(
                model=MODEL_NAME,
                messages=[{
                    "role": "system",
                    "content": "You are a helpful assistant.",
                }],
                temperature=0,
                seed=seed)

        assert ("greater_than_equal" in exc_info.value.message
<<<<<<< HEAD
                or "less_than_equal" in exc_info.value.message)


@pytest.mark.asyncio
async def test_return_tokens_as_token_ids_completion(
        server_with_return_tokens_as_token_ids_flag):
    client = server_with_return_tokens_as_token_ids_flag.get_async_client()
    response = await client.chat.completions.create(
        model=MODEL_NAME,
        # Include Unicode characters to test for dividing a single
        # character across multiple tokens: 🎉 is [28705, 31862] for the
        # Zephyr tokenizer
        messages=[{
            "role": "system",
            "content": "You like to respond in only emojis, like 🎉"
        }, {
            "role": "user",
            "content": "Please write some emojis: 🐱🐶🎉"
        }],
        temperature=0,
        max_tokens=8,
        logprobs=True)

    text = response.choices[0].message.content
    tokenizer = get_tokenizer(tokenizer_name=MODEL_NAME)
    token_ids = []
    for logprob_content in response.choices[0].logprobs.content:
        token_ids.append(int(logprob_content.token.removeprefix("token_id:")))
    assert tokenizer.decode(token_ids, skip_special_tokens=True) == text
=======
                or "less_than_equal" in exc_info.value.message)
>>>>>>> 543378e6
<|MERGE_RESOLUTION|>--- conflicted
+++ resolved
@@ -839,36 +839,4 @@
                 seed=seed)
 
         assert ("greater_than_equal" in exc_info.value.message
-<<<<<<< HEAD
-                or "less_than_equal" in exc_info.value.message)
-
-
-@pytest.mark.asyncio
-async def test_return_tokens_as_token_ids_completion(
-        server_with_return_tokens_as_token_ids_flag):
-    client = server_with_return_tokens_as_token_ids_flag.get_async_client()
-    response = await client.chat.completions.create(
-        model=MODEL_NAME,
-        # Include Unicode characters to test for dividing a single
-        # character across multiple tokens: 🎉 is [28705, 31862] for the
-        # Zephyr tokenizer
-        messages=[{
-            "role": "system",
-            "content": "You like to respond in only emojis, like 🎉"
-        }, {
-            "role": "user",
-            "content": "Please write some emojis: 🐱🐶🎉"
-        }],
-        temperature=0,
-        max_tokens=8,
-        logprobs=True)
-
-    text = response.choices[0].message.content
-    tokenizer = get_tokenizer(tokenizer_name=MODEL_NAME)
-    token_ids = []
-    for logprob_content in response.choices[0].logprobs.content:
-        token_ids.append(int(logprob_content.token.removeprefix("token_id:")))
-    assert tokenizer.decode(token_ids, skip_special_tokens=True) == text
-=======
-                or "less_than_equal" in exc_info.value.message)
->>>>>>> 543378e6
+                or "less_than_equal" in exc_info.value.message)