# imports for guided decoding tests
import json
import os
import re
import subprocess
import sys
import time

import jsonschema
import openai  # use the official client for correctness check
import pytest
# using Ray for overall ease of process management, parallel requests,
# and debugging.
import ray
import requests
import torch
# downloading lora to test lora requests
from huggingface_hub import snapshot_download
from openai import BadRequestError

from vllm.transformers_utils.tokenizer import get_tokenizer

MAX_SERVER_START_WAIT_S = 600  # wait for server to start for 60 seconds
# any model with a chat template should work here
MODEL_NAME = "HuggingFaceH4/zephyr-7b-beta"
# technically this needs Mistral-7B-v0.1 as base, but we're not testing
# generation quality here
LORA_NAME = "typeof/zephyr-7b-beta-lora"

pytestmark = pytest.mark.asyncio


@ray.remote(num_gpus=1)
class ServerRunner:

    def __init__(self, args):
        env = os.environ.copy()
        env["PYTHONUNBUFFERED"] = "1"
        self.proc = subprocess.Popen(
            ["python3", "-m", "vllm.entrypoints.openai.api_server"] + args,
            env=env,
            stdout=sys.stdout,
            stderr=sys.stderr,
        )
        self._wait_for_server()

    def ready(self):
        return True

    def _wait_for_server(self):
        # run health check
        start = time.time()
        while True:
            try:
                if requests.get(
                        "http://localhost:8000/health").status_code == 200:
                    break
            except Exception as err:
                if self.proc.poll() is not None:
                    raise RuntimeError("Server exited unexpectedly.") from err

                time.sleep(0.5)
                if time.time() - start > MAX_SERVER_START_WAIT_S:
                    raise RuntimeError(
                        "Server failed to start in time.") from err

    def __del__(self):
        if hasattr(self, "proc"):
            self.proc.terminate()


@pytest.fixture(scope="session")
def zephyr_lora_files():
    return snapshot_download(repo_id=LORA_NAME)


@pytest.fixture(scope="session")
def server(zephyr_lora_files):
    ray.init()
    server_runner = ServerRunner.remote([
        "--model",
        MODEL_NAME,
        # use half precision for speed and memory savings in CI environment
        "--dtype",
        "bfloat16",
        "--max-model-len",
        "8192",
        "--enforce-eager",
        # lora config below
        "--enable-lora",
        "--lora-modules",
        f"zephyr-lora={zephyr_lora_files}",
        f"zephyr-lora2={zephyr_lora_files}",
        "--max-lora-rank",
        "64",
        "--max-cpu-loras",
        "2",
        "--max-num-seqs",
        "128",
    ])
    ray.get(server_runner.ready.remote())
    yield server_runner
    ray.shutdown()


@pytest.fixture(scope="session")
def client():
    client = openai.AsyncOpenAI(
        base_url="http://localhost:8000/v1",
        api_key="token-abc123",
    )
    yield client


async def test_check_models(server, client: openai.AsyncOpenAI):
    models = await client.models.list()
    models = models.data
    served_model = models[0]
    lora_models = models[1:]
    assert served_model.id == MODEL_NAME
    assert all(model.root == MODEL_NAME for model in models)
    assert lora_models[0].id == "zephyr-lora"
    assert lora_models[1].id == "zephyr-lora2"


@pytest.mark.parametrize(
    # first test base model, then test loras
    "model_name",
    [MODEL_NAME, "zephyr-lora", "zephyr-lora2"],
)
async def test_single_completion(server, client: openai.AsyncOpenAI,
                                 model_name: str):
    completion = await client.completions.create(model=model_name,
                                                 prompt="Hello, my name is",
                                                 max_tokens=5,
                                                 temperature=0.0)

    assert completion.id is not None
    assert completion.choices is not None and len(completion.choices) == 1
    assert completion.choices[0].text is not None and len(
        completion.choices[0].text) >= 5
    assert completion.choices[0].finish_reason == "length"
    assert completion.usage == openai.types.CompletionUsage(
        completion_tokens=5, prompt_tokens=6, total_tokens=11)

    # test using token IDs
    completion = await client.completions.create(
        model=MODEL_NAME,
        prompt=[0, 0, 0, 0, 0],
        max_tokens=5,
        temperature=0.0,
    )
    assert completion.choices[0].text is not None and len(
        completion.choices[0].text) >= 5


@pytest.mark.parametrize(
    # first test base model, then test loras
    "model_name",
    [MODEL_NAME, "zephyr-lora", "zephyr-lora2"],
)
async def test_zero_logprobs(server, client: openai.AsyncOpenAI,
                             model_name: str):
    # test using token IDs
    completion = await client.completions.create(
        model=MODEL_NAME,
        prompt=[0, 0, 0, 0, 0],
        max_tokens=5,
        temperature=0.0,
        logprobs=0,
    )
    choice = completion.choices[0]
    assert choice.logprobs is not None
    assert choice.logprobs.token_logprobs is not None
    assert choice.logprobs.top_logprobs is None


@pytest.mark.parametrize(
    # just test 1 lora hereafter
    "model_name",
    [MODEL_NAME, "zephyr-lora"],
)
async def test_single_chat_session(server, client: openai.AsyncOpenAI,
                                   model_name: str):
    messages = [{
        "role": "system",
        "content": "you are a helpful assistant"
    }, {
        "role": "user",
        "content": "what is 1+1?"
    }]

    # test single completion
    chat_completion = await client.chat.completions.create(model=model_name,
                                                           messages=messages,
                                                           max_tokens=10,
                                                           logprobs=True,
                                                           top_logprobs=5)
    assert chat_completion.id is not None
    assert chat_completion.choices is not None and len(
        chat_completion.choices) == 1
    assert chat_completion.choices[0].message is not None
    assert chat_completion.choices[0].logprobs is not None
    assert chat_completion.choices[0].logprobs.top_logprobs is not None
    assert len(chat_completion.choices[0].logprobs.top_logprobs[0]) == 5
    message = chat_completion.choices[0].message
    assert message.content is not None and len(message.content) >= 10
    assert message.role == "assistant"
    messages.append({"role": "assistant", "content": message.content})

    # test multi-turn dialogue
    messages.append({"role": "user", "content": "express your result in json"})
    chat_completion = await client.chat.completions.create(
        model=model_name,
        messages=messages,
        max_tokens=10,
    )
    message = chat_completion.choices[0].message
    assert message.content is not None and len(message.content) >= 0


@pytest.mark.parametrize("model_name", [MODEL_NAME])
async def test_too_many_logprobs(server, client: openai.AsyncOpenAI,
                                 model_name: str):
    messages = [{
        "role": "system",
        "content": "you are a helpful assistant"
    }, {
        "role": "user",
        "content": "what is 1+1?"
    }]

    # Default max_logprobs is 5, so this should raise an error
    with pytest.raises((openai.BadRequestError, openai.APIError)):
        stream = await client.chat.completions.create(model=model_name,
                                                      messages=messages,
                                                      max_tokens=10,
                                                      logprobs=True,
                                                      top_logprobs=10,
                                                      stream=True)
        async for chunk in stream:
            ...

    with pytest.raises(openai.BadRequestError):
        await client.chat.completions.create(model=model_name,
                                             messages=messages,
                                             max_tokens=10,
                                             logprobs=True,
                                             top_logprobs=10,
                                             stream=False)

    with pytest.raises((openai.BadRequestError, openai.APIError)):
        stream = await client.completions.create(model=model_name,
                                                 prompt="Test",
                                                 max_tokens=10,
                                                 logprobs=10,
                                                 stream=True)
        async for chunk in stream:
            ...

    with pytest.raises(openai.BadRequestError):
        await client.completions.create(model=model_name,
                                        prompt="Test",
                                        max_tokens=10,
                                        logprobs=10,
                                        stream=False)

    # the server should still work afterwards
    chat_completion = await client.chat.completions.create(model=model_name,
                                                           messages=messages,
                                                           max_tokens=10,
                                                           stream=False)
    message = chat_completion.choices[0].message
    assert message.content is not None and len(message.content) >= 0


@pytest.mark.parametrize(
    # just test 1 lora hereafter
    "model_name",
    [MODEL_NAME, "zephyr-lora"],
)
async def test_completion_streaming(server, client: openai.AsyncOpenAI,
                                    model_name: str):
    prompt = "What is an LLM?"

    single_completion = await client.completions.create(
        model=model_name,
        prompt=prompt,
        max_tokens=5,
        temperature=0.0,
    )
    single_output = single_completion.choices[0].text
    single_usage = single_completion.usage

    stream = await client.completions.create(model=model_name,
                                             prompt=prompt,
                                             max_tokens=5,
                                             temperature=0.0,
                                             stream=True)
    chunks = []
    finish_reason_count = 0
    async for chunk in stream:
        chunks.append(chunk.choices[0].text)
        if chunk.choices[0].finish_reason is not None:
            finish_reason_count += 1
    # finish reason should only return in last block
    assert finish_reason_count == 1
    assert chunk.choices[0].finish_reason == "length"
    assert chunk.choices[0].text
    assert chunk.usage == single_usage
    assert "".join(chunks) == single_output


@pytest.mark.parametrize(
    # just test 1 lora hereafter
    "model_name",
    [MODEL_NAME, "zephyr-lora"],
)
async def test_chat_streaming(server, client: openai.AsyncOpenAI,
                              model_name: str):
    messages = [{
        "role": "system",
        "content": "you are a helpful assistant"
    }, {
        "role": "user",
        "content": "what is 1+1?"
    }]

    # test single completion
    chat_completion = await client.chat.completions.create(
        model=model_name,
        messages=messages,
        max_tokens=10,
        temperature=0.0,
    )
    output = chat_completion.choices[0].message.content
    stop_reason = chat_completion.choices[0].finish_reason

    # test streaming
    stream = await client.chat.completions.create(
        model=model_name,
        messages=messages,
        max_tokens=10,
        temperature=0.0,
        stream=True,
    )
    chunks = []
    finish_reason_count = 0
    async for chunk in stream:
        delta = chunk.choices[0].delta
        if delta.role:
            assert delta.role == "assistant"
        if delta.content:
            chunks.append(delta.content)
        if chunk.choices[0].finish_reason is not None:
            finish_reason_count += 1
    # finish reason should only return in last block
    assert finish_reason_count == 1
    assert chunk.choices[0].finish_reason == stop_reason
    assert delta.content
    assert "".join(chunks) == output


@pytest.mark.parametrize(
    # just test 1 lora hereafter
    "model_name",
    [MODEL_NAME, "zephyr-lora"],
)
async def test_batch_completions(server, client: openai.AsyncOpenAI,
                                 model_name: str):
    # test simple list
    batch = await client.completions.create(
        model=model_name,
        prompt=["Hello, my name is", "Hello, my name is"],
        max_tokens=5,
        temperature=0.0,
    )
    assert len(batch.choices) == 2
    assert batch.choices[0].text == batch.choices[1].text

    # test n = 2
    batch = await client.completions.create(
        model=model_name,
        prompt=["Hello, my name is", "Hello, my name is"],
        n=2,
        max_tokens=5,
        temperature=0.0,
        extra_body=dict(
            # NOTE: this has to be true for n > 1 in vLLM, but not necessary
            # for official client.
            use_beam_search=True),
    )
    assert len(batch.choices) == 4
    assert batch.choices[0].text != batch.choices[
        1].text, "beam search should be different"
    assert batch.choices[0].text == batch.choices[
        2].text, "two copies of the same prompt should be the same"
    assert batch.choices[1].text == batch.choices[
        3].text, "two copies of the same prompt should be the same"

    # test streaming
    batch = await client.completions.create(
        model=model_name,
        prompt=["Hello, my name is", "Hello, my name is"],
        max_tokens=5,
        temperature=0.0,
        stream=True,
    )
    texts = [""] * 2
    async for chunk in batch:
        assert len(chunk.choices) == 1
        choice = chunk.choices[0]
        texts[choice.index] += choice.text
    assert texts[0] == texts[1]


async def test_logits_bias(server, client: openai.AsyncOpenAI):
    prompt = "Hello, my name is"
    max_tokens = 5
    tokenizer = get_tokenizer(tokenizer_name=MODEL_NAME)

    # Test exclusive selection
    token_id = 1000
    completion = await client.completions.create(
        model=MODEL_NAME,
        prompt=prompt,
        max_tokens=max_tokens,
        temperature=0.0,
        logit_bias={str(token_id): 100},
        seed=42,
    )
    assert completion.choices[0].text is not None and len(
        completion.choices[0].text) >= 5
    response_tokens = tokenizer(completion.choices[0].text,
                                add_special_tokens=False)["input_ids"]
    expected_tokens = tokenizer(tokenizer.decode([token_id] * 5),
                                add_special_tokens=False)["input_ids"]
    assert all([
        response == expected
        for response, expected in zip(response_tokens, expected_tokens)
    ])

    # Test ban
    completion = await client.completions.create(
        model=MODEL_NAME,
        prompt=prompt,
        max_tokens=max_tokens,
        temperature=0.0,
    )
    response_tokens = tokenizer(completion.choices[0].text,
                                add_special_tokens=False)["input_ids"]
    first_response = completion.choices[0].text
    completion = await client.completions.create(
        model=MODEL_NAME,
        prompt=prompt,
        max_tokens=max_tokens,
        temperature=0.0,
        logit_bias={str(token): -100
                    for token in response_tokens},
    )
    assert first_response != completion.choices[0].text


@pytest.mark.parametrize("guided_decoding_backend",
                         ["outlines", "lm-format-enforcer"])
async def test_guided_json_completion(server, sample_json_schema,
                                      client: openai.AsyncOpenAI,
                                      guided_decoding_backend: str):
    completion = await client.completions.create(
        model=MODEL_NAME,
        prompt=f"Give an example JSON for an employee profile "
        f"that fits this schema: {sample_json_schema}",
        n=3,
        temperature=1.0,
        max_tokens=500,
        extra_body=dict(guided_json=sample_json_schema))

    assert completion.id is not None
    assert completion.choices is not None and len(completion.choices) == 3
    for i in range(3):
        assert completion.choices[i].text is not None
        output_json = json.loads(completion.choices[i].text)
        jsonschema.validate(instance=output_json, schema=sample_json_schema)


@pytest.mark.parametrize("guided_decoding_backend",
                         ["outlines", "lm-format-enforcer"])
async def test_guided_json_chat(server, sample_json_schema,
                                client: openai.AsyncOpenAI,
                                guided_decoding_backend: str):
    messages = [{
        "role": "system",
        "content": "you are a helpful assistant"
    }, {
        "role":
        "user",
        "content":
        f"Give an example JSON for an employee profile that "
        f"fits this schema: {sample_json_schema}"
    }]
    chat_completion = await client.chat.completions.create(
        model=MODEL_NAME,
        messages=messages,
        max_tokens=500,
        extra_body=dict(guided_json=sample_json_schema,
                        guided_decoding_backend=guided_decoding_backend))
    message = chat_completion.choices[0].message
    assert message.content is not None
    json1 = json.loads(message.content)
    jsonschema.validate(instance=json1, schema=sample_json_schema)

    messages.append({"role": "assistant", "content": message.content})
    messages.append({
        "role":
        "user",
        "content":
        "Give me another one with a different name and age"
    })
    chat_completion = await client.chat.completions.create(
        model=MODEL_NAME,
        messages=messages,
        max_tokens=500,
        extra_body=dict(guided_json=sample_json_schema,
                        guided_decoding_backend=guided_decoding_backend))
    message = chat_completion.choices[0].message
    assert message.content is not None
    json2 = json.loads(message.content)
    jsonschema.validate(instance=json2, schema=sample_json_schema)
    assert json1["name"] != json2["name"]
    assert json1["age"] != json2["age"]


@pytest.mark.parametrize("guided_decoding_backend",
                         ["outlines", "lm-format-enforcer"])
async def test_guided_regex_completion(server, sample_regex,
                                       client: openai.AsyncOpenAI,
                                       guided_decoding_backend: str):
    completion = await client.completions.create(
        model=MODEL_NAME,
        prompt=f"Give an example IPv4 address with this regex: {sample_regex}",
        n=3,
        temperature=1.0,
        max_tokens=20,
        extra_body=dict(guided_regex=sample_regex,
                        guided_decoding_backend=guided_decoding_backend))

    assert completion.id is not None
    assert completion.choices is not None and len(completion.choices) == 3
    for i in range(3):
        assert completion.choices[i].text is not None
        assert re.fullmatch(sample_regex,
                            completion.choices[i].text) is not None


@pytest.mark.parametrize("guided_decoding_backend",
                         ["outlines", "lm-format-enforcer"])
async def test_guided_regex_chat(server, sample_regex,
                                 client: openai.AsyncOpenAI,
                                 guided_decoding_backend: str):
    messages = [{
        "role": "system",
        "content": "you are a helpful assistant"
    }, {
        "role":
        "user",
        "content":
        f"Give an example IP address with this regex: {sample_regex}"
    }]
    chat_completion = await client.chat.completions.create(
        model=MODEL_NAME,
        messages=messages,
        max_tokens=20,
        extra_body=dict(guided_regex=sample_regex,
                        guided_decoding_backend=guided_decoding_backend))
    ip1 = chat_completion.choices[0].message.content
    assert ip1 is not None
    assert re.fullmatch(sample_regex, ip1) is not None

    messages.append({"role": "assistant", "content": ip1})
    messages.append({"role": "user", "content": "Give me a different one"})
    chat_completion = await client.chat.completions.create(
        model=MODEL_NAME,
        messages=messages,
        max_tokens=20,
        extra_body=dict(guided_regex=sample_regex,
                        guided_decoding_backend=guided_decoding_backend))
    ip2 = chat_completion.choices[0].message.content
    assert ip2 is not None
    assert re.fullmatch(sample_regex, ip2) is not None
    assert ip1 != ip2


@pytest.mark.parametrize("guided_decoding_backend",
                         ["outlines", "lm-format-enforcer"])
async def test_guided_choice_completion(server, sample_guided_choice,
                                        client: openai.AsyncOpenAI,
                                        guided_decoding_backend: str):
    completion = await client.completions.create(
        model=MODEL_NAME,
        prompt="The best language for type-safe systems programming is ",
        n=2,
        temperature=1.0,
        max_tokens=10,
        extra_body=dict(guided_choice=sample_guided_choice,
                        guided_decoding_backend=guided_decoding_backend))

    assert completion.id is not None
    assert completion.choices is not None and len(completion.choices) == 2
    for i in range(2):
        assert completion.choices[i].text in sample_guided_choice


@pytest.mark.parametrize("guided_decoding_backend",
                         ["outlines", "lm-format-enforcer"])
async def test_guided_choice_chat(server, sample_guided_choice,
                                  client: openai.AsyncOpenAI,
                                  guided_decoding_backend: str):
    messages = [{
        "role": "system",
        "content": "you are a helpful assistant"
    }, {
        "role":
        "user",
        "content":
        "The best language for type-safe systems programming is "
    }]
    chat_completion = await client.chat.completions.create(
        model=MODEL_NAME,
        messages=messages,
        max_tokens=10,
        extra_body=dict(guided_choice=sample_guided_choice,
                        guided_decoding_backend=guided_decoding_backend))
    choice1 = chat_completion.choices[0].message.content
    assert choice1 in sample_guided_choice

    messages.append({"role": "assistant", "content": choice1})
    messages.append({
        "role": "user",
        "content": "I disagree, pick another one"
    })
    chat_completion = await client.chat.completions.create(
        model=MODEL_NAME,
        messages=messages,
        max_tokens=10,
        extra_body=dict(guided_choice=sample_guided_choice,
                        guided_decoding_backend=guided_decoding_backend))
    choice2 = chat_completion.choices[0].message.content
    assert choice2 in sample_guided_choice
    assert choice1 != choice2


@pytest.mark.parametrize("guided_decoding_backend",
                         ["outlines", "lm-format-enforcer"])
async def test_guided_decoding_type_error(server, sample_regex,
                                          sample_json_schema,
                                          client: openai.AsyncOpenAI,
                                          guided_decoding_backend: str):
    with pytest.raises(openai.BadRequestError):
        _ = await client.completions.create(
            model=MODEL_NAME,
            prompt="Give an example JSON that fits this schema: 42",
            extra_body=dict(guided_json=42,
                            guided_decoding_backend=guided_decoding_backend))

    messages = [{
        "role": "system",
        "content": "you are a helpful assistant"
    }, {
        "role":
        "user",
        "content":
        "The best language for type-safe systems programming is "
    }]
    with pytest.raises(openai.BadRequestError):
        _ = await client.chat.completions.create(model=MODEL_NAME,
                                                 messages=messages,
                                                 extra_body=dict(guided_regex={
                                                     1: "Python",
                                                     2: "C++"
                                                 }))

    with pytest.raises(openai.BadRequestError):
        _ = await client.completions.create(
            model=MODEL_NAME,
            prompt="Give an example string that fits this regex",
            extra_body=dict(guided_regex=sample_regex,
                            guided_json=sample_json_schema))


@pytest.mark.parametrize("guided_decoding_backend",
                         ["outlines", "lm-format-enforcer"])
async def test_guided_choice_chat_logprobs(server, sample_guided_choice,
                                           client: openai.AsyncOpenAI,
                                           guided_decoding_backend: str):
    messages = [{
        "role": "system",
        "content": "you are a helpful assistant"
    }, {
        "role":
        "user",
        "content":
        "The best language for type-safe systems programming is "
    }]
    chat_completion = await client.chat.completions.create(
        model=MODEL_NAME,
        messages=messages,
        max_tokens=10,
        logprobs=True,
        top_logprobs=5,
        extra_body=dict(guided_choice=sample_guided_choice,
                        guided_decoding_backend=guided_decoding_backend))
    top_logprobs = chat_completion.choices[0].logprobs.top_logprobs

    # -9999.0 is the minimum logprob returned by OpenAI
    assert all(
        isinstance(logprob, float) and logprob >= -9999.0
        for token_dict in top_logprobs
        for token, logprob in token_dict.items())


async def test_response_format_json_object(server, client: openai.AsyncOpenAI):
    for _ in range(2):
        resp = await client.chat.completions.create(
            model=MODEL_NAME,
            messages=[{
                "role":
                "user",
                "content": ('what is 1+1? please respond with a JSON object, '
                            'the format is {"result": 2}')
            }],
            response_format={"type": "json_object"})

        content = resp.choices[0].message.content
        loaded = json.loads(content)
        assert loaded == {"result": 2}, loaded


<<<<<<< HEAD
async def test_guided_grammar(server, sample_sql_statements,
                              client: openai.AsyncOpenAI):
=======
async def test_extra_fields(server, client: openai.AsyncOpenAI):
    with pytest.raises(BadRequestError) as exc_info:
        await client.chat.completions.create(
            model=MODEL_NAME,
            messages=[{
                "role": "system",
                "content": "You are a helpful assistant.",
                "extra_field": "0",
            }],  # type: ignore
            temperature=0,
            seed=0)

    assert "extra_forbidden" in exc_info.value.message


async def test_complex_message_content(server, client: openai.AsyncOpenAI):
    resp = await client.chat.completions.create(
        model=MODEL_NAME,
        messages=[{
            "role":
            "user",
            "content": [{
                "type":
                "text",
                "text":
                "what is 1+1? please provide the result without any other text."
            }]
        }],
        temperature=0,
        seed=0)
    content = resp.choices[0].message.content
    assert content == "2"


async def test_guided_grammar(server, client: openai.AsyncOpenAI):
    simple_sql_grammar = """
start: select_statement

select_statement: "SELECT" column "from" table "where" condition

column: "col_1" | "col_2"
table: "table_1" | "table_2"
condition: column "=" number

number: "1" | "2"
"""
>>>>>>> 3a922c1e

    completion = await client.completions.create(
        model=MODEL_NAME,
        prompt=("Generate a sql state that select col_1 from "
                "table_1 where it is equals to 1"),
        temperature=1.0,
        max_tokens=500,
        extra_body=dict(guided_grammar=sample_sql_statements))

    content = completion.choices[0].text

    # use Lark to parse the output, and make sure it's a valid parse tree
    from lark import Lark
    parser = Lark(sample_sql_statements)
    parser.parse(content)

    # remove spaces for comparison b/c we removed them in the grammar
    ground_truth = "SELECT col_1 from table_1 where col_1 = 1".replace(" ", "")

    assert content.strip() == ground_truth


@pytest.mark.parametrize(
    # first test base model, then test loras
    "model_name",
    [MODEL_NAME, "zephyr-lora", "zephyr-lora2"],
)
async def test_echo_logprob_completion(server, client: openai.AsyncOpenAI,
                                       model_name: str):
    tokenizer = get_tokenizer(tokenizer_name=MODEL_NAME)
    # test using text and token IDs
    for prompt in ("Hello, my name is", [0, 0, 0, 0, 0]):
        completion = await client.completions.create(model=model_name,
                                                     prompt=prompt,
                                                     max_tokens=5,
                                                     temperature=0.0,
                                                     echo=True,
                                                     logprobs=1)

        prompt_text = tokenizer.decode(prompt) if isinstance(prompt,
                                                             list) else prompt
        assert (completion.choices[0].text is not None
                and re.search(r"^" + prompt_text, completion.choices[0].text))
        logprobs = completion.choices[0].logprobs
        assert logprobs is not None
        assert len(logprobs.text_offset) > 5
        assert (len(logprobs.token_logprobs) > 5
                and logprobs.token_logprobs[0] is None)
        assert (len(logprobs.top_logprobs) > 5
                and logprobs.top_logprobs[0] is None)
        assert len(logprobs.tokens) > 5


async def test_long_seed(server, client: openai.AsyncOpenAI):
    for seed in [
            torch.iinfo(torch.long).min - 1,
            torch.iinfo(torch.long).max + 1
    ]:
        with pytest.raises(BadRequestError) as exc_info:
            await client.chat.completions.create(
                model=MODEL_NAME,
                messages=[{
                    "role": "system",
                    "content": "You are a helpful assistant.",
                }],
                temperature=0,
                seed=seed)

        assert ("greater_than_equal" in exc_info.value.message
                or "less_than_equal" in exc_info.value.message)


if __name__ == "__main__":
    pytest.main([__file__])<|MERGE_RESOLUTION|>--- conflicted
+++ resolved
@@ -735,10 +735,6 @@
         assert loaded == {"result": 2}, loaded
 
 
-<<<<<<< HEAD
-async def test_guided_grammar(server, sample_sql_statements,
-                              client: openai.AsyncOpenAI):
-=======
 async def test_extra_fields(server, client: openai.AsyncOpenAI):
     with pytest.raises(BadRequestError) as exc_info:
         await client.chat.completions.create(
@@ -773,20 +769,8 @@
     assert content == "2"
 
 
-async def test_guided_grammar(server, client: openai.AsyncOpenAI):
-    simple_sql_grammar = """
-start: select_statement
-
-select_statement: "SELECT" column "from" table "where" condition
-
-column: "col_1" | "col_2"
-table: "table_1" | "table_2"
-condition: column "=" number
-
-number: "1" | "2"
-"""
->>>>>>> 3a922c1e
-
+async def test_guided_grammar(server, sample_sql_statements,
+                              client: openai.AsyncOpenAI):
     completion = await client.completions.create(
         model=MODEL_NAME,
         prompt=("Generate a sql state that select col_1 from "
