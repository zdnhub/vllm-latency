--- conflicted
+++ resolved
@@ -692,7 +692,6 @@
             extra_body=dict(guided_regex=TEST_REGEX, guided_json=TEST_SCHEMA))
 
 
-<<<<<<< HEAD
 async def test_response_format_json_object(server, client: openai.AsyncOpenAI):
     resp = await client.chat.completions.create(
         model=MODEL_NAME,
@@ -741,7 +740,8 @@
     ground_truth = "SELECT col_1 from table_1 where col_1 = 1".replace(" ", "")
 
     assert content.strip() == ground_truth
-=======
+
+
 @pytest.mark.parametrize(
     # first test base model, then test loras
     "model_name",
@@ -771,7 +771,6 @@
         assert (len(logprobs.top_logprobs) > 5
                 and logprobs.top_logprobs[0] is None)
         assert len(logprobs.tokens) > 5
->>>>>>> 34a490e9
 
 
 if __name__ == "__main__":
