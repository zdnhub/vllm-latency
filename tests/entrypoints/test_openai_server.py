--- conflicted
+++ resolved
@@ -1367,12 +1367,7 @@
 
         prompt_text = tokenizer.decode(prompt) if isinstance(prompt,
                                                              list) else prompt
-<<<<<<< HEAD
-        assert (completion.choices[0].text is not None
-                and completion.choices[0].text.startswith(prompt_text))
-=======
         assert re.search(r"^" + prompt_text, completion.choices[0].text)
->>>>>>> 246598a6
         logprobs = completion.choices[0].logprobs
         assert logprobs is not None
         assert len(logprobs.text_offset) > 5
