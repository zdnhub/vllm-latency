import contextlib
import gc
import tempfile
from collections import OrderedDict
from unittest.mock import MagicMock, patch

import pytest
import ray
import torch
import torch.nn as nn
from huggingface_hub import snapshot_download

import vllm
from vllm.config import LoRAConfig
from vllm.distributed import destroy_model_parallel, initialize_model_parallel
from vllm.model_executor.layers.linear import (ColumnParallelLinear,
                                               MergedColumnParallelLinear,
                                               RowParallelLinear)
from vllm.model_executor.layers.logits_processor import LogitsProcessor
from vllm.model_executor.layers.sampler import Sampler
from vllm.model_executor.layers.vocab_parallel_embedding import ParallelLMHead
from vllm.model_executor.model_loader import get_model

LONG_LORA_INFOS = [{
    "lora_id": 1,
    "context_length": "16k",
}, {
    "lora_id": 2,
    "context_length": "16k",
}, {
    "lora_id": 3,
    "context_length": "32k",
}]


def cleanup():
    destroy_model_parallel()
    with contextlib.suppress(AssertionError):
        torch.distributed.destroy_process_group()
    gc.collect()
    torch.cuda.empty_cache()
    ray.shutdown()


@pytest.fixture(autouse=True)
def cleanup_fixture():
    yield
    cleanup()


@pytest.fixture
def dist_init():
    if not torch.distributed.is_initialized():
        temp_file = tempfile.mkstemp()[1]
        torch.distributed.init_process_group(
            backend="nccl",
            world_size=1,
            rank=0,
            init_method=f"file://{temp_file}",
        )
        torch.distributed.all_reduce(torch.zeros(1).cuda())
    initialize_model_parallel(1, 1)
    yield
    cleanup()


@pytest.fixture
def dist_init_torch_only():
    if torch.distributed.is_initialized():
        return
    temp_file = tempfile.mkstemp()[1]
    torch.distributed.init_process_group(
        backend="nccl",
        world_size=1,
        rank=0,
        init_method=f"file://{temp_file}",
    )


@pytest.fixture
def dummy_model() -> nn.Module:
    model = nn.Sequential(
        OrderedDict([
            ("dense1", ColumnParallelLinear(764, 100)),
            ("dense2", RowParallelLinear(100, 50)),
            (
                "layer1",
                nn.Sequential(
                    OrderedDict([
                        ("dense1", ColumnParallelLinear(100, 10)),
                        ("dense2", RowParallelLinear(10, 50)),
                    ])),
            ),
            ("act2", nn.ReLU()),
            ("output", ColumnParallelLinear(50, 10)),
            ("outact", nn.Sigmoid()),
            # Special handling for lm_head & sampler
            ("lm_head", ParallelLMHead(512, 10)),
            ("logits_processor", LogitsProcessor(512)),
            ("sampler", Sampler())
        ]))
    model.config = MagicMock()
    return model


@pytest.fixture
def dummy_model_gate_up() -> nn.Module:
    model = nn.Sequential(
        OrderedDict([
            ("dense1", ColumnParallelLinear(764, 100)),
            ("dense2", RowParallelLinear(100, 50)),
            (
                "layer1",
                nn.Sequential(
                    OrderedDict([
                        ("dense1", ColumnParallelLinear(100, 10)),
                        ("dense2", RowParallelLinear(10, 50)),
                    ])),
            ),
            ("act2", nn.ReLU()),
            ("gate_up_proj", MergedColumnParallelLinear(50, [5, 5])),
            ("outact", nn.Sigmoid()),
            # Special handling for lm_head & sampler
            ("lm_head", ParallelLMHead(512, 10)),
            ("logits_processor", LogitsProcessor(512)),
            ("sampler", Sampler())
        ]))
    model.config = MagicMock()
    return model


@pytest.fixture(scope="session")
def sql_lora_files():
    return snapshot_download(repo_id="yard1/llama-2-7b-sql-lora-test")


@pytest.fixture(scope="session")
def mixtral_lora_files():
    return snapshot_download(repo_id="terrysun/mixtral-lora-adapter")


@pytest.fixture(scope="session")
def gemma_lora_files():
    return snapshot_download(repo_id="wskwon/gemma-7b-test-lora")


@pytest.fixture(scope="session")
def chatglm3_lora_files():
    return snapshot_download(repo_id="jeeejeee/chatglm3-text2sql-spider")


@pytest.fixture(scope="session")
def baichuan_lora_files():
    return snapshot_download(repo_id="jeeejeee/baichuan7b-text2sql-spider")


@pytest.fixture(scope="session")
def baichuan_zero_lora_files():
    # all the lora_B weights are initialized to zero.
    return snapshot_download(repo_id="jeeejeee/baichuan7b-zero-init")


@pytest.fixture(scope="session")
def tinyllama_lora_files():
    return snapshot_download(repo_id="jashing/tinyllama-colorist-lora")


@pytest.fixture(scope="session")
<<<<<<< HEAD
def phi2_lora_files():
    return snapshot_download(repo_id="isotr0py/phi-2-test-sql-lora")
=======
def long_context_lora_files_16k_1():
    return snapshot_download(repo_id="SangBinCho/long_context_16k_testing_1")


@pytest.fixture(scope="session")
def long_context_lora_files_16k_2():
    return snapshot_download(repo_id="SangBinCho/long_context_16k_testing_2")


@pytest.fixture(scope="session")
def long_context_lora_files_32k():
    return snapshot_download(repo_id="SangBinCho/long_context_32k_testing")


# SANG-TODO Download long lora files.
@pytest.fixture(scope="session")
def long_context_infos(long_context_lora_files_16k_1,
                       long_context_lora_files_16k_2,
                       long_context_lora_files_32k):
    cleanup()
    infos = {}
    for lora_checkpoint_info in LONG_LORA_INFOS:
        lora_id = lora_checkpoint_info["lora_id"]
        if lora_id == 1:
            lora = long_context_lora_files_16k_1
        elif lora_id == 2:
            lora = long_context_lora_files_16k_2
        elif lora_id == 3:
            lora = long_context_lora_files_32k
        else:
            raise AssertionError("Unknown lora id")
        infos[lora_id] = {
            "context_length": lora_checkpoint_info["context_length"],
            "lora": lora,
        }
    return infos
>>>>>>> 2e9a2227


@pytest.fixture
def llama_2_7b_engine_extra_embeddings() -> nn.Module:
    cleanup()
    get_model_old = get_model

    def get_model_patched(*, model_config, device_config, **kwargs):
        kwargs["lora_config"] = LoRAConfig(max_loras=4, max_lora_rank=8)
        return get_model_old(model_config=model_config,
                             device_config=device_config,
                             **kwargs)

    with patch("vllm.worker.model_runner.get_model", get_model_patched):
        engine = vllm.LLM("meta-llama/Llama-2-7b-hf", enable_lora=False)
    yield engine.llm_engine
    del engine
    cleanup()


@pytest.fixture
def llama_2_7b_model_extra_embeddings(
        llama_2_7b_engine_extra_embeddings) -> nn.Module:
    yield (llama_2_7b_engine_extra_embeddings.model_executor.driver_worker.
           model_runner.model)<|MERGE_RESOLUTION|>--- conflicted
+++ resolved
@@ -166,10 +166,10 @@
 
 
 @pytest.fixture(scope="session")
-<<<<<<< HEAD
 def phi2_lora_files():
     return snapshot_download(repo_id="isotr0py/phi-2-test-sql-lora")
-=======
+
+ @pytest.fixture(scope="session")
 def long_context_lora_files_16k_1():
     return snapshot_download(repo_id="SangBinCho/long_context_16k_testing_1")
 
@@ -206,7 +206,6 @@
             "lora": lora,
         }
     return infos
->>>>>>> 2e9a2227
 
 
 @pytest.fixture
