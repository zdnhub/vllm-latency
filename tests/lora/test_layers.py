import random
from copy import deepcopy
from dataclasses import dataclass
from typing import Dict, List, Optional, Tuple

import pytest
import torch
import torch.nn.functional as F

<<<<<<< HEAD
from vllm.lora.layers import (
    ColumnParallelLinearWithLoRA,
    MergedColumnParallelLinearWithLoRA,
    QKVParallelLinearWithLora,
    VocabParallelEmbeddingWithLoRA,
    RowParallelLinearWithLoRA,
    SamplerWithLoRA,
    LoRAMapping,
    BaseLayerWithLoRA,
)
from vllm.lora.fully_sharded_layers import (
    ColumnParallelLinearWithShardedLoRA, RowParallelLinearWithShardedLoRA,
    QKVParallelLinearWithShardedLora,
    MergedColumnParallelLinearWithShardedLoRA)
from vllm.lora.models import (LoRALayerWeights, convert_mapping,
                              PackedLoRALayerWeights)
=======
>>>>>>> a22cdea3
from vllm.config import LoRAConfig
# yapf conflicts with isort for this block
# yapf: disable
from vllm.lora.layers import (BaseLayerWithLoRA, ColumnParallelLinearWithLoRA,
                              LogitsProcessorWithLoRA, LoRAMapping,
                              MergedColumnParallelLinearWithLoRA,
                              MergedQKVParallelLinearWithLora,
                              QKVParallelLinearWithLora,
                              RowParallelLinearWithLoRA,
                              VocabParallelEmbeddingWithLoRA)
# yapf: enable
from vllm.lora.models import (LoRALayerWeights, PackedLoRALayerWeights,
                              convert_mapping)
from vllm.model_executor.layers.linear import (ColumnParallelLinear,
                                               MergedColumnParallelLinear,
                                               QKVParallelLinear,
                                               RowParallelLinear)
from vllm.model_executor.layers.logits_processor import LogitsProcessor
from vllm.model_executor.layers.vocab_parallel_embedding import (
    ParallelLMHead, VocabParallelEmbedding)
from vllm.model_executor.utils import set_random_seed

from .utils import DummyLoRAManager

TOLERANCES = {
    torch.float16: (5e-3, 5e-3),
    torch.float32: (5e-3, 5e-3),
    torch.bfloat16: (3e-2, 2e-2),
}
CUDA_DEVICES = [
    f"cuda:{i}" for i in range(1 if torch.cuda.device_count() == 1 else 2)
]


def get_random_id_to_index(num_loras: int,
                           num_slots: int,
                           log: bool = True) -> List[Optional[int]]:
    """Creates a random lora_id_to_index mapping.

    Args:
        num_loras: The number of active loras in the mapping.
        num_slots: The number of slots in the mapping. Must be larger
            than num_loras.
        log: Whether to log the output.
    """

    if num_loras > num_slots:
        raise ValueError(
            f"num_loras is higher than num_slots: {num_loras} > {num_slots}. "
            "num_loras must be less than or equal to num_slots.")

    slots: List[Optional[int]] = [None] * num_slots
    random_slot_selections = (torch.randperm(num_slots)[:num_loras]).tolist()
    for lora_id, slot_idx in enumerate(random_slot_selections, start=1):
        slots[slot_idx] = lora_id

    if log:
        print(f"Created lora_id_to_index mapping: {slots}.")

    return slots


def populate_loras(
    id_to_index: List[Optional[int]],
    layer: BaseLayerWithLoRA,
    layer_weights: torch.Tensor,
    generate_embeddings_tensor: int = 0,
    repeats: int = 1,
) -> Tuple[Dict[int, LoRALayerWeights], Dict[int, List[LoRALayerWeights]]]:
    """This method populates the lora layers with lora weights.

    Args:
        id_to_index: a list of lora ids. The index of the lora id
            represents which memory slot the lora matrices are
            stored in. A None value indicates a free slot.
        layer: the LoRAlayer to populate.
        layer_weights: the PyTorch tensor containing the layer's
            weights.
        generate_embeddings_tensor: whether to generate an
            embeddings tensor for each LoRA.
        repeats: must only be set for column parallel packed
            layers. Indicates the number of loras to compose
            together to create a single lora layer.
    """

    # Dictionary that maps the lora ID to the
    # corresponding lora weights.
    lora_dict: Dict[int, LoRALayerWeights] = dict()

    # Dictionary that maps the lora ID to the
    # corresponding subloras.
    sublora_dict: Dict[int, List[LoRALayerWeights]] = dict()

    for slot_idx, lora_id in enumerate(id_to_index):
        if lora_id is not None:
            subloras = []
            sublora_len = layer_weights.shape[0] // repeats
            for i in range(repeats):
                sublora = DummyLoRAManager().init_random_lora(
                    module_name=f"fake_{i}",
                    weight=layer_weights,
                    generate_embeddings_tensor=generate_embeddings_tensor,
                )
                sublora.lora_b = sublora.lora_b[:, (sublora_len *
                                                    i):(sublora_len * (i + 1))]
                sublora.optimize()
                subloras.append(sublora)

            lora = PackedLoRALayerWeights.pack(
                subloras) if repeats > 1 else subloras[0]

            layer.set_lora(
                slot_idx,
                lora_a=lora.lora_a,
                lora_b=lora.lora_b,
                embeddings_tensor=lora.embeddings_tensor,
            )

            lora_dict[lora_id] = lora
            sublora_dict[lora_id] = subloras

    return lora_dict, sublora_dict


def create_random_inputs(
    active_lora_ids: List[int],
    num_inputs: int,
    input_size: Tuple[int, ...],
    input_range: Tuple[float, float],
    input_type: torch.dtype = torch.int,
) -> Tuple[List[torch.Tensor], List[int], List[int]]:
    """Creates random inputs.

    Args:
        active_lora_ids: lora IDs of active lora weights.
        num_inputs: the number of inputs to create.
        input_size: the size of each individual input.
        input_range: the range of values to include in the input.
            input_range[0] <= possible input values < input_range[1]
        input_type: the type of values in the input.
    """

    low, high = input_range

    inputs, index_mapping, prompt_mapping = [], [], []
    for _ in range(num_inputs):
        if input_type == torch.int:
            inputs.append(
                torch.randint(low=int(low), high=int(high), size=input_size))
        else:
            inputs.append(
                torch.rand(size=input_size, dtype=input_type) * high + low)

        lora_id = random.choice(active_lora_ids)
        index_mapping += [lora_id] * input_size[0]
        prompt_mapping += [lora_id]

    return inputs, index_mapping, prompt_mapping


@torch.inference_mode()
@pytest.mark.parametrize("num_loras", [1, 2, 4, 8])
@pytest.mark.parametrize("device", CUDA_DEVICES)
@pytest.mark.parametrize("vocab_size", [512, 32000, 64000, 128000])
def test_embeddings(dist_init, num_loras, device, vocab_size) -> None:

    torch.set_default_device(device)
    max_loras = 8
    lora_config = LoRAConfig(max_loras=max_loras,
                             max_lora_rank=8,
                             lora_dtype=torch.float16)

    def create_random_embedding_layer():
        embedding = VocabParallelEmbedding(vocab_size, 256)
        embedding.weight.data = torch.rand_like(embedding.weight.data)
        embedding.weight.data[vocab_size:, :] = 0
        lora_embedding = VocabParallelEmbeddingWithLoRA(embedding)
        lora_embedding.create_lora_weights(max_loras, lora_config)

        return embedding, lora_embedding

    for i in range(10):
        set_random_seed(i)

        id_to_index = get_random_id_to_index(num_loras, max_loras)
        embedding, lora_embedding = create_random_embedding_layer()

        lora_dict, _ = populate_loras(
            id_to_index,
            layer=lora_embedding,
            layer_weights=embedding.weight.T,
        )

        inputs, index_mapping, prompt_mapping = create_random_inputs(
            active_lora_ids=list(lora_dict.keys()),
            num_inputs=num_loras * 3,
            input_size=(200, ),
            input_range=(1, vocab_size),
        )
        lora_mapping = LoRAMapping(index_mapping, prompt_mapping)

        mapping_info = convert_mapping(lora_mapping, id_to_index, max_loras,
                                       vocab_size,
                                       lora_config.lora_extra_vocab_size)
        lora_embedding.set_mapping(*mapping_info)

        lora_result = lora_embedding(torch.cat(inputs))

        expected_results = []
        for input_, lora_id in zip(inputs, prompt_mapping):
            lora = lora_dict[lora_id]
            result = embedding(input_)
            after_a = F.embedding(
                input_,
                lora.lora_a,
            )
            result += (after_a @ lora.lora_b)
            expected_results.append(result)
        expected_result = torch.cat(expected_results)

        rtol, atol = TOLERANCES[lora_result.dtype]
        assert torch.allclose(lora_result,
                              expected_result,
                              rtol=rtol,
                              atol=atol)

        # Check that resetting the lora weights succeeds

        for slot_idx in range(max_loras):
            lora_embedding.reset_lora(slot_idx)

        inputs, index_mapping, prompt_mapping = create_random_inputs(
            active_lora_ids=[0],
            num_inputs=num_loras * 3,
            input_size=(200, ),
            input_range=(1, vocab_size),
        )
        lora_mapping = LoRAMapping(index_mapping, prompt_mapping)

        mapping_info = convert_mapping(lora_mapping, id_to_index, max_loras,
                                       vocab_size,
                                       lora_config.lora_extra_vocab_size)
        lora_embedding.set_mapping(*mapping_info, )

        lora_result = lora_embedding(torch.cat(inputs))
        expected_result = embedding(torch.cat(inputs))

        rtol, atol = TOLERANCES[lora_result.dtype]
        assert torch.allclose(lora_result,
                              expected_result,
                              rtol=rtol,
                              atol=atol)


@torch.inference_mode()
# @pytest.mark.skip(
#     reason="Fails when loras are in any slot other than the first.")
@pytest.mark.parametrize("num_loras", [1, 2, 4, 8])
@pytest.mark.parametrize("device", CUDA_DEVICES)
@pytest.mark.parametrize("vocab_size", [512, 32000, 64000, 128000])
def test_embeddings_with_new_embeddings(dist_init, num_loras, device,
                                        vocab_size) -> None:

    torch.set_default_device(device)
    max_loras = 8
    lora_config = LoRAConfig(max_loras=max_loras,
                             max_lora_rank=8,
                             lora_dtype=torch.float16)

    def create_random_embedding_layer():
        embedding = VocabParallelEmbedding(vocab_size, 256)
        embedding_data = torch.rand_like(embedding.weight.data)
        embedding.weight.data = embedding_data
        embedding.weight.data[vocab_size:, :] = 0
        expanded_embedding = VocabParallelEmbedding(
            vocab_size + lora_config.lora_extra_vocab_size * max_loras,
            256,
            org_num_embeddings=vocab_size)
        expanded_embedding.weight.data[:vocab_size, :] = embedding_data
        # We need to deepcopy the embedding as it will be modified
        # in place
        lora_embedding = VocabParallelEmbeddingWithLoRA(
            deepcopy(expanded_embedding))
        lora_embedding.create_lora_weights(max_loras, lora_config)

        return expanded_embedding, lora_embedding

    for i in range(10):
        set_random_seed(i)

        id_to_index = get_random_id_to_index(num_loras, max_loras)
        expanded_embedding, lora_embedding = create_random_embedding_layer()
        lora_dict, _ = populate_loras(
            id_to_index,
            layer=lora_embedding,
            layer_weights=torch.zeros(
                (256, vocab_size + lora_config.lora_extra_vocab_size)),
            generate_embeddings_tensor=256,
        )

        # All embeddings tensors have the same shape.
        embeddings_tensors = [
            lora_dict[id].embeddings_tensor for id in sorted(lora_dict.keys())
        ]
        embeddings_tensor_len = embeddings_tensors[0].shape[0]

        # Add empty embeddings_tensors for unoccupied lora slots.
        for _ in range(max_loras - len(embeddings_tensors)):
            embeddings_tensors.append(torch.zeros(embeddings_tensors[0].shape))

        inputs, index_mapping, prompt_mapping = create_random_inputs(
            active_lora_ids=list(lora_dict.keys()),
            num_inputs=num_loras * 3,
            input_size=(200, ),
            input_range=(1, vocab_size),
        )
        lora_mapping = LoRAMapping(index_mapping, prompt_mapping)

        original_inputs = deepcopy(inputs)

        # Force some of the inputs to be in the extended embeddings range
        # to guarantee that their behavior is tested.
        for input_, original_input_, lora_id in zip(inputs, original_inputs,
                                                    prompt_mapping):
            embedding_id = lora_id - 1
            input_[-1] = vocab_size + (embedding_id * embeddings_tensor_len)
            original_input_[-1] = vocab_size
            input_[-2] = vocab_size + (
                (embedding_id + 1) * embeddings_tensor_len - 1)
            original_input_[-2] = vocab_size + embeddings_tensor_len - 1

        mapping_info = convert_mapping(lora_mapping, id_to_index, max_loras,
                                       vocab_size,
                                       lora_config.lora_extra_vocab_size)
        lora_embedding.set_mapping(*mapping_info, )

        expanded_embedding.weight[vocab_size:vocab_size +
                                  (embeddings_tensor_len *
                                   max_loras)] = torch.cat(embeddings_tensors)

        lora_result = lora_embedding(torch.cat(original_inputs))

        expected_results = []
        for input_, original_input_, lora_id in zip(inputs, original_inputs,
                                                    prompt_mapping):
            lora = lora_dict[lora_id]
            result = expanded_embedding(input_)
            after_a = F.embedding(
                original_input_,
                lora.lora_a,
            )
            result += (after_a @ lora.lora_b)
            expected_results.append(result)
        expected_result = torch.cat(expected_results)

        rtol, atol = TOLERANCES[lora_result.dtype]
        assert torch.allclose(lora_result,
                              expected_result,
                              rtol=rtol,
                              atol=atol)

        # Check that resetting the lora weights succeeds

        for slot_idx in range(max_loras):
            lora_embedding.reset_lora(slot_idx)

        inputs, index_mapping, prompt_mapping = create_random_inputs(
            active_lora_ids=[0],
            num_inputs=num_loras * 3,
            input_size=(200, ),
            input_range=(1, vocab_size),
        )
        lora_mapping = LoRAMapping(index_mapping, prompt_mapping)

        original_inputs = deepcopy(inputs)

        mapping_info = convert_mapping(lora_mapping, id_to_index, max_loras,
                                       vocab_size,
                                       lora_config.lora_extra_vocab_size)
        lora_embedding.set_mapping(*mapping_info, )

        lora_result = lora_embedding(torch.cat(original_inputs))
        expected_result = expanded_embedding(torch.cat(inputs))

        rtol, atol = TOLERANCES[lora_result.dtype]
        assert torch.allclose(lora_result,
                              expected_result,
                              rtol=rtol,
                              atol=atol)


@torch.inference_mode()
@pytest.mark.parametrize("num_loras", [1, 2, 4, 8])
@pytest.mark.parametrize("device", CUDA_DEVICES)
@pytest.mark.parametrize("vocab_size", [512, 32000, 64000, 128000])
def test_lm_head_logits_processor(dist_init, num_loras, device,
                                  vocab_size) -> None:

    torch.set_default_device(device)
    max_loras = 8
    lora_config = LoRAConfig(max_loras=max_loras,
                             max_lora_rank=8,
                             lora_dtype=torch.float16)

    def _pretest():
        linear = ParallelLMHead(vocab_size + lora_config.lora_extra_vocab_size,
                                1024, vocab_size)
        linear.weight.data = torch.rand_like(linear.weight.data)
        linear.weight.data[:, vocab_size:] = 0
        logits_processor = LogitsProcessor(
            vocab_size + lora_config.lora_extra_vocab_size, vocab_size)
        lora_logits_processor = LogitsProcessorWithLoRA(
            logits_processor, 1024, linear.weight.dtype, linear.weight.device)
        lora_logits_processor.create_lora_weights(max_loras, lora_config)

        return linear, logits_processor, lora_logits_processor

    for i in range(10):
        set_random_seed(i)

        id_to_index = get_random_id_to_index(num_loras, max_loras)
        linear, logits_processor, lora_logits_processor = _pretest()

        # NOTE: all the generated loras share the same embeddings tensor.
        lora_dict, _ = populate_loras(
            id_to_index,
            layer=lora_logits_processor,
            layer_weights=linear.weight,
            generate_embeddings_tensor=1024,
        )
        embeddings_tensor = list(lora_dict.values())[0].embeddings_tensor
        embeddings_tensor_len = embeddings_tensor.shape[0]

        inputs, index_mapping, prompt_mapping = create_random_inputs(
            active_lora_ids=list(lora_dict.keys()),
            num_inputs=8 * num_loras,  # * 3,
            input_size=(1, 1024),
            input_range=(0, 1),
            input_type=torch.float32,
        )
        lora_mapping = LoRAMapping(index_mapping, prompt_mapping)

        input_ = torch.rand(20, 1024)
        mapping_info = convert_mapping(
            lora_mapping,
            id_to_index,
            max_loras,
            vocab_size,
            lora_config.lora_extra_vocab_size,
        )
        lora_logits_processor.set_mapping(*mapping_info, )

        lora_result = lora_logits_processor._get_logits(
            hidden_states=torch.cat(inputs),
            embedding=linear.weight,
            embedding_bias=None)

        original_weight = linear.weight.clone()

        linear.weight[logits_processor.
                      org_vocab_size:logits_processor.org_vocab_size +
                      embeddings_tensor_len] = embeddings_tensor

        logits_processor.org_vocab_size = (vocab_size +
                                           lora_config.lora_extra_vocab_size)
        expected_results = []
        for input_, lora_id in zip(inputs, prompt_mapping):
            lora = lora_dict[lora_id]
            result = logits_processor._get_logits(hidden_states=input_,
                                                  embedding=linear.weight,
                                                  embedding_bias=None)
            result[:, vocab_size + embeddings_tensor_len:] = float("-inf")
            result += input_ @ lora.lora_a @ lora.lora_b * lora.scaling
            expected_results.append(result)
        expected_result = torch.cat(expected_results)
        logits_processor.org_vocab_size = vocab_size

        # Check that resetting the lora weights succeeds

        for slot_idx in range(max_loras):
            lora_logits_processor.reset_lora(slot_idx)

        inputs, index_mapping, prompt_mapping = create_random_inputs(
            active_lora_ids=[0],
            num_inputs=8 * num_loras * 3,
            input_size=(1, 1024),
            input_range=(0, 1),
            input_type=torch.float32,
        )
        lora_mapping = LoRAMapping(index_mapping, prompt_mapping)

        mapping_info = convert_mapping(lora_mapping, id_to_index, max_loras,
                                       vocab_size,
                                       lora_config.lora_extra_vocab_size)
        lora_logits_processor.set_mapping(*mapping_info, )

        lora_result = lora_logits_processor._get_logits(
            hidden_states=torch.cat(inputs),
            embedding=original_weight,
            embedding_bias=None)[:, :vocab_size]
        expected_result = logits_processor._get_logits(
            hidden_states=torch.cat(inputs),
            embedding=original_weight,
            embedding_bias=None)

        rtol, atol = TOLERANCES[lora_result.dtype]
        assert torch.allclose(lora_result,
                              expected_result,
                              rtol=rtol,
                              atol=atol)


@torch.inference_mode()
@pytest.mark.parametrize("num_loras", [1, 2, 4, 8])
@pytest.mark.parametrize("orientation", ["row", "column"])
@pytest.mark.parametrize("fully_shard", [True, False])
@pytest.mark.parametrize("device", CUDA_DEVICES)
def test_linear_parallel(dist_init, num_loras, orientation, fully_shard,
                         device) -> None:

    torch.set_default_device(device)
    max_loras = 8
    lora_config = LoRAConfig(max_loras=max_loras,
                             max_lora_rank=8,
                             fully_sharded_loras=fully_shard,
                             lora_dtype=torch.float16)

    def create_random_linear_parallel_layer():
        if orientation == "row":
            linear = RowParallelLinear(4096, 4096, bias=False)
            linear.weight.data = torch.rand_like(linear.weight.data)
            lora_linear = (RowParallelLinearWithLoRA(linear) if not fully_shard
                           else RowParallelLinearWithShardedLoRA(linear))
        else:
            linear = ColumnParallelLinear(4096, 4096, bias=False)
            linear.weight.data = torch.rand_like(linear.weight.data)
            lora_linear = (ColumnParallelLinearWithLoRA(linear)
                           if not fully_shard else
                           ColumnParallelLinearWithShardedLoRA(linear))
        lora_linear.create_lora_weights(max_loras, lora_config)

        return linear, lora_linear

    for i in range(10):
        set_random_seed(i)

        id_to_index = get_random_id_to_index(num_loras, max_loras)
        linear, lora_linear = create_random_linear_parallel_layer()

        lora_dict, _ = populate_loras(
            id_to_index,
            layer=lora_linear,
            layer_weights=linear.weight,
        )

        inputs, index_mapping, prompt_mapping = create_random_inputs(
            active_lora_ids=list(lora_dict.keys()),
            num_inputs=32 * num_loras,
            input_size=(1, 4096),
            input_range=(0, 1),
            input_type=torch.float32,
        )
        lora_mapping = LoRAMapping(index_mapping, prompt_mapping)

        mapping_info = convert_mapping(
            lora_mapping,
            id_to_index,
            max_loras,
            512,
            lora_config.lora_extra_vocab_size,
        )
        lora_linear.set_mapping(*mapping_info, )

        lora_result = lora_linear(torch.cat(inputs))[0]

        expected_results = []
        for input_, lora_id in zip(inputs, prompt_mapping):
            lora = lora_dict[lora_id]
            result = linear(input_)[0]
            result += input_ @ lora.lora_a @ lora.lora_b * lora.scaling
            expected_results.append(result)
        expected_result = torch.cat(expected_results)

        rtol, atol = TOLERANCES[lora_result.dtype]
        assert torch.allclose(lora_result,
                              expected_result,
                              rtol=rtol,
                              atol=atol)

        # Check that resetting the lora weights succeeds

        for slot_idx in range(max_loras):
            lora_linear.reset_lora(slot_idx)

        inputs, index_mapping, prompt_mapping = create_random_inputs(
            active_lora_ids=[0],
            num_inputs=32 * num_loras,
            input_size=(1, 4096),
            input_range=(0, 1),
            input_type=torch.float32,
        )
        lora_mapping = LoRAMapping(index_mapping, prompt_mapping)

        mapping_info = convert_mapping(lora_mapping, id_to_index, max_loras,
                                       512, lora_config.lora_extra_vocab_size)
        lora_linear.set_mapping(*mapping_info, )

        lora_result = lora_linear(torch.cat(inputs))[0]
        expected_result = linear(torch.cat(inputs))[0]

        rtol, atol = TOLERANCES[lora_result.dtype]
        assert torch.allclose(lora_result,
                              expected_result,
                              rtol=rtol,
                              atol=atol)


@torch.inference_mode()
@pytest.mark.parametrize("num_loras", [1, 2, 4, 8])
<<<<<<< HEAD
@pytest.mark.parametrize("repeats", [2, 3])
@pytest.mark.parametrize("fully_shard", [True, False])
=======
@pytest.mark.parametrize("repeats", [1, 2, 3])
>>>>>>> a22cdea3
@pytest.mark.parametrize("device", CUDA_DEVICES)
def test_column_parallel_packed(dist_init, num_loras, repeats, fully_shard,
                                device) -> None:

    torch.set_default_device(device)
    max_loras = 8
    lora_config = LoRAConfig(max_loras=max_loras,
                             max_lora_rank=8,
                             fully_sharded_loras=fully_shard,
                             lora_dtype=torch.float16)

    def create_column_parallel_packed_layer():
        if repeats == 2:
            linear = MergedColumnParallelLinear(4096, [4096] * repeats,
                                                bias=False)
            linear.weight.data = torch.rand_like(linear.weight.data)
<<<<<<< HEAD
            lora_linear = (MergedColumnParallelLinearWithLoRA(linear)
                           if not fully_shard else
                           MergedColumnParallelLinearWithShardedLoRA(linear))
=======
            lora_linear = MergedColumnParallelLinearWithLoRA(linear)
        elif repeats == 3:
            linear = QKVParallelLinear(4096, 64, 32, bias=False)
            linear.weight.data = torch.rand_like(linear.weight.data)
            lora_linear = MergedQKVParallelLinearWithLora(linear)
>>>>>>> a22cdea3
        else:
            linear = QKVParallelLinear(4096, 64, 32, bias=False)
            linear.weight.data = torch.rand_like(linear.weight.data)
            lora_linear = (QKVParallelLinearWithLora(linear) if not fully_shard
                           else QKVParallelLinearWithShardedLora(linear))

        @dataclass
        class FakeConfig:
            hidden_size = 4096
            num_key_value_heads = 32
            num_attention_heads = 32

        lora_linear.create_lora_weights(max_loras,
                                        lora_config,
                                        model_config=FakeConfig())

        return linear, lora_linear

    for i in range(10):
        set_random_seed(i)

        id_to_index = get_random_id_to_index(num_loras, max_loras)

        linear, lora_linear = create_column_parallel_packed_layer()

        lora_dict, sublora_dict = populate_loras(
            id_to_index,
            layer=lora_linear,
            layer_weights=linear.weight,
            repeats=repeats,
        )

        inputs, index_mapping, prompt_mapping = create_random_inputs(
            active_lora_ids=list(lora_dict.keys()),
            num_inputs=32 * num_loras,
            input_size=(1, 4096),
            input_range=(0, 1),
            input_type=torch.float32,
        )
        lora_mapping = LoRAMapping(index_mapping, prompt_mapping)

        mapping_info = convert_mapping(
            lora_mapping,
            id_to_index,
            max_loras,
            512,
            lora_config.lora_extra_vocab_size,
        )
        lora_linear.set_mapping(*mapping_info)

        lora_result = lora_linear(torch.cat(inputs))[0]

        expected_results = []
        for input_, lora_id in zip(inputs, prompt_mapping):
            result = linear(input_)[0]
            subloras = sublora_dict[lora_id]
            for i, sublora in enumerate(subloras):
                result[:, sublora.lora_b.shape[1] * i:sublora.lora_b.shape[1] *
                       (i + 1)] += (input_ @ sublora.lora_a @ sublora.lora_b *
                                    sublora.scaling)
            expected_results.append(result)
        expected_result = torch.cat(expected_results)

        rtol, atol = TOLERANCES[lora_result.dtype]
        assert torch.allclose(lora_result,
                              expected_result,
                              rtol=rtol,
                              atol=atol)

        for slot_idx in range(max_loras):
            lora_linear.reset_lora(slot_idx)

        inputs, index_mapping, prompt_mapping = create_random_inputs(
            active_lora_ids=[0],
            num_inputs=32 * num_loras,
            input_size=(1, 4096),
            input_range=(0, 1),
            input_type=torch.float32,
        )
        lora_mapping = LoRAMapping(index_mapping, prompt_mapping)

        mapping_info = convert_mapping(
            lora_mapping,
            id_to_index,
            max_loras,
            512,
            lora_config.lora_extra_vocab_size,
        )
        lora_linear.set_mapping(*mapping_info)

        lora_result = lora_linear(torch.cat(inputs))[0]
        expected_result = linear(torch.cat(inputs))[0]

        rtol, atol = TOLERANCES[lora_result.dtype]
        assert torch.allclose(lora_result,
                              expected_result,
                              rtol=rtol,
                              atol=atol)<|MERGE_RESOLUTION|>--- conflicted
+++ resolved
@@ -7,25 +7,6 @@
 import torch
 import torch.nn.functional as F
 
-<<<<<<< HEAD
-from vllm.lora.layers import (
-    ColumnParallelLinearWithLoRA,
-    MergedColumnParallelLinearWithLoRA,
-    QKVParallelLinearWithLora,
-    VocabParallelEmbeddingWithLoRA,
-    RowParallelLinearWithLoRA,
-    SamplerWithLoRA,
-    LoRAMapping,
-    BaseLayerWithLoRA,
-)
-from vllm.lora.fully_sharded_layers import (
-    ColumnParallelLinearWithShardedLoRA, RowParallelLinearWithShardedLoRA,
-    QKVParallelLinearWithShardedLora,
-    MergedColumnParallelLinearWithShardedLoRA)
-from vllm.lora.models import (LoRALayerWeights, convert_mapping,
-                              PackedLoRALayerWeights)
-=======
->>>>>>> a22cdea3
 from vllm.config import LoRAConfig
 # yapf conflicts with isort for this block
 # yapf: disable
@@ -36,6 +17,10 @@
                               QKVParallelLinearWithLora,
                               RowParallelLinearWithLoRA,
                               VocabParallelEmbeddingWithLoRA)
+from vllm.lora.fully_sharded_layers import (
+    ColumnParallelLinearWithShardedLoRA, RowParallelLinearWithShardedLoRA,
+    MergedQKVParallelLinearWithShardedLora,
+    MergedColumnParallelLinearWithShardedLoRA)
 # yapf: enable
 from vllm.lora.models import (LoRALayerWeights, PackedLoRALayerWeights,
                               convert_mapping)
@@ -645,12 +630,8 @@
 
 @torch.inference_mode()
 @pytest.mark.parametrize("num_loras", [1, 2, 4, 8])
-<<<<<<< HEAD
-@pytest.mark.parametrize("repeats", [2, 3])
+@pytest.mark.parametrize("repeats", [1, 2, 3])
 @pytest.mark.parametrize("fully_shard", [True, False])
-=======
-@pytest.mark.parametrize("repeats", [1, 2, 3])
->>>>>>> a22cdea3
 @pytest.mark.parametrize("device", CUDA_DEVICES)
 def test_column_parallel_packed(dist_init, num_loras, repeats, fully_shard,
                                 device) -> None:
@@ -667,22 +648,19 @@
             linear = MergedColumnParallelLinear(4096, [4096] * repeats,
                                                 bias=False)
             linear.weight.data = torch.rand_like(linear.weight.data)
-<<<<<<< HEAD
             lora_linear = (MergedColumnParallelLinearWithLoRA(linear)
                            if not fully_shard else
                            MergedColumnParallelLinearWithShardedLoRA(linear))
-=======
-            lora_linear = MergedColumnParallelLinearWithLoRA(linear)
         elif repeats == 3:
             linear = QKVParallelLinear(4096, 64, 32, bias=False)
             linear.weight.data = torch.rand_like(linear.weight.data)
-            lora_linear = MergedQKVParallelLinearWithLora(linear)
->>>>>>> a22cdea3
+            lora_linear = (MergedQKVParallelLinearWithLora(linear)
+                           if not fully_shard else
+                           MergedQKVParallelLinearWithShardedLora(linear))
         else:
             linear = QKVParallelLinear(4096, 64, 32, bias=False)
             linear.weight.data = torch.rand_like(linear.weight.data)
-            lora_linear = (QKVParallelLinearWithLora(linear) if not fully_shard
-                           else QKVParallelLinearWithShardedLora(linear))
+            lora_linear = QKVParallelLinearWithLora(linear)
 
         @dataclass
         class FakeConfig:
