--- conflicted
+++ resolved
@@ -1,8 +1,5 @@
-<<<<<<< HEAD
 import pytest
-=======
 from typing import List
->>>>>>> db5ec52a
 
 import vllm
 from vllm.lora.request import LoRARequest
