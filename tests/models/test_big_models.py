"""Compare the outputs of HF and vLLM when using greedy sampling.

This tests bigger models and use half precision.

Run `pytest tests/models/test_big_models.py`.
"""
import pytest
import torch

MODELS = [
    "meta-llama/Llama-2-7b-hf",
    # "mistralai/Mistral-7B-v0.1",  # Tested by test_mistral.py
    # "Deci/DeciLM-7b",  # Broken
    # "tiiuae/falcon-7b",  # Broken
    "EleutherAI/gpt-j-6b",
    # "mosaicml/mpt-7b",  # Broken
    # "Qwen/Qwen1.5-0.5B"  # Broken,
]

#TODO: remove this after CPU float16 support ready
target_dtype = "float"
if torch.cuda.is_available():
    target_dtype = "half"


@pytest.mark.parametrize("model", MODELS)
@pytest.mark.parametrize("dtype", [target_dtype])
@pytest.mark.parametrize("max_tokens", [32])
def test_models(
    hf_runner,
    vllm_runner,
    example_prompts,
    model: str,
    dtype: str,
    max_tokens: int,
) -> None:
    with hf_runner(model, dtype=dtype) as hf_model:
        hf_outputs = hf_model.generate_greedy(example_prompts, max_tokens)

<<<<<<< HEAD
    vllm_model = vllm_runner(model, dtype=dtype, enforce_eager=True)
    vllm_outputs = vllm_model.generate_greedy(example_prompts, max_tokens)
    del vllm_model
=======
    with vllm_runner(model, dtype=dtype) as vllm_model:
        vllm_outputs = vllm_model.generate_greedy(example_prompts, max_tokens)
>>>>>>> 0e9164b4

    for i in range(len(example_prompts)):
        hf_output_ids, hf_output_str = hf_outputs[i]
        vllm_output_ids, vllm_output_str = vllm_outputs[i]
        assert hf_output_str == vllm_output_str, (
            f"Test{i}:\nHF: {hf_output_str!r}\nvLLM: {vllm_output_str!r}")
        assert hf_output_ids == vllm_output_ids, (
            f"Test{i}:\nHF: {hf_output_ids}\nvLLM: {vllm_output_ids}")


@pytest.mark.parametrize("model", MODELS)
@pytest.mark.parametrize("dtype", [target_dtype])
def test_model_print(
    vllm_runner,
    model: str,
    dtype: str,
) -> None:
<<<<<<< HEAD
    vllm_model = vllm_runner(model, dtype=dtype, enforce_eager=True)
    # This test is for verifying whether the model's extra_repr
    # can be printed correctly.
    print(vllm_model.model.llm_engine.model_executor.driver_worker.
          model_runner.model)
    del vllm_model
=======
    with vllm_runner(model, dtype=dtype) as vllm_model:
        # This test is for verifying whether the model's extra_repr
        # can be printed correctly.
        print(vllm_model.model.llm_engine.model_executor.driver_worker.
              model_runner.model)
>>>>>>> 0e9164b4
<|MERGE_RESOLUTION|>--- conflicted
+++ resolved
@@ -37,14 +37,8 @@
     with hf_runner(model, dtype=dtype) as hf_model:
         hf_outputs = hf_model.generate_greedy(example_prompts, max_tokens)
 
-<<<<<<< HEAD
-    vllm_model = vllm_runner(model, dtype=dtype, enforce_eager=True)
-    vllm_outputs = vllm_model.generate_greedy(example_prompts, max_tokens)
-    del vllm_model
-=======
-    with vllm_runner(model, dtype=dtype) as vllm_model:
+    with vllm_runner(model, dtype=dtype, enforce_eager=True) as vllm_model:
         vllm_outputs = vllm_model.generate_greedy(example_prompts, max_tokens)
->>>>>>> 0e9164b4
 
     for i in range(len(example_prompts)):
         hf_output_ids, hf_output_str = hf_outputs[i]
@@ -62,17 +56,8 @@
     model: str,
     dtype: str,
 ) -> None:
-<<<<<<< HEAD
-    vllm_model = vllm_runner(model, dtype=dtype, enforce_eager=True)
-    # This test is for verifying whether the model's extra_repr
-    # can be printed correctly.
-    print(vllm_model.model.llm_engine.model_executor.driver_worker.
-          model_runner.model)
-    del vllm_model
-=======
-    with vllm_runner(model, dtype=dtype) as vllm_model:
+    with vllm_runner(model, dtype=dtype, enforce_eager=True) as vllm_model:
         # This test is for verifying whether the model's extra_repr
         # can be printed correctly.
         print(vllm_model.model.llm_engine.model_executor.driver_worker.
-              model_runner.model)
->>>>>>> 0e9164b4
+              model_runner.model)