"""The tests in this file verify end-to-end speculative decoding correctness.

This docstring details important information on the testing methodology.

Most of the tests rely on "greedy equality", where we expect the output of
speculative decoding on a sequence to exactly match the output of normal non-
speculative decoding.

Since speculative decoding with rejection sampling guarantees that the output
distribution matches the target model's output distribution (up to hardware
numerics, see https://arxiv.org/pdf/2302.01318.pdf), we can expect greedy
equality. This gives us good coverage of temp=0.

At temp=0, the TypicalAcceptanceSampler ensures that only the tokens with the
highest probability in the target distribution are accepted. Therefore, we can 
expect greedy equality for the TypicalAcceptanceSampler at temp=0.

For temp>0, we rely on unit tests on the rejection sampler to verify that the
output distribution is the same with spec decode vs. no spec decode (this would
be prohibitively expensive to run with a real model). Similarly, for the
TypicalAcceptance sampler also, we rely on unit tests to validate temp>0
test cases.

NOTE: Speculative decoding's distribution equality requires that the measured
distributions of the target model and proposal model be deterministic given the
same input. vLLM largely guarantees this.

@cadedaniel has seen cases where the output probabilities of a draft/target
model change slightly with certain batch sizes or prompts, even with Torch
determinism flags set. It is unclear if this is a bug in vLLM, due to non-
determinism in on-device batched operations, a bug in vLLM's spec decode
implementation, or the "hardware numerics" limitations. Either way, rejection
sampling ensures the output distribution matches the target model, but it breaks
greedy-equality tests for those batch sizes/prompts.
"""

from itertools import cycle

import pytest
from transformers import AutoTokenizer

from vllm import SamplingParams

from .conftest import (get_output_from_llm_generator,
                       run_greedy_equality_correctness_test)


@pytest.mark.parametrize(
    "common_llm_kwargs",
    [{
        # Use a small model for a fast test.
        # Note this is repeated in the test body; to initialize a tokenizer.
        "model": "JackFram/llama-68m",

        # Skip cuda graph recording for fast test.
        "enforce_eager": True,

        # Required for spec decode.
        "use_v2_block_manager": True,
    }])
@pytest.mark.parametrize(
    "per_test_common_llm_kwargs",
    [
        {
            "speculative_model": "JackFram/llama-68m",
            "num_speculative_tokens": 5,
        },
        {
            # Verify the detokenizer assertions in the test work when spec
            # decode is disabled.
        },
    ])
@pytest.mark.parametrize("test_llm_kwargs", [{}])
@pytest.mark.parametrize("batch_size", [1, 32])
@pytest.mark.parametrize("seed", [1])
def test_spec_decode_e2e_with_detokenization(test_llm_generator,
                                             batch_size: int):
    """Run generation with speculative decoding on a batch. Verify the engine
    generates the correct number of tokens (via ignore_eos=True), and that the
    detokenization matches HF transformers.
    """
    output_len = 32
    temperature = 0.0

    prompts = [
        "Hello, my name is",
        "The president of the United States is",
        "The capital of France is",
        "The future of AI is",
    ]

    prompts = [prompt for prompt, _ in zip(cycle(prompts), range(batch_size))]

    sampling_params = SamplingParams(
        max_tokens=output_len,
        ignore_eos=True,
        temperature=temperature,
    )

    batch_tokens, batch_token_ids = get_output_from_llm_generator(
        test_llm_generator, prompts, sampling_params)

    # Expect a generation for each prompt in the batch.
    assert len(batch_token_ids) == len(prompts)

    # Expect each generation to have expected number of tokens (note ignore_eos
    # is True).
    assert [len(token_ids)
            for token_ids in batch_token_ids] == ([output_len] * batch_size)

    # Expect detokenized string to match.
    tok = AutoTokenizer.from_pretrained("JackFram/llama-68m")
    for actual_tokens, actual_token_ids in zip(batch_tokens, batch_token_ids):
        expected_tokens = tok.decode(actual_token_ids)
        print(f"{actual_token_ids=}")
        assert actual_tokens.strip() == expected_tokens.strip()


@pytest.mark.parametrize(
    "common_llm_kwargs",
    [{
        # Use a small model for a fast test.
        # Note this is repeated in the test body; to initialize a tokenizer.
        "model": "JackFram/llama-68m",

        # Skip cuda graph recording for fast test.
        "enforce_eager": True,

        # Required for spec decode.
        "use_v2_block_manager": True,

        # Use AsyncLLM engine
        "use_async": True,
    }])
@pytest.mark.parametrize("baseline_llm_kwargs", [{}])
@pytest.mark.parametrize("per_test_common_llm_kwargs", [
    {
        "speculative_model": "JackFram/llama-68m",
        "num_speculative_tokens": 5,
    },
])
@pytest.mark.parametrize("test_llm_kwargs", [{}])
@pytest.mark.parametrize("batch_size", [2])
@pytest.mark.parametrize("seed", [1])
def test_spec_decode_e2e_with_async_engine(test_llm_generator,
                                           baseline_llm_generator,
                                           batch_size: int):
    """Verify spec decode works well with async LLM engine.
    """
    run_greedy_equality_correctness_test(baseline_llm_generator,
                                         test_llm_generator,
                                         batch_size,
                                         max_output_len=32,
                                         force_output_len=True)


@pytest.mark.parametrize(
    "common_llm_kwargs",
    [{
        # Skip cuda graph recording for fast test.
        "enforce_eager": True,

        # Required for spec decode.
        "use_v2_block_manager": True,

        # Print spec metrics.
        "disable_log_stats": False,
    }])
@pytest.mark.parametrize(
    "per_test_common_llm_kwargs",
    [
        # Try two different tiny base models.
        # Note that one is equal to the draft model, another isn't.
        {
            "model": "JackFram/llama-68m",
        },
        {
            "model": "JackFram/llama-160m",
        },
    ])
@pytest.mark.parametrize("baseline_llm_kwargs", [{}])
@pytest.mark.parametrize("test_llm_kwargs", [
    {
        "speculative_model": "JackFram/llama-68m",
        "num_speculative_tokens": 5,
    },
])
@pytest.mark.parametrize(
    "output_len",
    [
        # Use long output len for the small model test.
        1536,
    ])
@pytest.mark.parametrize("batch_size", [1])
@pytest.mark.parametrize("seed", [1])
def test_spec_decode_e2e_greedy_correctness_tiny_model_bs1(
        baseline_llm_generator, test_llm_generator, batch_size: int,
        output_len: int):
    """Verify greedy equality on a tiny model with batch size of one.

    Since this test is cheaper than other e2e correctness tests, we generate
    with a higher output_len.
    """
    run_greedy_equality_correctness_test(baseline_llm_generator,
                                         test_llm_generator,
                                         batch_size,
                                         max_output_len=output_len,
                                         force_output_len=True)


@pytest.mark.parametrize(
    "common_llm_kwargs",
    [{
        # Skip cuda graph recording for fast test.
        "enforce_eager": True,

        # Required for spec decode.
        "use_v2_block_manager": True,

        # Print spec metrics.
        "disable_log_stats": False,
    }])
@pytest.mark.parametrize(
    "per_test_common_llm_kwargs",
    [
        # Try two different tiny base models.
        # Note that one is equal to the draft model, another isn't.
        {
            "model": "JackFram/llama-68m",
        },
        {
            "model": "JackFram/llama-160m",
        },
    ])
@pytest.mark.parametrize("baseline_llm_kwargs", [{}])
@pytest.mark.parametrize("test_llm_kwargs", [
    {
        "speculative_model": "JackFram/llama-68m",
        "num_speculative_tokens": 5,
    },
])
@pytest.mark.parametrize(
    "output_len",
    [
        # Use small output len for fast test.
        256,
    ])
@pytest.mark.parametrize("batch_size", [64])
@pytest.mark.parametrize("seed", [1])
def test_spec_decode_e2e_greedy_correctness_tiny_model_large_bs(
        baseline_llm_generator, test_llm_generator, batch_size: int,
        output_len: int):
    """Verify greedy equality on a tiny model and large batch size.
    """
    run_greedy_equality_correctness_test(baseline_llm_generator,
                                         test_llm_generator,
                                         batch_size,
                                         max_output_len=output_len,
                                         force_output_len=True)


@pytest.mark.parametrize(
    "common_llm_kwargs",
    [{
        # Skip cuda graph recording for fast test.
        "enforce_eager": True,

        # Required for spec decode.
        "use_v2_block_manager": True
    }])
@pytest.mark.parametrize(
    "per_test_common_llm_kwargs",
    [
        # Try two different tiny base models.
        # Note that one is equal to the draft model, another isn't.
        {
            "model": "JackFram/llama-68m",
        },
        {
            "model": "JackFram/llama-160m",
        },
    ])
@pytest.mark.parametrize("baseline_llm_kwargs", [{}])
@pytest.mark.parametrize("test_llm_kwargs", [
    {
        "speculative_model": "JackFram/llama-68m",
        "num_speculative_tokens": 5,
    },
])
@pytest.mark.parametrize("max_output_len", [
    256,
])
@pytest.mark.parametrize("batch_size", [32])
@pytest.mark.parametrize("seed", [1])
def test_spec_decode_e2e_greedy_correctness_tiny_model_large_bs_diff_output_len(
        baseline_llm_generator, test_llm_generator, batch_size: int,
        max_output_len: int):
    """Verify greedy equality on a tiny model, with a large batch size, and when
    sampling respects the EOS token.
    """
    run_greedy_equality_correctness_test(baseline_llm_generator,
                                         test_llm_generator,
                                         batch_size,
                                         max_output_len,
                                         force_output_len=False)


@pytest.mark.parametrize(
    "common_llm_kwargs",
    [{
        # A "real" model (not tiny).
        "model": "meta-llama/Llama-2-7b-chat-hf",

        # Skip cuda graph recording for fast test.
        "enforce_eager": True,

        # Required for spec decode.
        "use_v2_block_manager": True,

        # Print spec metrics.
        "disable_log_stats": False,
    }])
@pytest.mark.parametrize("per_test_common_llm_kwargs", [{}])
@pytest.mark.parametrize("baseline_llm_kwargs", [{}])
@pytest.mark.parametrize("test_llm_kwargs", [
    {
        "speculative_model": "JackFram/llama-68m",
        "num_speculative_tokens": 5,
    },
])
@pytest.mark.parametrize("batch_size", [1])
@pytest.mark.parametrize(
    "output_len",
    [
        # Use decently long output len for a high quality test.
        256,
    ])
@pytest.mark.parametrize("seed", [1])
def test_spec_decode_e2e_greedy_correctness_real_model_bs1(
        baseline_llm_generator, test_llm_generator, batch_size: int,
        output_len: int):
    """Verify greedy equality on a "real" model and batch size of 1. This is
    separate from large BS tests to make identifying the source of bugs easier.
    """
    run_greedy_equality_correctness_test(baseline_llm_generator,
                                         test_llm_generator,
                                         batch_size,
                                         max_output_len=output_len,
                                         force_output_len=True)


@pytest.mark.parametrize(
    "common_llm_kwargs",
    [{
        # A "real" model (not tiny).
        "model": "meta-llama/Llama-2-7b-chat-hf",

        # Skip cuda graph recording for fast test.
        "enforce_eager": True,

        # Required for spec decode.
        "use_v2_block_manager": True,

        # Print spec metrics.
        "disable_log_stats": False,
    }])
@pytest.mark.parametrize("per_test_common_llm_kwargs", [{}])
@pytest.mark.parametrize("baseline_llm_kwargs", [{}])
@pytest.mark.parametrize("test_llm_kwargs", [
    {
        "speculative_model": "JackFram/llama-68m",
        "num_speculative_tokens": 5,
    },
])
@pytest.mark.parametrize("batch_size", [32])
@pytest.mark.parametrize(
    "output_len",
    [
        # Use smaller output len for fast test.
        64,
    ])
@pytest.mark.parametrize("seed", [1])
def test_spec_decode_e2e_greedy_correctness_real_model_large_bs(
        baseline_llm_generator, test_llm_generator, batch_size: int,
        output_len: int):
    """Verify greedy equality with a "real" model on a nontrivial batch size.
    This is the closest test to a real production workload.
    """
    run_greedy_equality_correctness_test(baseline_llm_generator,
                                         test_llm_generator,
                                         batch_size,
                                         max_output_len=output_len,
                                         force_output_len=True)


@pytest.mark.parametrize(
    "common_llm_kwargs",
    [{
        "block_size": 8,
        # 2 for small prompt, 256//8 for generated.
        "num_gpu_blocks_override": 2 + 256 // 8,
        "max_model_len": (2 + 256 // 8) * 8,

        # Skip cuda graph recording for fast test.
        "enforce_eager": True,

        # Required for spec decode.
        "use_v2_block_manager": True
    }])
@pytest.mark.parametrize("per_test_common_llm_kwargs", [
    {
        "model": "JackFram/llama-160m",
    },
])
@pytest.mark.parametrize("baseline_llm_kwargs", [{}])
@pytest.mark.parametrize("test_llm_kwargs", [
    {
        "speculative_model": "JackFram/llama-68m",
        "num_speculative_tokens": 5,
    },
])
@pytest.mark.parametrize(
    "output_len",
    [
        # Use small output len for fast test.
        256,
    ])
@pytest.mark.parametrize("batch_size", [4])
@pytest.mark.parametrize("seed", [1])
def test_spec_decode_e2e_greedy_correctness_with_preemption(
        baseline_llm_generator, test_llm_generator, batch_size: int,
        output_len: int):
    """Verify greedy equality, even when some sequences are preempted mid-
    generation.
    """
    run_greedy_equality_correctness_test(baseline_llm_generator,
                                         test_llm_generator,
                                         batch_size,
                                         max_output_len=output_len,
                                         force_output_len=True)


@pytest.mark.parametrize(
    "common_llm_kwargs",
    [{
        "model": "JackFram/llama-160m",

        # Skip cuda graph recording for fast test.
        "enforce_eager": True,

        # Required for spec decode.
        "use_v2_block_manager": True
    }])
@pytest.mark.parametrize(
    "per_test_common_llm_kwargs",
    [
        # As of this writing, vLLM only compiles with these 3 block sizes by
        # default.
        {
            "block_size": 8,
        },
        {
            "block_size": 16,
        },
        {
            "block_size": 32,
        },
    ])
@pytest.mark.parametrize("baseline_llm_kwargs", [{}])
@pytest.mark.parametrize("test_llm_kwargs", [
    {
        "speculative_model": "JackFram/llama-68m",
        "num_speculative_tokens": 5,
    },
])
@pytest.mark.parametrize("batch_size", [2])
@pytest.mark.parametrize(
    "output_len",
    [
        # Use smaller output len for fast test.
        32,
    ])
@pytest.mark.parametrize("seed", [1])
def test_spec_decode_different_block_size(baseline_llm_generator,
                                          test_llm_generator, batch_size: int,
                                          output_len: int):
    """Verify greedy equality over different block sizes.
    """
    run_greedy_equality_correctness_test(baseline_llm_generator,
                                         test_llm_generator,
                                         batch_size,
                                         max_output_len=output_len,
                                         force_output_len=True)


@pytest.mark.parametrize(
    "common_llm_kwargs",
    [{
        "model": "JackFram/llama-160m",

        # Skip cuda graph recording for fast test.
        "enforce_eager": True,

        # Required for spec decode.
        "use_v2_block_manager": True
    }])
@pytest.mark.parametrize("per_test_common_llm_kwargs", [{}])
@pytest.mark.parametrize("baseline_llm_kwargs", [{}])
@pytest.mark.parametrize(
    "test_llm_kwargs",
    [
        {
            "speculative_model": "JackFram/llama-68m",
            "num_speculative_tokens": 5,

            # Artificially limit the draft model max model len; this forces vLLM
            # to skip speculation once the sequences grow beyond 32-k tokens.
            "speculative_max_model_len": 32,
        },
    ])
@pytest.mark.parametrize("batch_size", [8])
@pytest.mark.parametrize(
    "output_len",
    [
        # This must be a good bit larger than speculative_max_model_len so that
        # we can test the case where all seqs are skipped, but still small to
        # ensure fast test.
        64,
    ])
@pytest.mark.parametrize("seed", [1])
def test_skip_speculation(baseline_llm_generator, test_llm_generator,
                          batch_size: int, output_len: int):
    """Verify greedy equality when some (or all) sequences skip speculation.
    We do this by setting the max model len of the draft model to an
    artificially low value, such that when the sequences grow beyond it, they
    are skipped in speculative decoding.
    """
    run_greedy_equality_correctness_test(baseline_llm_generator,
                                         test_llm_generator,
                                         batch_size,
                                         max_output_len=output_len,
                                         force_output_len=True)


@pytest.mark.parametrize(
    "common_llm_kwargs",
    [{
        "model": "JackFram/llama-160m",

        # Skip cuda graph recording for fast test.
        "enforce_eager": True,

        # Required for spec decode.
        "use_v2_block_manager": True
    }])
@pytest.mark.parametrize("per_test_common_llm_kwargs", [{}])
@pytest.mark.parametrize("baseline_llm_kwargs", [{}])
@pytest.mark.parametrize("test_llm_kwargs", [
    {
        "speculative_model": "JackFram/llama-68m",
        "num_speculative_tokens": 5,
        "speculative_disable_by_batch_size": 2,
    },
])
@pytest.mark.parametrize("batch_size", [8])
@pytest.mark.parametrize("output_len", [10])
@pytest.mark.parametrize("seed", [1])
def test_disable_speculation(baseline_llm_generator, test_llm_generator,
                             batch_size: int, output_len: int):
    """Verify greedy equality when all sequences disable speculation.
    """
    run_greedy_equality_correctness_test(baseline_llm_generator,
                                         test_llm_generator,
                                         batch_size,
                                         max_output_len=output_len,
                                         force_output_len=True)


@pytest.mark.parametrize(
    "common_llm_kwargs",
    [{
        "model": "JackFram/llama-68m",

        # Skip cuda graph recording for fast test.
        "enforce_eager": True,

        # Required for spec decode.
        "use_v2_block_manager": True
    }])
@pytest.mark.parametrize("per_test_common_llm_kwargs", [{}])
@pytest.mark.parametrize("baseline_llm_kwargs", [{}])
@pytest.mark.parametrize(
    "test_llm_kwargs",
    [
        {
            "speculative_model": "JackFram/llama-68m",
            "num_speculative_tokens": k,
        }
        # Try a range of common k, as well as large speculation.
        for k in [1, 2, 3, 4, 5, 6, 7, 8, 9, 63]
    ])
@pytest.mark.parametrize("batch_size", [2])
@pytest.mark.parametrize(
    "output_len",
    [
        # Use smaller output len for fast test.
        32,
    ])
@pytest.mark.parametrize("seed", [1])
def test_many_k(baseline_llm_generator, test_llm_generator, batch_size: int,
                output_len: int):
    """Verify that speculative decoding produces exact equality to without spec
    decode with many different values of k.
    """
    run_greedy_equality_correctness_test(baseline_llm_generator,
                                         test_llm_generator,
                                         batch_size,
                                         max_output_len=output_len,
                                         force_output_len=True)


@pytest.mark.parametrize(
    "common_llm_kwargs",
    [{
        "model": "JackFram/llama-160m",

        # Skip cuda graph recording for fast test.
        "enforce_eager": True,

        # Required for spec decode.
        "use_v2_block_manager": True
    }])
@pytest.mark.parametrize("per_test_common_llm_kwargs", [{}])
@pytest.mark.parametrize("baseline_llm_kwargs", [{}])
@pytest.mark.parametrize(
    "test_llm_kwargs",
    [
        {
            "speculative_model": "JackFram/llama-68m",
            "num_speculative_tokens": k,
<<<<<<< HEAD
            "disable_bonus_tokens_in_kv_cache": False,
        }
        # Try small k for speculative decoding.
        for k in [1, 2, 3]
    ])
@pytest.mark.parametrize("batch_size", [1, 8, 64])
=======
            "spec_decoding_acceptance_method": "typical_acceptance_sampler"
        }
        # Try a range of common k.
        for k in [1, 2, 3]
    ])
@pytest.mark.parametrize("batch_size", [1, 32])
>>>>>>> 3476ed08
@pytest.mark.parametrize(
    "output_len",
    [
        # Use smaller output len for fast test.
<<<<<<< HEAD
        256,
    ])
@pytest.mark.parametrize("seed", [1])
def test_enable_bonus_tokens_in_kv_cache(
    baseline_llm_generator, test_llm_generator, batch_size: int,
    output_len: int):
    """
    Test speculative decoding with bonus token acceptance enabled for a model 
    using KV cache.

    This test verifies that speculative decoding produces results exactly 
    matching those from non-speculative decoding across various values of 'k' 
    and batch sizes when bonus token acceptance is enabled. It ensures 
    correctness by comparing the output of speculative decoding with the baseline.
=======
        32,
    ])
@pytest.mark.parametrize("seed", [1])
def test_typical_acceptance_sampling(baseline_llm_generator,
                                     test_llm_generator, batch_size: int,
                                     output_len: int):
    """Verify that speculative decoding produces exact equality to without spec
    decode with TypicalAcceptanceSampler as the draft token acceptance
    sampling method.
>>>>>>> 3476ed08
    """
    run_greedy_equality_correctness_test(baseline_llm_generator,
                                         test_llm_generator,
                                         batch_size,
                                         max_output_len=output_len,
                                         force_output_len=True)<|MERGE_RESOLUTION|>--- conflicted
+++ resolved
@@ -638,41 +638,16 @@
         {
             "speculative_model": "JackFram/llama-68m",
             "num_speculative_tokens": k,
-<<<<<<< HEAD
-            "disable_bonus_tokens_in_kv_cache": False,
-        }
-        # Try small k for speculative decoding.
-        for k in [1, 2, 3]
-    ])
-@pytest.mark.parametrize("batch_size", [1, 8, 64])
-=======
             "spec_decoding_acceptance_method": "typical_acceptance_sampler"
         }
         # Try a range of common k.
         for k in [1, 2, 3]
     ])
 @pytest.mark.parametrize("batch_size", [1, 32])
->>>>>>> 3476ed08
 @pytest.mark.parametrize(
     "output_len",
     [
         # Use smaller output len for fast test.
-<<<<<<< HEAD
-        256,
-    ])
-@pytest.mark.parametrize("seed", [1])
-def test_enable_bonus_tokens_in_kv_cache(
-    baseline_llm_generator, test_llm_generator, batch_size: int,
-    output_len: int):
-    """
-    Test speculative decoding with bonus token acceptance enabled for a model 
-    using KV cache.
-
-    This test verifies that speculative decoding produces results exactly 
-    matching those from non-speculative decoding across various values of 'k' 
-    and batch sizes when bonus token acceptance is enabled. It ensures 
-    correctness by comparing the output of speculative decoding with the baseline.
-=======
         32,
     ])
 @pytest.mark.parametrize("seed", [1])
@@ -682,7 +657,6 @@
     """Verify that speculative decoding produces exact equality to without spec
     decode with TypicalAcceptanceSampler as the draft token acceptance
     sampling method.
->>>>>>> 3476ed08
     """
     run_greedy_equality_correctness_test(baseline_llm_generator,
                                          test_llm_generator,
