--- conflicted
+++ resolved
@@ -280,53 +280,9 @@
             spec_tokens) in enumerate(
                 zip(baseline_batch_token_ids, baseline_batch_tokens,
                     spec_batch_token_ids, spec_batch_tokens)):
-<<<<<<< HEAD
-        if print_tokens:
-            print(f'{i=} {baseline_tokens=}')
-            print(f'{i=}     {spec_tokens=}')
-        print(f'{i=} {baseline_token_ids=}')
-        print(f'{i=}     {spec_token_ids=}')
-        assert baseline_token_ids == spec_token_ids
-=======
         #if print_tokens:
         #    print(f'{i=} {baseline_tokens=}')
         #    print(f'{i=}     {spec_tokens=}')
         #print(f'{i=} {baseline_token_ids=}')
         #print(f'{i=}     {spec_token_ids=}')
-        assert baseline_token_ids == spec_token_ids
-
-
-def wait_for_gpu_memory_to_clear(devices: List[int],
-                                 threshold_bytes: int,
-                                 timeout_s: float = 120) -> None:
-    # Use nvml instead of pytorch to reduce measurement error from torch cuda
-    # context.
-    nvmlInit()
-    start_time = time.time()
-    while True:
-        output = {}
-        output_raw = {}
-        for device in devices:
-            dev_handle = nvmlDeviceGetHandleByIndex(device)
-            mem_info = nvmlDeviceGetMemoryInfo(dev_handle)
-            gb_used = mem_info.used / 2**30
-            output_raw[device] = gb_used
-            output[device] = f'{gb_used:.02f}'
-
-        print('gpu memory used (GB): ', end='')
-        for k, v in output.items():
-            print(f'{k}={v}; ', end='')
-        print('')
-
-        dur_s = time.time() - start_time
-        if all(v <= (threshold_bytes / 2**30) for v in output_raw.values()):
-            print(f'Done waiting for free GPU memory on devices {devices=} '
-                  f'({threshold_bytes/2**30=}) {dur_s=:.02f}')
-            break
-
-        if dur_s >= timeout_s:
-            raise ValueError(f'Memory of devices {devices=} not free after '
-                             f'{dur_s=:.02f} ({threshold_bytes/2**30=})')
-
-        time.sleep(5)
->>>>>>> e8472856
+        assert baseline_token_ids == spec_token_ids