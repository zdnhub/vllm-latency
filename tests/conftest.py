import contextlib
import gc
import os
<<<<<<< HEAD
import subprocess
import sys
from typing import Any, Dict, List, Optional, Tuple
=======
from typing import Any, Dict, List, Optional, Tuple, TypeVar
>>>>>>> 9ba093b4

import pytest
import torch
import torch.nn as nn
import torch.nn.functional as F
from PIL import Image
from transformers import (AutoModelForCausalLM, AutoModelForVision2Seq,
                          AutoProcessor, AutoTokenizer, BatchEncoding)

from vllm import LLM, SamplingParams
from vllm.config import TokenizerPoolConfig, VisionLanguageConfig
from vllm.distributed import destroy_model_parallel
from vllm.inputs import TextPrompt
from vllm.logger import init_logger
from vllm.multimodal import MultiModalData
from vllm.multimodal.image import ImageFeatureData, ImagePixelData
from vllm.sequence import SampleLogprobs
from vllm.utils import is_cpu

logger = init_logger(__name__)

_TEST_DIR = os.path.dirname(__file__)
_TEST_PROMPTS = [os.path.join(_TEST_DIR, "prompts", "example.txt")]
_LONG_PROMPTS = [os.path.join(_TEST_DIR, "prompts", "summary.txt")]

# Multi modal related
# You can use `.buildkite/download-images.sh` to download the assets
_PIXEL_VALUES_FILES = [
    os.path.join(_TEST_DIR, "images", filename) for filename in
    ["stop_sign_pixel_values.pt", "cherry_blossom_pixel_values.pt"]
]
_IMAGE_FEATURES_FILES = [
    os.path.join(_TEST_DIR, "images", filename) for filename in
    ["stop_sign_image_features.pt", "cherry_blossom_image_features.pt"]
]
_IMAGE_FILES = [
    os.path.join(_TEST_DIR, "images", filename)
    for filename in ["stop_sign.jpg", "cherry_blossom.jpg"]
]
_IMAGE_PROMPTS = [
    "<image>\nUSER: What's the content of the image?\nASSISTANT:",
    "<image>\nUSER: What is the season?\nASSISTANT:"
]
assert len(_PIXEL_VALUES_FILES) == len(_IMAGE_FEATURES_FILES) == len(
    _IMAGE_FILES) == len(_IMAGE_PROMPTS)


def _read_prompts(filename: str) -> List[str]:
    with open(filename, "r") as f:
        prompts = f.readlines()
        return prompts


def cleanup():
    destroy_model_parallel()
    with contextlib.suppress(AssertionError):
        torch.distributed.destroy_process_group()
    gc.collect()
    if not is_cpu():
        torch.cuda.empty_cache()


@pytest.fixture()
def should_do_global_cleanup_after_test(request) -> bool:
    """Allow subdirectories to skip global cleanup by overriding this fixture.
    This can provide a ~10x speedup for non-GPU unit tests since they don't need
    to initialize torch.
    """

    if request.node.get_closest_marker("skip_global_cleanup"):
        return False

    return True


@pytest.fixture(autouse=True)
def cleanup_fixture(should_do_global_cleanup_after_test: bool):
    yield
    if should_do_global_cleanup_after_test:
        cleanup()


@pytest.fixture(scope="session")
def hf_image_prompts() -> List[str]:
    return _IMAGE_PROMPTS


@pytest.fixture(scope="session")
def hf_images() -> List[Image.Image]:
    return [Image.open(filename) for filename in _IMAGE_FILES]


@pytest.fixture()
def vllm_images(request) -> List[MultiModalData]:
    vision_language_config = request.getfixturevalue("model_and_config")[1]
    if vision_language_config.image_input_type == (
            VisionLanguageConfig.ImageInputType.IMAGE_FEATURES):
        return [
            ImageFeatureData(torch.load(filename))
            for filename in _IMAGE_FEATURES_FILES
        ]
    else:
        return [
            ImagePixelData(Image.open(filename)) for filename in _IMAGE_FILES
        ]


@pytest.fixture()
def vllm_image_tensors(request) -> List[torch.Tensor]:
    return [torch.load(filename) for filename in _PIXEL_VALUES_FILES]


@pytest.fixture()
def vllm_image_prompts(request) -> List[str]:
    vision_language_config = request.getfixturevalue("model_and_config")[1]
    return [
        "<image>" * (vision_language_config.image_feature_size - 1) + p
        for p in _IMAGE_PROMPTS
    ]


@pytest.fixture
def example_prompts() -> List[str]:
    prompts = []
    for filename in _TEST_PROMPTS:
        prompts += _read_prompts(filename)
    return prompts


@pytest.fixture
def example_long_prompts() -> List[str]:
    prompts = []
    for filename in _LONG_PROMPTS:
        prompts += _read_prompts(filename)
    return prompts


_STR_DTYPE_TO_TORCH_DTYPE = {
    "half": torch.half,
    "bfloat16": torch.bfloat16,
    "float": torch.float,
}

_T = TypeVar("_T", nn.Module, torch.Tensor, BatchEncoding)


class HfRunner:

    def wrap_device(self, input: _T) -> _T:
        if not is_cpu():
            return input.to("cuda")
        else:
            return input.to("cpu")

    def __init__(
        self,
        model_name: str,
        dtype: str = "half",
        *,
        is_embedding_model: bool = False,
        is_vision_model: bool = False,
    ) -> None:
        assert dtype in _STR_DTYPE_TO_TORCH_DTYPE
        torch_dtype = _STR_DTYPE_TO_TORCH_DTYPE[dtype]

        self.model_name = model_name

        if is_embedding_model:
            # Lazy init required for AMD CI
            from sentence_transformers import SentenceTransformer
            self.model = self.wrap_device(
                SentenceTransformer(
                    model_name,
                    device="cpu",
                ).to(dtype=torch_dtype))
        else:
            if is_vision_model:
                auto_cls = AutoModelForVision2Seq
            else:
                auto_cls = AutoModelForCausalLM

            self.model = self.wrap_device(
                auto_cls.from_pretrained(
                    model_name,
                    torch_dtype=torch_dtype,
                    trust_remote_code=True,
                ))

        self.tokenizer = AutoTokenizer.from_pretrained(
            model_name,
            torch_dtype=torch_dtype,
            trust_remote_code=True,
        )

        try:
            self.processor = AutoProcessor.from_pretrained(
                model_name,
                torch_dtype=torch_dtype,
                trust_remote_code=True,
            )
        except Exception:
            logger.warning(
                "Unable to auto-load processor from HuggingFace for "
                "model %s. Using tokenizer instead.", model_name)
            self.processor = self.tokenizer

    def generate(
        self,
        prompts: List[str],
        images: Optional[List[Image.Image]] = None,
        **kwargs,
    ) -> List[Tuple[List[List[int]], List[str]]]:
        if images:
            assert len(prompts) == len(images)

        outputs: List[Tuple[List[List[int]], List[str]]] = []
        for i, prompt in enumerate(prompts):
            processor_kwargs: Dict[str, Any] = {
                "text": prompt,
                "return_tensors": "pt",
            }
            if images is not None and images[i] is not None:
                processor_kwargs["images"] = images[i]

            inputs = self.processor(**processor_kwargs)

            output_ids = self.model.generate(
                **self.wrap_device(inputs),
                use_cache=True,
                **kwargs,
            )
            output_str = self.processor.batch_decode(
                output_ids,
                skip_special_tokens=True,
                clean_up_tokenization_spaces=False,
            )
            output_ids = output_ids.cpu().tolist()
            outputs.append((output_ids, output_str))
        return outputs

    def generate_greedy(
        self,
        prompts: List[str],
        max_tokens: int,
        images: Optional[List[Image.Image]] = None,
    ) -> List[Tuple[List[int], str]]:
        outputs = self.generate(prompts,
                                do_sample=False,
                                max_new_tokens=max_tokens,
                                images=images)

        return [(output_ids[0], output_str[0])
                for output_ids, output_str in outputs]

    def generate_beam_search(
        self,
        prompts: List[str],
        beam_width: int,
        max_tokens: int,
    ) -> List[Tuple[List[List[int]], List[str]]]:
        outputs = self.generate(prompts,
                                do_sample=False,
                                max_new_tokens=max_tokens,
                                num_beams=beam_width,
                                num_return_sequences=beam_width)
        for i in range(len(outputs)):
            output_ids, output_str = outputs[i]
            for j in range(len(output_ids)):
                output_ids[j] = [
                    x for x in output_ids[j]
                    if x != self.tokenizer.pad_token_id
                ]
            outputs[i] = (output_ids, output_str)
        return outputs

    def generate_greedy_logprobs(
        self,
        prompts: List[str],
        max_tokens: int,
    ) -> List[List[torch.Tensor]]:
        all_logprobs = []
        for prompt in prompts:
            input_ids = self.tokenizer(prompt, return_tensors="pt").input_ids
            output = self.model.generate(
                self.wrap_device(input_ids),
                use_cache=True,
                do_sample=False,
                max_new_tokens=max_tokens,
                output_hidden_states=True,
                return_dict_in_generate=True,
            )
            seq_logprobs = []
            for hidden_states in output.hidden_states:
                last_hidden_states = hidden_states[-1][0]
                logits = torch.matmul(
                    last_hidden_states,
                    self.model.get_output_embeddings().weight.t(),
                )
                if self.model.get_output_embeddings().bias is not None:
                    logits += self.model.get_output_embeddings(
                    ).bias.unsqueeze(0)
                logprobs = F.log_softmax(logits, dim=-1, dtype=torch.float32)
                seq_logprobs.append(logprobs)
            all_logprobs.append(seq_logprobs)
        return all_logprobs

    def generate_greedy_logprobs_limit(
        self,
        prompts: List[str],
        max_tokens: int,
        num_logprobs: int,
    ) -> List[Tuple[List[int], str, List[Dict[int, float]]]]:
        all_logprobs: List[List[Dict[int, float]]] = []
        all_output_ids: List[List[int]] = []
        all_output_strs: List[str] = []

        for prompt in prompts:
            input_ids = self.tokenizer(prompt, return_tensors="pt").input_ids
            output = self.model.generate(
                self.wrap_device(input_ids),
                use_cache=True,
                do_sample=False,
                max_new_tokens=max_tokens,
                output_hidden_states=True,
                return_dict_in_generate=True,
            )

            seq_logprobs: List[torch.Tensor] = []
            for _, hidden_states in enumerate(output.hidden_states):
                last_hidden_states = hidden_states[-1][0]
                logits = torch.matmul(
                    last_hidden_states,
                    self.model.get_output_embeddings().weight.t(),
                )
                if getattr(self.model.get_output_embeddings(), "bias",
                           None) is not None:
                    logits += self.model.get_output_embeddings(
                    ).bias.unsqueeze(0)
                logprobs = F.log_softmax(logits, dim=-1, dtype=torch.float32)
                seq_logprobs.append(logprobs)

            # convert to dict
            seq_logprobs_lst: List[Dict[int, float]] = []
            for tok_idx, tok_logprobs in enumerate(seq_logprobs):
                # drop prompt logprobs
                if tok_idx == 0:
                    tok_logprobs = tok_logprobs[-1, :].reshape(1, -1)
                topk = tok_logprobs.topk(num_logprobs)

                tok_logprobs_dct = {}
                for token_id, logprob in zip(topk.indices[0], topk.values[0]):
                    tok_logprobs_dct[token_id.item()] = logprob.item()

                seq_logprobs_lst.append(tok_logprobs_dct)

            all_logprobs.append(seq_logprobs_lst)
            seq_ids = output.sequences[0]
            output_len = seq_ids.shape[0] - input_ids.shape[1]
            output_ids = seq_ids[-output_len:]
            all_output_ids.append(output_ids.tolist())
            all_output_strs.append(self.tokenizer.decode(output_ids))

        outputs = zip(all_output_ids, all_output_strs, all_logprobs)
        return [(output_ids, output_str, output_logprobs)
                for output_ids, output_str, output_logprobs in outputs]

    def encode(self, prompts: List[str]) -> List[List[torch.Tensor]]:
        return self.model.encode(prompts)

    def __del__(self):
        del self.model
        cleanup()


@pytest.fixture
def hf_runner():
    return HfRunner


class VllmRunner:

    def __init__(
        self,
        model_name: str,
        tokenizer_name: Optional[str] = None,
        # Use smaller max model length, otherwise bigger model cannot run due
        # to kv cache size limit.
        max_model_len: int = 1024,
        dtype: str = "half",
        disable_log_stats: bool = True,
        tensor_parallel_size: int = 1,
        block_size: int = 16,
        enable_chunked_prefill: bool = False,
        swap_space: int = 4,
        **kwargs,
    ) -> None:
        self.model = LLM(
            model=model_name,
            tokenizer=tokenizer_name,
            trust_remote_code=True,
            dtype=dtype,
            swap_space=swap_space,
            disable_log_stats=disable_log_stats,
            tensor_parallel_size=tensor_parallel_size,
            max_model_len=max_model_len,
            block_size=block_size,
            enable_chunked_prefill=enable_chunked_prefill,
            **kwargs,
        )

    def generate(
        self,
        prompts: List[str],
        sampling_params: SamplingParams,
        images: Optional[List[MultiModalData]] = None,
    ) -> List[Tuple[List[List[int]], List[str]]]:
        if images is not None:
            assert len(prompts) == len(images)

        inputs = [TextPrompt(prompt=prompt) for prompt in prompts]
        if images is not None:
            for i, image in enumerate(images):
                inputs[i]["multi_modal_data"] = image

        req_outputs = self.model.generate(inputs,
                                          sampling_params=sampling_params)

        outputs: List[Tuple[List[List[int]], List[str]]] = []
        for req_output in req_outputs:
            prompt_str = req_output.prompt
            prompt_ids = req_output.prompt_token_ids
            req_sample_output_ids: List[List[int]] = []
            req_sample_output_strs: List[str] = []
            for sample in req_output.outputs:
                output_str = sample.text
                output_ids = sample.token_ids
                req_sample_output_ids.append(prompt_ids + output_ids)
                req_sample_output_strs.append(prompt_str + output_str)
            outputs.append((req_sample_output_ids, req_sample_output_strs))
        return outputs

    def generate_w_logprobs(
        self,
        prompts: List[str],
        sampling_params: SamplingParams,
    ) -> List[Tuple[List[int], str, Optional[SampleLogprobs]]]:
        assert sampling_params.logprobs is not None

        req_outputs = self.model.generate(prompts,
                                          sampling_params=sampling_params)
        outputs: List[Tuple[List[int], str, Optional[SampleLogprobs]]] = []
        for req_output in req_outputs:
            for sample in req_output.outputs:
                output_str = sample.text
                output_ids = sample.token_ids
                output_logprobs = sample.logprobs
            outputs.append((output_ids, output_str, output_logprobs))
        return outputs

    def generate_greedy(
        self,
        prompts: List[str],
        max_tokens: int,
        images: Optional[List[MultiModalData]] = None,
    ) -> List[Tuple[List[int], str]]:
        greedy_params = SamplingParams(temperature=0.0, max_tokens=max_tokens)
        outputs = self.generate(prompts, greedy_params, images=images)
        return [(output_ids[0], output_str[0])
                for output_ids, output_str in outputs]

    def generate_greedy_logprobs(
        self,
        prompts: List[str],
        max_tokens: int,
        num_logprobs: int,
    ) -> List[Tuple[List[int], str, Optional[SampleLogprobs]]]:
        greedy_logprobs_params = SamplingParams(temperature=0.0,
                                                max_tokens=max_tokens,
                                                logprobs=num_logprobs)
        outputs = self.generate_w_logprobs(prompts, greedy_logprobs_params)

        return [(output_ids, output_str, output_logprobs)
                for output_ids, output_str, output_logprobs in outputs]

    def generate_beam_search(
        self,
        prompts: List[str],
        beam_width: int,
        max_tokens: int,
    ) -> List[Tuple[List[List[int]], List[str]]]:
        beam_search_params = SamplingParams(n=beam_width,
                                            use_beam_search=True,
                                            temperature=0.0,
                                            max_tokens=max_tokens)
        outputs = self.generate(prompts, beam_search_params)
        return outputs

    def encode(self, prompts: List[str]) -> List[List[float]]:
        req_outputs = self.model.encode(prompts)
        outputs = []
        for req_output in req_outputs:
            embedding = req_output.outputs.embedding
            outputs.append(embedding)
        return outputs

    def __del__(self):
        del self.model
        cleanup()


@pytest.fixture(scope="session")
def vllm_runner():
    return VllmRunner


def get_tokenizer_pool_config(tokenizer_group_type):
    if tokenizer_group_type is None:
        return None
    if tokenizer_group_type == "ray":
        return TokenizerPoolConfig(pool_size=1,
                                   pool_type="ray",
                                   extra_config={})
    raise ValueError(f"Unknown tokenizer_group_type: {tokenizer_group_type}")


@pytest.fixture()
def temporary_enable_log_propagate():
    import logging
    logger = logging.getLogger("vllm")
    logger.propagate = True
    yield
    logger.propagate = False


@pytest.fixture()
def caplog_vllm(temporary_enable_log_propagate, caplog):
    # To capture vllm log, we should enable propagate=True temporarily
    # because caplog depends on logs propagated to the root logger.
    yield caplog


@pytest.fixture(scope="session")
def num_gpus_available():
    """Get number of GPUs without initializing the CUDA context
    in current process."""

    try:
        out = subprocess.run([
            sys.executable, "-c",
            "import torch; print(torch.cuda.device_count())"
        ],
                             capture_output=True,
                             check=True,
                             text=True)
    except subprocess.CalledProcessError as e:
        logger.warning("Failed to get number of GPUs.", exc_info=e)
        return 0
    return int(out.stdout.strip())<|MERGE_RESOLUTION|>--- conflicted
+++ resolved
@@ -1,13 +1,9 @@
 import contextlib
 import gc
 import os
-<<<<<<< HEAD
 import subprocess
 import sys
-from typing import Any, Dict, List, Optional, Tuple
-=======
 from typing import Any, Dict, List, Optional, Tuple, TypeVar
->>>>>>> 9ba093b4
 
 import pytest
 import torch
