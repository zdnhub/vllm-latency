"""Compare the outputs of HF and distributed vLLM when using greedy sampling.
vLLM will allocate all the available memory, so we need to run the tests one
by one. The solution is to pass arguments (model name) by environment
variables.
Run:
```sh
TEST_DIST_MODEL=facebook/opt-125m pytest \
    test_basic_distributed_correctness.py
TEST_DIST_MODEL=meta-llama/Llama-2-7b-hf \
    test_basic_distributed_correctness.py
```
"""
import os

import pytest
import torch

MODELS = [
    os.environ["TEST_DIST_MODEL"],
]
VLLM_ATTENTION_BACKEND = "VLLM_ATTENTION_BACKEND"


@pytest.mark.skipif(torch.cuda.device_count() < 2,
                    reason="Need at least 2 GPUs to run the test.")
@pytest.mark.parametrize("model", MODELS)
@pytest.mark.parametrize("dtype", ["half"])
@pytest.mark.parametrize("max_tokens", [5])
@pytest.mark.parametrize("worker_use_ray", [False, True])
def test_models(
    hf_runner,
    vllm_runner,
    example_prompts,
    model: str,
    dtype: str,
    max_tokens: int,
    worker_use_ray: bool,
) -> None:
    enforce_eager = False
    backend_by_env_var = os.getenv(VLLM_ATTENTION_BACKEND)
    if backend_by_env_var == "FLASHINFER":
        enforce_eager = True

    hf_model = hf_runner(model, dtype=dtype)
    hf_outputs = hf_model.generate_greedy(example_prompts, max_tokens)
    del hf_model

    vllm_model = vllm_runner(model,
                             dtype=dtype,
                             tensor_parallel_size=2,
<<<<<<< HEAD
                             worker_use_ray=worker_use_ray)
=======
                             enforce_eager=enforce_eager)
>>>>>>> 43029870
    vllm_outputs = vllm_model.generate_greedy(example_prompts, max_tokens)
    del vllm_model

    for i in range(len(example_prompts)):
        hf_output_ids, hf_output_str = hf_outputs[i]
        vllm_output_ids, vllm_output_str = vllm_outputs[i]
        assert hf_output_str == vllm_output_str, (
            f"Test{i}:\nHF: {hf_output_str!r}\nvLLM: {vllm_output_str!r}")
        assert hf_output_ids == vllm_output_ids, (
            f"Test{i}:\nHF: {hf_output_ids}\nvLLM: {vllm_output_ids}")<|MERGE_RESOLUTION|>--- conflicted
+++ resolved
@@ -36,10 +36,8 @@
     max_tokens: int,
     worker_use_ray: bool,
 ) -> None:
-    enforce_eager = False
     backend_by_env_var = os.getenv(VLLM_ATTENTION_BACKEND)
-    if backend_by_env_var == "FLASHINFER":
-        enforce_eager = True
+    enforce_eager = backend_by_env_var == "FLASHINFER"
 
     hf_model = hf_runner(model, dtype=dtype)
     hf_outputs = hf_model.generate_greedy(example_prompts, max_tokens)
@@ -48,11 +46,8 @@
     vllm_model = vllm_runner(model,
                              dtype=dtype,
                              tensor_parallel_size=2,
-<<<<<<< HEAD
+                             enforce_eager=enforce_eager,
                              worker_use_ray=worker_use_ray)
-=======
-                             enforce_eager=enforce_eager)
->>>>>>> 43029870
     vllm_outputs = vllm_model.generate_greedy(example_prompts, max_tokens)
     del vllm_model
 
